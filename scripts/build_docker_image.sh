#!/usr/bin/env bash

set -euo pipefail

# If set to non-empty, prompts the building of a multi-arch image when the image
# name indicates use of a registry.
#
# A registry is required to build a multi-arch image since a multi-arch image is
# not really an image at all. A multi-arch image (also called a manifest) is
# basically a list of arch-specific images available from the same registry that
# hosts the manifest. Manifests are not supported for local images.
#
# Reference: https://docs.docker.com/build/building/multi-platform/
PLATFORMS="${PLATFORMS:-}"

# If set to non-empty, the image will be published to the registry.
PUBLISH="${PUBLISH:-}"

# Directory above this script
SUBNET_EVM_PATH=$(
  cd "$(dirname "${BASH_SOURCE[0]}")"
  cd .. && pwd
)

# Load the constants
source "$SUBNET_EVM_PATH"/scripts/constants.sh

# Load the versions
source "$SUBNET_EVM_PATH"/scripts/versions.sh

# WARNING: this will use the most recent commit even if there are un-committed changes present
BUILD_IMAGE_ID=${BUILD_IMAGE_ID:-"${CURRENT_BRANCH}"}

# buildx (BuildKit) improves the speed and UI of builds over the legacy builder and
# simplifies creation of multi-arch images.
#
# Reference: https://docs.docker.com/build/buildkit/
DOCKER_CMD="docker buildx build"
<<<<<<< HEAD

if [[ -n "${PUBLISH}" ]]; then
  DOCKER_CMD="${DOCKER_CMD} --push"

  echo "Pushing $DOCKERHUB_REPO:$BUILD_IMAGE_ID"

=======
ispush=0
if [[ -n "${PUBLISH}" ]]; then
  echo "Pushing $IMAGE_NAME:$BUILD_IMAGE_ID"
  ispush=1
>>>>>>> 8d13faaa
  # A populated DOCKER_USERNAME env var triggers login
  if [[ -n "${DOCKER_USERNAME:-}" ]]; then
    echo "$DOCKER_PASS" | docker login --username "$DOCKER_USERNAME" --password-stdin
  fi
fi

<<<<<<< HEAD
# Build a multi-arch image if requested
if [[ -n "${PLATFORMS}" ]]; then
  DOCKER_CMD="${DOCKER_CMD} --platform=${PLATFORMS}"
=======
# Build a specified platform image if requested
if [[ -n "${PLATFORMS}" ]]; then
  DOCKER_CMD="${DOCKER_CMD} --platform=${PLATFORMS}"
  if [[ "$PLATFORMS" == *,* ]]; then ## Multi-arch
    if [[ "${IMAGE_NAME}" != *"/"* ]]; then
      echo "ERROR: Multi-arch images must be pushed to a registry."
      exit 1
    fi
    ispush=1
  fi
fi

if [[ $ispush -eq 1 ]]; then
  DOCKER_CMD="${DOCKER_CMD} --push"
else
  ## Single arch
  #
  # Building a single-arch image with buildx and having the resulting image show up
  # in the local store of docker images (ala 'docker build') requires explicitly
  # loading it from the buildx store with '--load'.
  DOCKER_CMD="${DOCKER_CMD} --load"
>>>>>>> 8d13faaa
fi

VM_ID=${VM_ID:-"${DEFAULT_VM_ID}"}
if [[ "${VM_ID}" != "${DEFAULT_VM_ID}" ]]; then
  DOCKERHUB_TAG="${VM_ID}-${DOCKERHUB_TAG}"
fi

# Default to the release image. Will need to be overridden when testing against unreleased versions.
AVALANCHEGO_NODE_IMAGE="${AVALANCHEGO_NODE_IMAGE:-${AVALANCHEGO_IMAGE_NAME}:${AVALANCHE_VERSION}}"

<<<<<<< HEAD
echo "Building Docker Image: $DOCKERHUB_REPO:$BUILD_IMAGE_ID based of AvalancheGo@$AVALANCHE_VERSION"
${DOCKER_CMD} -t "$DOCKERHUB_REPO:$BUILD_IMAGE_ID" -t "$DOCKERHUB_REPO:${DOCKERHUB_TAG}" \
=======
# Build the avalanchego image if it cannot be pulled. This will usually be due to
# AVALANCHE_VERSION being not yet merged since the image is published post-merge.
if ! docker pull "${AVALANCHEGO_NODE_IMAGE}"; then
  # Build a multi-arch avalanchego image if the subnet-evm image build is multi-arch
  BUILD_MULTI_ARCH="$([[ "$PLATFORMS" =~ , ]] && echo 1 || echo "")"

  # - Use a image name without a repository (i.e. without 'avaplatform/' prefix ) to build a
  #   local single-arch image that will not be pushed.
  # - Use a image name with a repository to build a multi-arch image that will be pushed.
  AVALANCHEGO_LOCAL_IMAGE_NAME="${AVALANCHEGO_LOCAL_IMAGE_NAME:-avalanchego}"

  if [[ -n "${BUILD_MULTI_ARCH}" && "${AVALANCHEGO_LOCAL_IMAGE_NAME}" != *"/"* ]]; then
    echo "ERROR: Multi-arch images must be pushed to a registry."
    exit 1
  fi

  AVALANCHEGO_NODE_IMAGE="${AVALANCHEGO_LOCAL_IMAGE_NAME}:${AVALANCHE_VERSION}"
  echo "Building ${AVALANCHEGO_NODE_IMAGE} locally"

  source "${SUBNET_EVM_PATH}"/scripts/lib_avalanchego_clone.sh
  clone_avalanchego "${AVALANCHE_VERSION}"
  SKIP_BUILD_RACE=1 \
    DOCKER_IMAGE="${AVALANCHEGO_LOCAL_IMAGE_NAME}" \
    BUILD_MULTI_ARCH="${BUILD_MULTI_ARCH}" \
    "${AVALANCHEGO_CLONE_PATH}"/scripts/build_image.sh
fi

echo "Building Docker Image: $IMAGE_NAME:$BUILD_IMAGE_ID based of AvalancheGo@$AVALANCHE_VERSION"
${DOCKER_CMD} -t "$IMAGE_NAME:$BUILD_IMAGE_ID" -t "$IMAGE_NAME:${DOCKERHUB_TAG}" \
>>>>>>> 8d13faaa
  "$SUBNET_EVM_PATH" -f "$SUBNET_EVM_PATH/Dockerfile" \
  --build-arg AVALANCHEGO_NODE_IMAGE="$AVALANCHEGO_NODE_IMAGE" \
  --build-arg SUBNET_EVM_COMMIT="$SUBNET_EVM_COMMIT" \
  --build-arg CURRENT_BRANCH="$CURRENT_BRANCH" \
  --build-arg VM_ID="$VM_ID"

if [[ -n "${PUBLISH}" && $CURRENT_BRANCH == "master" ]]; then
<<<<<<< HEAD
  echo "Tagging current image as $DOCKERHUB_REPO:latest"
  docker buildx imagetools create -t "$DOCKERHUB_REPO:latest" "$DOCKERHUB_REPO:$BUILD_IMAGE_ID"
=======
  echo "Tagging current image as $IMAGE_NAME:latest"
  docker buildx imagetools create -t "$IMAGE_NAME:latest" "$IMAGE_NAME:$BUILD_IMAGE_ID"
>>>>>>> 8d13faaa
fi<|MERGE_RESOLUTION|>--- conflicted
+++ resolved
@@ -36,30 +36,16 @@
 #
 # Reference: https://docs.docker.com/build/buildkit/
 DOCKER_CMD="docker buildx build"
-<<<<<<< HEAD
-
-if [[ -n "${PUBLISH}" ]]; then
-  DOCKER_CMD="${DOCKER_CMD} --push"
-
-  echo "Pushing $DOCKERHUB_REPO:$BUILD_IMAGE_ID"
-
-=======
 ispush=0
 if [[ -n "${PUBLISH}" ]]; then
   echo "Pushing $IMAGE_NAME:$BUILD_IMAGE_ID"
   ispush=1
->>>>>>> 8d13faaa
   # A populated DOCKER_USERNAME env var triggers login
   if [[ -n "${DOCKER_USERNAME:-}" ]]; then
     echo "$DOCKER_PASS" | docker login --username "$DOCKER_USERNAME" --password-stdin
   fi
 fi
 
-<<<<<<< HEAD
-# Build a multi-arch image if requested
-if [[ -n "${PLATFORMS}" ]]; then
-  DOCKER_CMD="${DOCKER_CMD} --platform=${PLATFORMS}"
-=======
 # Build a specified platform image if requested
 if [[ -n "${PLATFORMS}" ]]; then
   DOCKER_CMD="${DOCKER_CMD} --platform=${PLATFORMS}"
@@ -81,7 +67,6 @@
   # in the local store of docker images (ala 'docker build') requires explicitly
   # loading it from the buildx store with '--load'.
   DOCKER_CMD="${DOCKER_CMD} --load"
->>>>>>> 8d13faaa
 fi
 
 VM_ID=${VM_ID:-"${DEFAULT_VM_ID}"}
@@ -92,10 +77,6 @@
 # Default to the release image. Will need to be overridden when testing against unreleased versions.
 AVALANCHEGO_NODE_IMAGE="${AVALANCHEGO_NODE_IMAGE:-${AVALANCHEGO_IMAGE_NAME}:${AVALANCHE_VERSION}}"
 
-<<<<<<< HEAD
-echo "Building Docker Image: $DOCKERHUB_REPO:$BUILD_IMAGE_ID based of AvalancheGo@$AVALANCHE_VERSION"
-${DOCKER_CMD} -t "$DOCKERHUB_REPO:$BUILD_IMAGE_ID" -t "$DOCKERHUB_REPO:${DOCKERHUB_TAG}" \
-=======
 # Build the avalanchego image if it cannot be pulled. This will usually be due to
 # AVALANCHE_VERSION being not yet merged since the image is published post-merge.
 if ! docker pull "${AVALANCHEGO_NODE_IMAGE}"; then
@@ -125,7 +106,6 @@
 
 echo "Building Docker Image: $IMAGE_NAME:$BUILD_IMAGE_ID based of AvalancheGo@$AVALANCHE_VERSION"
 ${DOCKER_CMD} -t "$IMAGE_NAME:$BUILD_IMAGE_ID" -t "$IMAGE_NAME:${DOCKERHUB_TAG}" \
->>>>>>> 8d13faaa
   "$SUBNET_EVM_PATH" -f "$SUBNET_EVM_PATH/Dockerfile" \
   --build-arg AVALANCHEGO_NODE_IMAGE="$AVALANCHEGO_NODE_IMAGE" \
   --build-arg SUBNET_EVM_COMMIT="$SUBNET_EVM_COMMIT" \
@@ -133,11 +113,6 @@
   --build-arg VM_ID="$VM_ID"
 
 if [[ -n "${PUBLISH}" && $CURRENT_BRANCH == "master" ]]; then
-<<<<<<< HEAD
-  echo "Tagging current image as $DOCKERHUB_REPO:latest"
-  docker buildx imagetools create -t "$DOCKERHUB_REPO:latest" "$DOCKERHUB_REPO:$BUILD_IMAGE_ID"
-=======
   echo "Tagging current image as $IMAGE_NAME:latest"
   docker buildx imagetools create -t "$IMAGE_NAME:latest" "$IMAGE_NAME:$BUILD_IMAGE_ID"
->>>>>>> 8d13faaa
 fi