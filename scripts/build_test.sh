--- conflicted
+++ resolved
@@ -21,8 +21,4 @@
 # parallelism, and test coverage.
 # DO NOT RUN tests from the top level "tests" directory since they are run by ginkgo
 # shellcheck disable=SC2046
-<<<<<<< HEAD
-go test -shuffle=on -race -timeout="${TIMEOUT:-600s}" -coverprofile=coverage.out -covermode=atomic  "$@" $(go list ./... | grep -v github.com/ethereum/go-ethereum/tests)
-=======
-go test -tags test -shuffle=on -race -timeout="${TIMEOUT:-600s}" -coverprofile=coverage.out -covermode=atomic "$@" $(go list ./... | grep -v github.com/ava-labs/subnet-evm/tests)
->>>>>>> c1066cab
+go test -tags test -shuffle=on -race -timeout="${TIMEOUT:-600s}" -coverprofile=coverage.out -covermode=atomic "$@" $(go list ./... | grep -v github.com/ethereum/go-ethereum/tests)