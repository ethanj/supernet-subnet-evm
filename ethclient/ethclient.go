--- conflicted
+++ resolved
@@ -385,15 +385,8 @@
 func (ec *client) TransactionReceipt(ctx context.Context, txHash common.Hash) (*types.Receipt, error) {
 	var r *types.Receipt
 	err := ec.c.CallContext(ctx, &r, "eth_getTransactionReceipt", txHash)
-<<<<<<< HEAD
-	if err == nil {
-		if r == nil {
-			return nil, interfaces.NotFound
-		}
-=======
 	if err == nil && r == nil {
-		return nil, ethereum.NotFound
->>>>>>> dd938d10
+		return nil, interfaces.NotFound
 	}
 	return r, err
 }
