// (c) 2023, Ava Labs, Inc.
//
// This file is a derived work, based on the go-ethereum library whose original
// notices appear below.
//
// It is distributed under a license compatible with the licensing terms of the
// original code from which it is derived.
//
// Much love to the original authors for their work.
// **********
// Copyright 2023 The go-ethereum Authors
// This file is part of the go-ethereum library.
//
// The go-ethereum library is free software: you can redistribute it and/or modify
// it under the terms of the GNU Lesser General Public License as published by
// the Free Software Foundation, either version 3 of the License, or
// (at your option) any later version.
//
// The go-ethereum library is distributed in the hope that it will be useful,
// but WITHOUT ANY WARRANTY; without even the implied warranty of
// MERCHANTABILITY or FITNESS FOR A PARTICULAR PURPOSE. See the
// GNU Lesser General Public License for more details.
//
// You should have received a copy of the GNU Lesser General Public License
// along with the go-ethereum library. If not, see <http://www.gnu.org/licenses/>.

package ethapi

import (
	"bytes"
	"context"
	"crypto/ecdsa"
	"crypto/sha256"
	"encoding/json"
	"errors"
	"fmt"
	"math/big"
	"os"
	"path/filepath"
	"reflect"
	"testing"
	"time"

	"github.com/ava-labs/avalanchego/upgrade"
	"github.com/ava-labs/subnet-evm/accounts"
	"github.com/ava-labs/subnet-evm/accounts/keystore"
	"github.com/ava-labs/subnet-evm/commontype"
	"github.com/ava-labs/subnet-evm/consensus"
	"github.com/ava-labs/subnet-evm/consensus/dummy"
	"github.com/ava-labs/subnet-evm/core"
	"github.com/ava-labs/subnet-evm/core/bloombits"
	"github.com/ava-labs/subnet-evm/core/rawdb"
	"github.com/ava-labs/subnet-evm/core/state"
	"github.com/ava-labs/subnet-evm/core/types"
	"github.com/ava-labs/subnet-evm/core/vm"
	"github.com/ava-labs/subnet-evm/internal/blocktest"
	"github.com/ava-labs/subnet-evm/params"
	"github.com/ava-labs/subnet-evm/rpc"
	"github.com/ava-labs/subnet-evm/utils"
	"github.com/ethereum/go-ethereum/common"
	"github.com/ethereum/go-ethereum/common/hexutil"
	"github.com/ethereum/go-ethereum/crypto"
	"github.com/ethereum/go-ethereum/crypto/kzg4844"
	"github.com/ethereum/go-ethereum/ethdb"
	"github.com/ethereum/go-ethereum/event"
	"github.com/holiman/uint256"
	"github.com/stretchr/testify/require"
	"golang.org/x/exp/slices"
)

func testTransactionMarshal(t *testing.T, tests []txData, config *params.ChainConfig) {
	t.Parallel()
	var (
		signer = types.LatestSigner(config)
		key, _ = crypto.HexToECDSA("b71c71a67e1177ad4e901695e1b4b9ee17ae16c6668d313eac2f96dbcda3f291")
	)

	for i, tt := range tests {
		var tx2 types.Transaction
		tx, err := types.SignNewTx(key, signer, tt.Tx)
		if err != nil {
			t.Fatalf("test %d: signing failed: %v", i, err)
		}
		// Regular transaction
		if data, err := json.Marshal(tx); err != nil {
			t.Fatalf("test %d: marshalling failed; %v", i, err)
		} else if err = tx2.UnmarshalJSON(data); err != nil {
			t.Fatalf("test %d: sunmarshal failed: %v", i, err)
		} else if want, have := tx.Hash(), tx2.Hash(); want != have {
			t.Fatalf("test %d: stx changed, want %x have %x", i, want, have)
		}

		// rpcTransaction
		rpcTx := newRPCTransaction(tx, common.Hash{}, 0, 0, 0, nil, config)
		if data, err := json.Marshal(rpcTx); err != nil {
			t.Fatalf("test %d: marshalling failed; %v", i, err)
		} else if err = tx2.UnmarshalJSON(data); err != nil {
			t.Fatalf("test %d: unmarshal failed: %v", i, err)
		} else if want, have := tx.Hash(), tx2.Hash(); want != have {
			t.Fatalf("test %d: tx changed, want %x have %x", i, want, have)
		} else {
			want, have := tt.Want, string(data)
			require.JSONEqf(t, want, have, "test %d: rpc json not match, want %s have %s", i, want, have)
		}
	}
}

func TestTransaction_RoundTripRpcJSON(t *testing.T) {
	var (
		config = params.TestChainConfig
		tests  = allTransactionTypes(common.Address{0xde, 0xad}, config)
	)
	testTransactionMarshal(t, tests, config)
}

func TestTransactionBlobTx(t *testing.T) {
	config := *params.TestChainConfig
	// config.ShanghaiTime = new(uint64)
	config.CancunTime = new(uint64)
	tests := allBlobTxs(common.Address{0xde, 0xad}, &config)

	testTransactionMarshal(t, tests, &config)
}

type txData struct {
	Tx   types.TxData
	Want string
}

func allTransactionTypes(addr common.Address, config *params.ChainConfig) []txData {
	return []txData{
		{
			Tx: &types.LegacyTx{
				Nonce:    5,
				GasPrice: big.NewInt(6),
				Gas:      7,
				To:       &addr,
				Value:    big.NewInt(8),
				Data:     []byte{0, 1, 2, 3, 4},
				V:        big.NewInt(9),
				R:        big.NewInt(10),
				S:        big.NewInt(11),
			},
			Want: `{
				"blockHash": null,
				"blockNumber": null,
				"from": "0x71562b71999873db5b286df957af199ec94617f7",
				"gas": "0x7",
				"gasPrice": "0x6",
				"hash": "0x3fa586d2448ae279279fa7036da74eb932763661543428c1a0aba21b95b37bdb",
				"input": "0x0001020304",
				"nonce": "0x5",
				"to": "0xdead000000000000000000000000000000000000",
				"transactionIndex": null,
				"value": "0x8",
				"type": "0x0",
				"chainId": "0x1",
				"v": "0x25",
				"r": "0xac639f4319e9268898e29444b97101f1225e2a0837151626da23e73dda2443fc",
				"s": "0x4fcc3f4c3a75f70ee45bb42d4b0aad432cc8c0140efb3e2611d6a6dda8460907"
			}`,
		}, {
			Tx: &types.LegacyTx{
				Nonce:    5,
				GasPrice: big.NewInt(6),
				Gas:      7,
				To:       nil,
				Value:    big.NewInt(8),
				Data:     []byte{0, 1, 2, 3, 4},
				V:        big.NewInt(32),
				R:        big.NewInt(10),
				S:        big.NewInt(11),
			},
			Want: `{
				"blockHash": null,
				"blockNumber": null,
				"from": "0x71562b71999873db5b286df957af199ec94617f7",
				"gas": "0x7",
				"gasPrice": "0x6",
				"hash": "0x617a316c6ff7ed2aa6ead1b4bb28a1322c2156c1c72f376a976d2d2adb1748ee",
				"input": "0x0001020304",
				"nonce": "0x5",
				"to": null,
				"transactionIndex": null,
				"value": "0x8",
				"type": "0x0",
				"chainId": "0x1",
				"v": "0x25",
				"r": "0xee8e89b513778d4815ae5969f3d55e0f7590f31b08f2a2290d5bc4ae37fce299",
				"s": "0x663db5c74c10e2b6525e7026e7cfd569b819ec91a042322655ff2b35060784b1"
			}`,
		},
		{
			Tx: &types.AccessListTx{
				ChainID:  config.ChainID,
				Nonce:    5,
				GasPrice: big.NewInt(6),
				Gas:      7,
				To:       &addr,
				Value:    big.NewInt(8),
				Data:     []byte{0, 1, 2, 3, 4},
				AccessList: types.AccessList{
					types.AccessTuple{
						Address:     common.Address{0x2},
						StorageKeys: []common.Hash{types.EmptyRootHash},
					},
				},
				V: big.NewInt(32),
				R: big.NewInt(10),
				S: big.NewInt(11),
			},
			Want: `{
				"blockHash": null,
				"blockNumber": null,
				"from": "0x71562b71999873db5b286df957af199ec94617f7",
				"gas": "0x7",
				"gasPrice": "0x6",
				"hash": "0x6becb7b9c171aa0d6d0a90dcd97bc3529c4d521f9cc9b7e31616aa9afc178c10",
				"input": "0x0001020304",
				"nonce": "0x5",
				"to": "0xdead000000000000000000000000000000000000",
				"transactionIndex": null,
				"value": "0x8",
				"type": "0x1",
				"accessList": [
					{
						"address": "0x0200000000000000000000000000000000000000",
						"storageKeys": [
							"0x56e81f171bcc55a6ff8345e692c0f86e5b48e01b996cadc001622fb5e363b421"
						]
					}
				],
				"chainId": "0x1",
				"v": "0x1",
				"r": "0xea2289ca0243beecbe69d337bbc53c618e1fb6bd2ec69fd4121df47149a4d4be",
				"s": "0x2dc134b6bc43abbdfebef0b2d62c175459fc1e8ddff60c8e740c461d7ea1522f",
				"yParity": "0x1"
			}`,
		}, {
			Tx: &types.AccessListTx{
				ChainID:  config.ChainID,
				Nonce:    5,
				GasPrice: big.NewInt(6),
				Gas:      7,
				To:       nil,
				Value:    big.NewInt(8),
				Data:     []byte{0, 1, 2, 3, 4},
				AccessList: types.AccessList{
					types.AccessTuple{
						Address:     common.Address{0x2},
						StorageKeys: []common.Hash{types.EmptyRootHash},
					},
				},
				V: big.NewInt(32),
				R: big.NewInt(10),
				S: big.NewInt(11),
			},
			Want: `{
				"blockHash": null,
				"blockNumber": null,
				"from": "0x71562b71999873db5b286df957af199ec94617f7",
				"gas": "0x7",
				"gasPrice": "0x6",
				"hash": "0x22fbf81bae4640511c706e2c72d2f2ef1abc1e7861f2b82c4cae5b102a40709c",
				"input": "0x0001020304",
				"nonce": "0x5",
				"to": null,
				"transactionIndex": null,
				"value": "0x8",
				"type": "0x1",
				"accessList": [
					{
						"address": "0x0200000000000000000000000000000000000000",
						"storageKeys": [
							"0x56e81f171bcc55a6ff8345e692c0f86e5b48e01b996cadc001622fb5e363b421"
						]
					}
				],
				"chainId": "0x1",
				"v": "0x1",
				"r": "0xc50e18edd861639735ec69ca12d82fcbb2c1921d2e2a8fd3a75f408d2d4b8118",
				"s": "0x32a908d1bc2db0229354f4dd392ffc37934e24ae8b18a620c6588c72660b6238",
				"yParity": "0x1"
			}`,
		}, {
			Tx: &types.DynamicFeeTx{
				ChainID:   config.ChainID,
				Nonce:     5,
				GasTipCap: big.NewInt(6),
				GasFeeCap: big.NewInt(9),
				Gas:       7,
				To:        &addr,
				Value:     big.NewInt(8),
				Data:      []byte{0, 1, 2, 3, 4},
				AccessList: types.AccessList{
					types.AccessTuple{
						Address:     common.Address{0x2},
						StorageKeys: []common.Hash{types.EmptyRootHash},
					},
				},
				V: big.NewInt(32),
				R: big.NewInt(10),
				S: big.NewInt(11),
			},
			Want: `{
				"blockHash": null,
				"blockNumber": null,
				"from": "0x71562b71999873db5b286df957af199ec94617f7",
				"gas": "0x7",
				"gasPrice": "0x9",
				"maxFeePerGas": "0x9",
				"maxPriorityFeePerGas": "0x6",
				"hash": "0xc5763d2ce6af3f694dcda8a9a50d4f75005a711edd382e993dd0406e0c54cfde",
				"input": "0x0001020304",
				"nonce": "0x5",
				"to": "0xdead000000000000000000000000000000000000",
				"transactionIndex": null,
				"value": "0x8",
				"type": "0x2",
				"accessList": [
					{
						"address": "0x0200000000000000000000000000000000000000",
						"storageKeys": [
							"0x56e81f171bcc55a6ff8345e692c0f86e5b48e01b996cadc001622fb5e363b421"
						]
					}
				],
				"chainId": "0x1",
				"v": "0x0",
				"r": "0x740eb1e3bc206760182993845b7815fd8cf7a42f1a1ed26027f736e9eccfd20f",
				"s": "0x31da567e2b3a83e58e42f7902c3706926c926625f6978c24fdaa21b9d143bbf7",
				"yParity": "0x0"
			}`,
		}, {
			Tx: &types.DynamicFeeTx{
				ChainID:    config.ChainID,
				Nonce:      5,
				GasTipCap:  big.NewInt(6),
				GasFeeCap:  big.NewInt(9),
				Gas:        7,
				To:         nil,
				Value:      big.NewInt(8),
				Data:       []byte{0, 1, 2, 3, 4},
				AccessList: types.AccessList{},
				V:          big.NewInt(32),
				R:          big.NewInt(10),
				S:          big.NewInt(11),
			},
			Want: `{
				"blockHash": null,
				"blockNumber": null,
				"from": "0x71562b71999873db5b286df957af199ec94617f7",
				"gas": "0x7",
				"gasPrice": "0x9",
				"maxFeePerGas": "0x9",
				"maxPriorityFeePerGas": "0x6",
				"hash": "0x85545f69b2410640fbbb7157b9a79adece45bac4b2803733d250d049e9501a28",
				"input": "0x0001020304",
				"nonce": "0x5",
				"to": null,
				"transactionIndex": null,
				"value": "0x8",
				"type": "0x2",
				"accessList": [],
				"chainId": "0x1",
				"v": "0x1",
				"r": "0x5004538adbe499313737033b22eb2b50a9450f02fab3971a591e6d57761b2cdf",
				"s": "0x5f7b1f5d11bd467d84f32beb2e89629351b96c5204c4f72d5d2040bee369a73a",
				"yParity": "0x1"
			  }`,
		},
	}
}

func allBlobTxs(addr common.Address, config *params.ChainConfig) []txData {
	return []txData{
		{
			Tx: &types.BlobTx{
				Nonce:      6,
				GasTipCap:  uint256.NewInt(1),
				GasFeeCap:  uint256.NewInt(5),
				Gas:        6,
				To:         addr,
				BlobFeeCap: uint256.NewInt(1),
				BlobHashes: []common.Hash{{1}},
				Value:      new(uint256.Int),
				V:          uint256.NewInt(32),
				R:          uint256.NewInt(10),
				S:          uint256.NewInt(11),
			},
			Want: `{
                "blockHash": null,
                "blockNumber": null,
                "from": "0x71562b71999873db5b286df957af199ec94617f7",
                "gas": "0x6",
                "gasPrice": "0x5",
                "maxFeePerGas": "0x5",
                "maxPriorityFeePerGas": "0x1",
                "maxFeePerBlobGas": "0x1",
                "hash": "0x1f2b59a20e61efc615ad0cbe936379d6bbea6f938aafaf35eb1da05d8e7f46a3",
                "input": "0x",
                "nonce": "0x6",
                "to": "0xdead000000000000000000000000000000000000",
                "transactionIndex": null,
                "value": "0x0",
                "type": "0x3",
                "accessList": [],
                "chainId": "0x1",
                "blobVersionedHashes": [
                    "0x0100000000000000000000000000000000000000000000000000000000000000"
                ],
                "v": "0x0",
                "r": "0x618be8908e0e5320f8f3b48042a079fe5a335ebd4ed1422a7d2207cd45d872bc",
                "s": "0x27b2bc6c80e849a8e8b764d4549d8c2efac3441e73cf37054eb0a9b9f8e89b27",
                "yParity": "0x0"
            }`,
		},
	}
}

func newTestAccountManager(t *testing.T) (*accounts.Manager, accounts.Account) {
	var (
		dir        = t.TempDir()
		am         = accounts.NewManager(&accounts.Config{InsecureUnlockAllowed: true})
		b          = keystore.NewKeyStore(dir, 2, 1)
		testKey, _ = crypto.HexToECDSA("b71c71a67e1177ad4e901695e1b4b9ee17ae16c6668d313eac2f96dbcda3f291")
	)
	acc, err := b.ImportECDSA(testKey, "")
	if err != nil {
		t.Fatalf("failed to create test account: %v", err)
	}
	if err := b.Unlock(acc, ""); err != nil {
		t.Fatalf("failed to unlock account: %v\n", err)
	}
	am.AddBackend(b)
	return am, acc
}

type testBackend struct {
	db     ethdb.Database
	chain  *core.BlockChain
	accman *accounts.Manager
	acc    accounts.Account
}

func newTestBackend(t *testing.T, n int, gspec *core.Genesis, engine consensus.Engine, generator func(i int, b *core.BlockGen)) *testBackend {
	var (
		cacheConfig = &core.CacheConfig{
			TrieCleanLimit: 256,
			TrieDirtyLimit: 256,
			SnapshotLimit:  0,
			Pruning:        false, // Archive mode
		}
	)
	accman, acc := newTestAccountManager(t)
	gspec.Alloc[acc.Address] = types.Account{Balance: big.NewInt(params.Ether)}
	// Generate blocks for testing
	db, blocks, _, _ := core.GenerateChainWithGenesis(gspec, engine, n, 10, generator)
	chain, err := core.NewBlockChain(db, cacheConfig, gspec, engine, vm.Config{}, gspec.ToBlock().Hash(), false)
	if err != nil {
		t.Fatalf("failed to create tester chain: %v", err)
	}
	if n, err := chain.InsertChain(blocks); err != nil {
		t.Fatalf("block %d: failed to insert into chain: %v", n, err)
	}
	for _, block := range blocks {
		if err := chain.Accept(block); err != nil {
			t.Fatalf("block %d: failed to accept into chain: %v", block.NumberU64(), err)
		}
	}
	chain.DrainAcceptorQueue()

	backend := &testBackend{db: db, chain: chain, accman: accman, acc: acc}
	return backend
}

func (b testBackend) SuggestGasTipCap(ctx context.Context) (*big.Int, error) {
	return big.NewInt(0), nil
}
func (b testBackend) FeeHistory(ctx context.Context, blockCount uint64, lastBlock rpc.BlockNumber, rewardPercentiles []float64) (*big.Int, [][]*big.Int, []*big.Int, []float64, error) {
	return nil, nil, nil, nil, nil
}
func (b testBackend) ChainDb() ethdb.Database                    { return b.db }
func (b testBackend) AccountManager() *accounts.Manager          { return b.accman }
func (b testBackend) ExtRPCEnabled() bool                        { return false }
func (b testBackend) RPCGasCap() uint64                          { return 10000000 }
func (b testBackend) RPCEVMTimeout() time.Duration               { return time.Second }
func (b testBackend) RPCTxFeeCap() float64                       { return 0 }
func (b testBackend) UnprotectedAllowed(*types.Transaction) bool { return false }
func (b testBackend) SetHead(number uint64)                      {}
func (b testBackend) HeaderByNumber(ctx context.Context, number rpc.BlockNumber) (*types.Header, error) {
	if number == rpc.LatestBlockNumber {
		return b.chain.CurrentBlock(), nil
	}
	return b.chain.GetHeaderByNumber(uint64(number)), nil
}
func (b testBackend) HeaderByHash(ctx context.Context, hash common.Hash) (*types.Header, error) {
	return b.chain.GetHeaderByHash(hash), nil
}
func (b testBackend) HeaderByNumberOrHash(ctx context.Context, blockNrOrHash rpc.BlockNumberOrHash) (*types.Header, error) {
	if blockNr, ok := blockNrOrHash.Number(); ok {
		return b.HeaderByNumber(ctx, blockNr)
	}
	if blockHash, ok := blockNrOrHash.Hash(); ok {
		return b.HeaderByHash(ctx, blockHash)
	}
	panic("unknown type rpc.BlockNumberOrHash")
}
func (b testBackend) CurrentHeader() *types.Header { return b.chain.CurrentBlock() }
func (b testBackend) CurrentBlock() *types.Header  { return b.chain.CurrentBlock() }
func (b testBackend) BlockByNumber(ctx context.Context, number rpc.BlockNumber) (*types.Block, error) {
	if number == rpc.LatestBlockNumber {
		head := b.chain.CurrentBlock()
		return b.chain.GetBlock(head.Hash(), head.Number.Uint64()), nil
	}
	return b.chain.GetBlockByNumber(uint64(number)), nil
}
func (b testBackend) BlockByHash(ctx context.Context, hash common.Hash) (*types.Block, error) {
	return b.chain.GetBlockByHash(hash), nil
}
func (b testBackend) BlockByNumberOrHash(ctx context.Context, blockNrOrHash rpc.BlockNumberOrHash) (*types.Block, error) {
	if blockNr, ok := blockNrOrHash.Number(); ok {
		return b.BlockByNumber(ctx, blockNr)
	}
	if blockHash, ok := blockNrOrHash.Hash(); ok {
		return b.BlockByHash(ctx, blockHash)
	}
	panic("unknown type rpc.BlockNumberOrHash")
}
func (b testBackend) GetBody(ctx context.Context, hash common.Hash, number rpc.BlockNumber) (*types.Body, error) {
	return b.chain.GetBlock(hash, uint64(number.Int64())).Body(), nil
}
func (b testBackend) StateAndHeaderByNumber(ctx context.Context, number rpc.BlockNumber) (*state.StateDB, *types.Header, error) {
	if number == rpc.PendingBlockNumber {
		panic("pending state not implemented")
	}
	header, err := b.HeaderByNumber(ctx, number)
	if err != nil {
		return nil, nil, err
	}
	if header == nil {
		return nil, nil, errors.New("header not found")
	}
	stateDb, err := b.chain.StateAt(header.Root)
	return stateDb, header, err
}
func (b testBackend) StateAndHeaderByNumberOrHash(ctx context.Context, blockNrOrHash rpc.BlockNumberOrHash) (*state.StateDB, *types.Header, error) {
	if blockNr, ok := blockNrOrHash.Number(); ok {
		return b.StateAndHeaderByNumber(ctx, blockNr)
	}
	panic("only implemented for number")
}
func (b testBackend) PendingBlockAndReceipts() (*types.Block, types.Receipts) { panic("implement me") }
func (b testBackend) GetReceipts(ctx context.Context, hash common.Hash) (types.Receipts, error) {
	header, err := b.HeaderByHash(ctx, hash)
	if header == nil || err != nil {
		return nil, err
	}
	receipts := rawdb.ReadReceipts(b.db, hash, header.Number.Uint64(), header.Time, b.chain.Config())
	return receipts, nil
}
func (b testBackend) GetEVM(ctx context.Context, msg *core.Message, state *state.StateDB, header *types.Header, vmConfig *vm.Config, blockContext *vm.BlockContext) *vm.EVM {
	if vmConfig == nil {
		vmConfig = b.chain.GetVMConfig()
	}
	txContext := core.NewEVMTxContext(msg)
	context := core.NewEVMBlockContext(header, b.chain, nil)
	if blockContext != nil {
		context = *blockContext
	}
	return vm.NewEVM(context, txContext, state, b.chain.Config(), *vmConfig)
}
func (b testBackend) SubscribeChainEvent(ch chan<- core.ChainEvent) event.Subscription {
	panic("implement me")
}
func (b testBackend) SubscribeChainHeadEvent(ch chan<- core.ChainHeadEvent) event.Subscription {
	panic("implement me")
}
func (b testBackend) SubscribeChainSideEvent(ch chan<- core.ChainSideEvent) event.Subscription {
	panic("implement me")
}
func (b testBackend) GetFeeConfigAt(parent *types.Header) (commontype.FeeConfig, *big.Int, error) {
	panic("implement me")
}
func (b testBackend) SendTx(ctx context.Context, signedTx *types.Transaction) error {
	panic("implement me")
}
func (b testBackend) GetTransaction(ctx context.Context, txHash common.Hash) (bool, *types.Transaction, common.Hash, uint64, uint64, error) {
	tx, blockHash, blockNumber, index := rawdb.ReadTransaction(b.db, txHash)
	return true, tx, blockHash, blockNumber, index, nil
}
func (b testBackend) GetPoolTransactions() (types.Transactions, error)         { panic("implement me") }
func (b testBackend) GetPoolTransaction(txHash common.Hash) *types.Transaction { panic("implement me") }
func (b testBackend) GetPoolNonce(ctx context.Context, addr common.Address) (uint64, error) {
	return 0, nil
}
func (b testBackend) Stats() (pending int, queued int) { panic("implement me") }
func (b testBackend) TxPoolContent() (map[common.Address][]*types.Transaction, map[common.Address][]*types.Transaction) {
	panic("implement me")
}
func (b testBackend) TxPoolContentFrom(addr common.Address) ([]*types.Transaction, []*types.Transaction) {
	panic("implement me")
}
func (b testBackend) SubscribeNewTxsEvent(events chan<- core.NewTxsEvent) event.Subscription {
	panic("implement me")
}
func (b testBackend) ChainConfig() *params.ChainConfig { return b.chain.Config() }
func (b testBackend) Engine() consensus.Engine         { return b.chain.Engine() }
func (b testBackend) GetLogs(ctx context.Context, blockHash common.Hash, number uint64) ([][]*types.Log, error) {
	panic("implement me")
}
func (b testBackend) SubscribeRemovedLogsEvent(ch chan<- core.RemovedLogsEvent) event.Subscription {
	panic("implement me")
}
func (b testBackend) SubscribeLogsEvent(ch chan<- []*types.Log) event.Subscription {
	panic("implement me")
}
func (b testBackend) SubscribePendingLogsEvent(ch chan<- []*types.Log) event.Subscription {
	panic("implement me")
}
func (b testBackend) BloomStatus() (uint64, uint64) { panic("implement me") }
func (b testBackend) ServiceFilter(ctx context.Context, session *bloombits.MatcherSession) {
	panic("implement me")
}
func (b testBackend) BadBlocks() ([]*types.Block, []*core.BadBlockReason) { return nil, nil }
func (b testBackend) EstimateBaseFee(ctx context.Context) (*big.Int, error) {
	panic("implement me")
}
func (b testBackend) LastAcceptedBlock() *types.Block { panic("implement me") }
func (b testBackend) SuggestPrice(ctx context.Context) (*big.Int, error) {
	panic("implement me")
}

func TestEstimateGas(t *testing.T) {
	t.Parallel()
	// Initialize test accounts
	var (
		accounts = newAccounts(2)
		genesis  = &core.Genesis{
			Config: params.TestChainConfig,
			Alloc: types.GenesisAlloc{
				accounts[0].addr: {Balance: big.NewInt(params.Ether)},
				accounts[1].addr: {Balance: big.NewInt(params.Ether)},
			},
		}
		genBlocks      = 10
		signer         = types.HomesteadSigner{}
		randomAccounts = newAccounts(2)
	)
	api := NewBlockChainAPI(newTestBackend(t, genBlocks, genesis, dummy.NewCoinbaseFaker(), func(i int, b *core.BlockGen) {
		// Transfer from account[0] to account[1]
		//    value: 1000 wei
		//    fee:   0 wei
		tx, _ := types.SignTx(types.NewTx(&types.LegacyTx{Nonce: uint64(i), To: &accounts[1].addr, Value: big.NewInt(1000), Gas: params.TxGas, GasPrice: b.BaseFee(), Data: nil}), signer, accounts[0].key)
		b.AddTx(tx)
		// b.SetPoS()
	}))
	var testSuite = []struct {
		blockNumber rpc.BlockNumber
		call        TransactionArgs
		overrides   StateOverride
		expectErr   error
		want        uint64
	}{
		// simple transfer on latest block
		{
			blockNumber: rpc.LatestBlockNumber,
			call: TransactionArgs{
				From:  &accounts[0].addr,
				To:    &accounts[1].addr,
				Value: (*hexutil.Big)(big.NewInt(1000)),
			},
			expectErr: nil,
			want:      21000,
		},
		// simple transfer with insufficient funds on latest block
		{
			blockNumber: rpc.LatestBlockNumber,
			call: TransactionArgs{
				From:  &randomAccounts[0].addr,
				To:    &accounts[1].addr,
				Value: (*hexutil.Big)(big.NewInt(1000)),
			},
			expectErr: core.ErrInsufficientFunds,
			want:      21000,
		},
		// empty create
		{
			blockNumber: rpc.LatestBlockNumber,
			call:        TransactionArgs{},
			expectErr:   nil,
			want:        53000,
		},
		{
			blockNumber: rpc.LatestBlockNumber,
			call:        TransactionArgs{},
			overrides: StateOverride{
				randomAccounts[0].addr: OverrideAccount{Balance: newRPCBalance(new(big.Int).Mul(big.NewInt(1), big.NewInt(params.Ether)))},
			},
			expectErr: nil,
			want:      53000,
		},
		{
			blockNumber: rpc.LatestBlockNumber,
			call: TransactionArgs{
				From:  &randomAccounts[0].addr,
				To:    &randomAccounts[1].addr,
				Value: (*hexutil.Big)(big.NewInt(1000)),
			},
			overrides: StateOverride{
				randomAccounts[0].addr: OverrideAccount{Balance: newRPCBalance(big.NewInt(0))},
			},
			expectErr: core.ErrInsufficientFunds,
		},
		// Test for a bug where the gas price was set to zero but the basefee non-zero
		//
		// contract BasefeeChecker {
		//    constructor() {
		//        require(tx.gasprice >= block.basefee);
		//        if (tx.gasprice > 0) {
		//            require(block.basefee > 0);
		//        }
		//    }
		//}
		{
			blockNumber: rpc.LatestBlockNumber,
			call: TransactionArgs{
				From:     &accounts[0].addr,
				Input:    hex2Bytes("6080604052348015600f57600080fd5b50483a1015601c57600080fd5b60003a111560315760004811603057600080fd5b5b603f80603e6000396000f3fe6080604052600080fdfea264697066735822122060729c2cee02b10748fae5200f1c9da4661963354973d9154c13a8e9ce9dee1564736f6c63430008130033"),
				GasPrice: (*hexutil.Big)(big.NewInt(params.TestInitialBaseFee)), // Legacy as pricing
			},
			expectErr: nil,
			want:      67617,
		},
		{
			blockNumber: rpc.LatestBlockNumber,
			call: TransactionArgs{
				From:         &accounts[0].addr,
				Input:        hex2Bytes("6080604052348015600f57600080fd5b50483a1015601c57600080fd5b60003a111560315760004811603057600080fd5b5b603f80603e6000396000f3fe6080604052600080fdfea264697066735822122060729c2cee02b10748fae5200f1c9da4661963354973d9154c13a8e9ce9dee1564736f6c63430008130033"),
				MaxFeePerGas: (*hexutil.Big)(big.NewInt(params.TestInitialBaseFee)), // 1559 gas pricing
			},
			expectErr: nil,
			want:      67617,
		},
		{
			blockNumber: rpc.LatestBlockNumber,
			call: TransactionArgs{
				From:         &accounts[0].addr,
				Input:        hex2Bytes("6080604052348015600f57600080fd5b50483a1015601c57600080fd5b60003a111560315760004811603057600080fd5b5b603f80603e6000396000f3fe6080604052600080fdfea264697066735822122060729c2cee02b10748fae5200f1c9da4661963354973d9154c13a8e9ce9dee1564736f6c63430008130033"),
				GasPrice:     nil, // No legacy gas pricing
				MaxFeePerGas: nil, // No 1559 gas pricing
			},
			expectErr: nil,
			want:      67595,
		},
		// Blobs should have no effect on gas estimate
		{
			blockNumber: rpc.LatestBlockNumber,
			call: TransactionArgs{
				From:       &accounts[0].addr,
				To:         &accounts[1].addr,
				Value:      (*hexutil.Big)(big.NewInt(1)),
				BlobHashes: []common.Hash{common.Hash{0x01, 0x22}},
				BlobFeeCap: (*hexutil.Big)(big.NewInt(1)),
			},
			want: 21000,
		},
	}
	for i, tc := range testSuite {
		result, err := api.EstimateGas(context.Background(), tc.call, &rpc.BlockNumberOrHash{BlockNumber: &tc.blockNumber}, &tc.overrides)
		if tc.expectErr != nil {
			if err == nil {
				t.Errorf("test %d: want error %v, have nothing", i, tc.expectErr)
				continue
			}
			if !errors.Is(err, tc.expectErr) {
				t.Errorf("test %d: error mismatch, want %v, have %v", i, tc.expectErr, err)
			}
			continue
		}
		if err != nil {
			t.Errorf("test %d: want no error, have %v", i, err)
			continue
		}
		if float64(result) > float64(tc.want)*(1+estimateGasErrorRatio) {
			t.Errorf("test %d, result mismatch, have\n%v\n, want\n%v\n", i, uint64(result), tc.want)
		}
	}
}

func TestCall(t *testing.T) {
	// Enable BLOBHASH opcode in Cancun
	cfg := *params.TestChainConfig
	cfg.CancunTime = utils.NewUint64(0)
	t.Parallel()
	// Initialize test accounts
	var (
		accounts = newAccounts(3)
		genesis  = &core.Genesis{
			Config: &cfg,
			Alloc: types.GenesisAlloc{
				accounts[0].addr: {Balance: big.NewInt(params.Ether)},
				accounts[1].addr: {Balance: big.NewInt(params.Ether)},
				accounts[2].addr: {Balance: big.NewInt(params.Ether)},
			},
		}
		genBlocks = 10
		signer    = types.HomesteadSigner{}
	)
	api := NewBlockChainAPI(newTestBackend(t, genBlocks, genesis, dummy.NewCoinbaseFaker(), func(i int, b *core.BlockGen) {
		// Transfer from account[0] to account[1]
		//    value: 1000 wei
		//    fee:   0 wei
		tx, _ := types.SignTx(types.NewTx(&types.LegacyTx{Nonce: uint64(i), To: &accounts[1].addr, Value: big.NewInt(1000), Gas: params.TxGas, GasPrice: b.BaseFee(), Data: nil}), signer, accounts[0].key)
		b.AddTx(tx)
		// b.SetPoS()
	}))
	randomAccounts := newAccounts(3)
	var testSuite = []struct {
		blockNumber    rpc.BlockNumber
		overrides      StateOverride
		call           TransactionArgs
		blockOverrides BlockOverrides
		expectErr      error
		want           string
	}{
		// transfer on genesis
		{
			blockNumber: rpc.BlockNumber(0),
			call: TransactionArgs{
				From:  &accounts[0].addr,
				To:    &accounts[1].addr,
				Value: (*hexutil.Big)(big.NewInt(1000)),
			},
			expectErr: nil,
			want:      "0x",
		},
		// transfer on the head
		{
			blockNumber: rpc.BlockNumber(genBlocks),
			call: TransactionArgs{
				From:  &accounts[0].addr,
				To:    &accounts[1].addr,
				Value: (*hexutil.Big)(big.NewInt(1000)),
			},
			expectErr: nil,
			want:      "0x",
		},
		// transfer on a non-existent block, error expects
		{
			blockNumber: rpc.BlockNumber(genBlocks + 1),
			call: TransactionArgs{
				From:  &accounts[0].addr,
				To:    &accounts[1].addr,
				Value: (*hexutil.Big)(big.NewInt(1000)),
			},
			expectErr: errors.New("header not found"),
		},
		// transfer on the latest block
		{
			blockNumber: rpc.LatestBlockNumber,
			call: TransactionArgs{
				From:  &accounts[0].addr,
				To:    &accounts[1].addr,
				Value: (*hexutil.Big)(big.NewInt(1000)),
			},
			expectErr: nil,
			want:      "0x",
		},
		// Call which can only succeed if state is state overridden
		{
			blockNumber: rpc.LatestBlockNumber,
			call: TransactionArgs{
				From:  &randomAccounts[0].addr,
				To:    &randomAccounts[1].addr,
				Value: (*hexutil.Big)(big.NewInt(1000)),
			},
			overrides: StateOverride{
				randomAccounts[0].addr: OverrideAccount{Balance: newRPCBalance(new(big.Int).Mul(big.NewInt(1), big.NewInt(params.Ether)))},
			},
			want: "0x",
		},
		// Invalid call without state overriding
		{
			blockNumber: rpc.LatestBlockNumber,
			call: TransactionArgs{
				From:  &randomAccounts[0].addr,
				To:    &randomAccounts[1].addr,
				Value: (*hexutil.Big)(big.NewInt(1000)),
			},
			expectErr: core.ErrInsufficientFunds,
		},
		// Successful simple contract call
		//
		// // SPDX-License-Identifier: GPL-3.0
		//
		//  pragma solidity >=0.7.0 <0.8.0;
		//
		//  /**
		//   * @title Storage
		//   * @dev Store & retrieve value in a variable
		//   */
		//  contract Storage {
		//      uint256 public number;
		//      constructor() {
		//          number = block.number;
		//      }
		//  }
		{
			blockNumber: rpc.LatestBlockNumber,
			call: TransactionArgs{
				From: &randomAccounts[0].addr,
				To:   &randomAccounts[2].addr,
				Data: hex2Bytes("8381f58a"), // call number()
			},
			overrides: StateOverride{
				randomAccounts[2].addr: OverrideAccount{
					Code:      hex2Bytes("6080604052348015600f57600080fd5b506004361060285760003560e01c80638381f58a14602d575b600080fd5b60336049565b6040518082815260200191505060405180910390f35b6000548156fea2646970667358221220eab35ffa6ab2adfe380772a48b8ba78e82a1b820a18fcb6f59aa4efb20a5f60064736f6c63430007040033"),
					StateDiff: &map[common.Hash]common.Hash{{}: common.BigToHash(big.NewInt(123))},
				},
			},
			want: "0x000000000000000000000000000000000000000000000000000000000000007b",
		},
		// Block overrides should work
		{
			blockNumber: rpc.LatestBlockNumber,
			call: TransactionArgs{
				From: &accounts[1].addr,
				Input: &hexutil.Bytes{
					0x43,             // NUMBER
					0x60, 0x00, 0x52, // MSTORE offset 0
					0x60, 0x20, 0x60, 0x00, 0xf3,
				},
			},
			blockOverrides: BlockOverrides{Number: (*hexutil.Big)(big.NewInt(11))},
			want:           "0x000000000000000000000000000000000000000000000000000000000000000b",
		},
		// Invalid blob tx
		{
			blockNumber: rpc.LatestBlockNumber,
			call: TransactionArgs{
				From:       &accounts[1].addr,
				Input:      &hexutil.Bytes{0x00},
				BlobHashes: []common.Hash{},
			},
			expectErr: core.ErrBlobTxCreate,
		},
		// BLOBHASH opcode
		{
			blockNumber: rpc.LatestBlockNumber,
			call: TransactionArgs{
				From:       &accounts[1].addr,
				To:         &randomAccounts[2].addr,
				BlobHashes: []common.Hash{common.Hash{0x01, 0x22}},
				BlobFeeCap: (*hexutil.Big)(big.NewInt(1)),
			},
			overrides: StateOverride{
				randomAccounts[2].addr: {
					Code: hex2Bytes("60004960005260206000f3"),
				},
			},
			want: "0x0122000000000000000000000000000000000000000000000000000000000000",
		},
	}
	for i, tc := range testSuite {
		result, err := api.Call(context.Background(), tc.call, &rpc.BlockNumberOrHash{BlockNumber: &tc.blockNumber}, &tc.overrides, &tc.blockOverrides)
		if tc.expectErr != nil {
			if err == nil {
				t.Errorf("test %d: want error %v, have nothing", i, tc.expectErr)
				continue
			}
			if !errors.Is(err, tc.expectErr) {
				// Second try
				if !reflect.DeepEqual(err, tc.expectErr) {
					t.Errorf("test %d: error mismatch, want %v, have %v", i, tc.expectErr, err)
				}
			}
			continue
		}
		if err != nil {
			t.Errorf("test %d: want no error, have %v", i, err)
			continue
		}
		if !reflect.DeepEqual(result.String(), tc.want) {
			t.Errorf("test %d, result mismatch, have\n%v\n, want\n%v\n", i, result.String(), tc.want)
		}
	}
}

func TestSignTransaction(t *testing.T) {
	t.Parallel()
	// Initialize test accounts
	var (
		key, _  = crypto.HexToECDSA("8a1f9a8f95be41cd7ccb6168179afb4504aefe388d1e14474d32c45c72ce7b7a")
		to      = crypto.PubkeyToAddress(key.PublicKey)
		genesis = &core.Genesis{
			Config: params.TestChainConfig,
			Alloc:  types.GenesisAlloc{},
		}
	)
	b := newTestBackend(t, 1, genesis, dummy.NewCoinbaseFaker(), func(i int, b *core.BlockGen) {
		// b.SetPoS()
	})
	api := NewTransactionAPI(b, nil)
	res, err := api.FillTransaction(context.Background(), TransactionArgs{
		From:  &b.acc.Address,
		To:    &to,
		Value: (*hexutil.Big)(big.NewInt(1)),
	})
	if err != nil {
		t.Fatalf("failed to fill tx defaults: %v\n", err)
	}

	res, err = api.SignTransaction(context.Background(), argsFromTransaction(res.Tx, b.acc.Address))
	if err != nil {
		t.Fatalf("failed to sign tx: %v\n", err)
	}
	tx, err := json.Marshal(res.Tx)
	if err != nil {
		t.Fatal(err)
	}
	expect := `{"type":"0x2","chainId":"0x1","nonce":"0x0","to":"0x703c4b2bd70c169f5717101caee543299fc946c7","gas":"0x5208","gasPrice":null,"maxPriorityFeePerGas":"0x0","maxFeePerGas":"0xba43b7400","value":"0x1","input":"0x","accessList":[],"v":"0x0","r":"0xa7bbf5672b6f78e934bd380aad0b2626d5337e96c12f1e755fa5522ba7a314bd","s":"0x4d661f8c7b850b7dc3ce1c8c7b443a4434a22fe3ad14cc463205e0259546f0c8","yParity":"0x0","hash":"0x0333d97cbdababb6af7cc55a6f64d47711b8e18a93d7343657508a454407a82c"}`
	if !bytes.Equal(tx, []byte(expect)) {
		t.Errorf("result mismatch. Have:\n%s\nWant:\n%s\n", tx, expect)
	}
}

func TestSignBlobTransaction(t *testing.T) {
	t.Parallel()
	// Initialize test accounts
	var (
		key, _  = crypto.HexToECDSA("8a1f9a8f95be41cd7ccb6168179afb4504aefe388d1e14474d32c45c72ce7b7a")
		to      = crypto.PubkeyToAddress(key.PublicKey)
		genesis = &core.Genesis{
			Config: params.TestChainConfig,
			Alloc:  types.GenesisAlloc{},
		}
	)
	b := newTestBackend(t, 1, genesis, dummy.NewCoinbaseFaker(), func(i int, b *core.BlockGen) {
		// b.SetPoS()
	})
	api := NewTransactionAPI(b, nil)
	res, err := api.FillTransaction(context.Background(), TransactionArgs{
		From:       &b.acc.Address,
		To:         &to,
		Value:      (*hexutil.Big)(big.NewInt(1)),
		BlobHashes: []common.Hash{{0x01, 0x22}},
	})
	if err != nil {
		t.Fatalf("failed to fill tx defaults: %v\n", err)
	}

	_, err = api.SignTransaction(context.Background(), argsFromTransaction(res.Tx, b.acc.Address))
	if err == nil {
		t.Fatalf("should fail on blob transaction")
	}
	if !errors.Is(err, errBlobTxNotSupported) {
		t.Errorf("error mismatch. Have: %v, want: %v", err, errBlobTxNotSupported)
	}
}

func TestSendBlobTransaction(t *testing.T) {
	t.Parallel()
	// Initialize test accounts
	var (
		key, _  = crypto.HexToECDSA("8a1f9a8f95be41cd7ccb6168179afb4504aefe388d1e14474d32c45c72ce7b7a")
		to      = crypto.PubkeyToAddress(key.PublicKey)
		genesis = &core.Genesis{
			Config: params.TestChainConfig,
			Alloc:  types.GenesisAlloc{},
		}
	)
	b := newTestBackend(t, 1, genesis, dummy.NewCoinbaseFaker(), func(i int, b *core.BlockGen) {
		// b.SetPoS()
	})
	api := NewTransactionAPI(b, nil)
	res, err := api.FillTransaction(context.Background(), TransactionArgs{
		From:       &b.acc.Address,
		To:         &to,
		Value:      (*hexutil.Big)(big.NewInt(1)),
		BlobHashes: []common.Hash{common.Hash{0x01, 0x22}},
	})
	if err != nil {
		t.Fatalf("failed to fill tx defaults: %v\n", err)
	}

	_, err = api.SendTransaction(context.Background(), argsFromTransaction(res.Tx, b.acc.Address))
	if err == nil {
		t.Errorf("sending tx should have failed")
	} else if !errors.Is(err, errBlobTxNotSupported) {
		t.Errorf("unexpected error. Have %v, want %v\n", err, errBlobTxNotSupported)
	}
}

func TestFillBlobTransaction(t *testing.T) {
	t.Parallel()
	// Initialize test accounts
	var (
		key, _  = crypto.HexToECDSA("8a1f9a8f95be41cd7ccb6168179afb4504aefe388d1e14474d32c45c72ce7b7a")
		to      = crypto.PubkeyToAddress(key.PublicKey)
		genesis = &core.Genesis{
			Config: params.TestChainConfig,
			Alloc:  types.GenesisAlloc{},
		}
		emptyBlob                      = kzg4844.Blob{}
		emptyBlobCommit, _             = kzg4844.BlobToCommitment(emptyBlob)
		emptyBlobProof, _              = kzg4844.ComputeBlobProof(emptyBlob, emptyBlobCommit)
		emptyBlobHash      common.Hash = kzg4844.CalcBlobHashV1(sha256.New(), &emptyBlobCommit)
	)
	b := newTestBackend(t, 1, genesis, dummy.NewCoinbaseFaker(), func(i int, b *core.BlockGen) {
		// b.SetPoS()
	})
	api := NewTransactionAPI(b, nil)
	type result struct {
		Hashes  []common.Hash
		Sidecar *types.BlobTxSidecar
	}
	suite := []struct {
		name string
		args TransactionArgs
		err  string
		want *result
	}{
		{
			name: "TestInvalidParamsCombination1",
			args: TransactionArgs{
				From:   &b.acc.Address,
				To:     &to,
				Value:  (*hexutil.Big)(big.NewInt(1)),
				Blobs:  []kzg4844.Blob{{}},
				Proofs: []kzg4844.Proof{{}},
			},
			err: `blob proofs provided while commitments were not`,
		},
		{
			name: "TestInvalidParamsCombination2",
			args: TransactionArgs{
				From:        &b.acc.Address,
				To:          &to,
				Value:       (*hexutil.Big)(big.NewInt(1)),
				Blobs:       []kzg4844.Blob{{}},
				Commitments: []kzg4844.Commitment{{}},
			},
			err: `blob commitments provided while proofs were not`,
		},
		{
			name: "TestInvalidParamsCount1",
			args: TransactionArgs{
				From:        &b.acc.Address,
				To:          &to,
				Value:       (*hexutil.Big)(big.NewInt(1)),
				Blobs:       []kzg4844.Blob{{}},
				Commitments: []kzg4844.Commitment{{}, {}},
				Proofs:      []kzg4844.Proof{{}, {}},
			},
			err: `number of blobs and commitments mismatch (have=2, want=1)`,
		},
		{
			name: "TestInvalidParamsCount2",
			args: TransactionArgs{
				From:        &b.acc.Address,
				To:          &to,
				Value:       (*hexutil.Big)(big.NewInt(1)),
				Blobs:       []kzg4844.Blob{{}, {}},
				Commitments: []kzg4844.Commitment{{}, {}},
				Proofs:      []kzg4844.Proof{{}},
			},
			err: `number of blobs and proofs mismatch (have=1, want=2)`,
		},
		{
			name: "TestInvalidProofVerification",
			args: TransactionArgs{
				From:        &b.acc.Address,
				To:          &to,
				Value:       (*hexutil.Big)(big.NewInt(1)),
				Blobs:       []kzg4844.Blob{{}, {}},
				Commitments: []kzg4844.Commitment{{}, {}},
				Proofs:      []kzg4844.Proof{{}, {}},
			},
			err: `failed to verify blob proof: short buffer`,
		},
		{
			name: "TestGenerateBlobHashes",
			args: TransactionArgs{
				From:        &b.acc.Address,
				To:          &to,
				Value:       (*hexutil.Big)(big.NewInt(1)),
				Blobs:       []kzg4844.Blob{emptyBlob},
				Commitments: []kzg4844.Commitment{emptyBlobCommit},
				Proofs:      []kzg4844.Proof{emptyBlobProof},
			},
			want: &result{
				Hashes: []common.Hash{emptyBlobHash},
				Sidecar: &types.BlobTxSidecar{
					Blobs:       []kzg4844.Blob{emptyBlob},
					Commitments: []kzg4844.Commitment{emptyBlobCommit},
					Proofs:      []kzg4844.Proof{emptyBlobProof},
				},
			},
		},
		{
			name: "TestValidBlobHashes",
			args: TransactionArgs{
				From:        &b.acc.Address,
				To:          &to,
				Value:       (*hexutil.Big)(big.NewInt(1)),
				BlobHashes:  []common.Hash{emptyBlobHash},
				Blobs:       []kzg4844.Blob{emptyBlob},
				Commitments: []kzg4844.Commitment{emptyBlobCommit},
				Proofs:      []kzg4844.Proof{emptyBlobProof},
			},
			want: &result{
				Hashes: []common.Hash{emptyBlobHash},
				Sidecar: &types.BlobTxSidecar{
					Blobs:       []kzg4844.Blob{emptyBlob},
					Commitments: []kzg4844.Commitment{emptyBlobCommit},
					Proofs:      []kzg4844.Proof{emptyBlobProof},
				},
			},
		},
		{
			name: "TestInvalidBlobHashes",
			args: TransactionArgs{
				From:        &b.acc.Address,
				To:          &to,
				Value:       (*hexutil.Big)(big.NewInt(1)),
				BlobHashes:  []common.Hash{{0x01, 0x22}},
				Blobs:       []kzg4844.Blob{emptyBlob},
				Commitments: []kzg4844.Commitment{emptyBlobCommit},
				Proofs:      []kzg4844.Proof{emptyBlobProof},
			},
			err: fmt.Sprintf("blob hash verification failed (have=%s, want=%s)", common.Hash{0x01, 0x22}, emptyBlobHash),
		},
		{
			name: "TestGenerateBlobProofs",
			args: TransactionArgs{
				From:  &b.acc.Address,
				To:    &to,
				Value: (*hexutil.Big)(big.NewInt(1)),
				Blobs: []kzg4844.Blob{emptyBlob},
			},
			want: &result{
				Hashes: []common.Hash{emptyBlobHash},
				Sidecar: &types.BlobTxSidecar{
					Blobs:       []kzg4844.Blob{emptyBlob},
					Commitments: []kzg4844.Commitment{emptyBlobCommit},
					Proofs:      []kzg4844.Proof{emptyBlobProof},
				},
			},
		},
	}
	for _, tc := range suite {
		t.Run(tc.name, func(t *testing.T) {
			res, err := api.FillTransaction(context.Background(), tc.args)
			if len(tc.err) > 0 {
				if err == nil {
					t.Fatalf("missing error. want: %s", tc.err)
				} else if err != nil && err.Error() != tc.err {
					t.Fatalf("error mismatch. want: %s, have: %s", tc.err, err.Error())
				}
				return
			}
			if err != nil && len(tc.err) == 0 {
				t.Fatalf("expected no error. have: %s", err)
			}
			if res == nil {
				t.Fatal("result missing")
			}
			want, err := json.Marshal(tc.want)
			if err != nil {
				t.Fatalf("failed to encode expected: %v", err)
			}
			have, err := json.Marshal(result{Hashes: res.Tx.BlobHashes(), Sidecar: res.Tx.BlobTxSidecar()})
			if err != nil {
				t.Fatalf("failed to encode computed sidecar: %v", err)
			}
			if !bytes.Equal(have, want) {
				t.Errorf("blob sidecar mismatch. Have: %s, want: %s", have, want)
			}
		})
	}
}

func argsFromTransaction(tx *types.Transaction, from common.Address) TransactionArgs {
	var (
		gas   = tx.Gas()
		nonce = tx.Nonce()
		input = tx.Data()
	)
	return TransactionArgs{
		From:                 &from,
		To:                   tx.To(),
		Gas:                  (*hexutil.Uint64)(&gas),
		MaxFeePerGas:         (*hexutil.Big)(tx.GasFeeCap()),
		MaxPriorityFeePerGas: (*hexutil.Big)(tx.GasTipCap()),
		Value:                (*hexutil.Big)(tx.Value()),
		Nonce:                (*hexutil.Uint64)(&nonce),
		Input:                (*hexutil.Bytes)(&input),
		ChainID:              (*hexutil.Big)(tx.ChainId()),
		// TODO: impl accessList conversion
		//AccessList: tx.AccessList(),
		BlobFeeCap: (*hexutil.Big)(tx.BlobGasFeeCap()),
		BlobHashes: tx.BlobHashes(),
	}
}

type account struct {
	key  *ecdsa.PrivateKey
	addr common.Address
}

func newAccounts(n int) (accounts []account) {
	for i := 0; i < n; i++ {
		key, _ := crypto.GenerateKey()
		addr := crypto.PubkeyToAddress(key.PublicKey)
		accounts = append(accounts, account{key: key, addr: addr})
	}
	slices.SortFunc(accounts, func(a, b account) int { return a.addr.Cmp(b.addr) })
	return accounts
}

func newRPCBalance(balance *big.Int) **hexutil.Big {
	rpcBalance := (*hexutil.Big)(balance)
	return &rpcBalance
}

func hex2Bytes(str string) *hexutil.Bytes {
	rpcBytes := hexutil.Bytes(common.Hex2Bytes(str))
	return &rpcBytes
}

func TestRPCMarshalBlock(t *testing.T) {
	t.Parallel()
	var (
		txs []*types.Transaction
		to  = common.BytesToAddress([]byte{0x11})
	)
	for i := uint64(1); i <= 4; i++ {
		var tx *types.Transaction
		if i%2 == 0 {
			tx = types.NewTx(&types.LegacyTx{
				Nonce:    i,
				GasPrice: big.NewInt(11111),
				Gas:      1111,
				To:       &to,
				Value:    big.NewInt(111),
				Data:     []byte{0x11, 0x11, 0x11},
			})
		} else {
			tx = types.NewTx(&types.AccessListTx{
				ChainID:  big.NewInt(1337),
				Nonce:    i,
				GasPrice: big.NewInt(11111),
				Gas:      1111,
				To:       &to,
				Value:    big.NewInt(111),
				Data:     []byte{0x11, 0x11, 0x11},
			})
		}
		txs = append(txs, tx)
	}
	block := types.NewBlock(&types.Header{Number: big.NewInt(100)}, txs, nil, nil, blocktest.NewHasher())

	var testSuite = []struct {
		inclTx bool
		fullTx bool
		want   string
	}{
		// without txs
		{
			inclTx: false,
			fullTx: false,
			want: `{
				"difficulty": "0x0",
				"extraData": "0x",
				"gasLimit": "0x0",
				"gasUsed": "0x0",
				"hash": "0x9b73c83b25d0faf7eab854e3684c7e394336d6e135625aafa5c183f27baa8fee",
				"logsBloom": "0x00000000000000000000000000000000000000000000000000000000000000000000000000000000000000000000000000000000000000000000000000000000000000000000000000000000000000000000000000000000000000000000000000000000000000000000000000000000000000000000000000000000000000000000000000000000000000000000000000000000000000000000000000000000000000000000000000000000000000000000000000000000000000000000000000000000000000000000000000000000000000000000000000000000000000000000000000000000000000000000000000000000000000000000000000000000",
				"miner": "0x0000000000000000000000000000000000000000",
				"mixHash": "0x0000000000000000000000000000000000000000000000000000000000000000",
				"nonce": "0x0000000000000000",
				"number": "0x64",
				"parentHash": "0x0000000000000000000000000000000000000000000000000000000000000000",
				"receiptsRoot": "0x56e81f171bcc55a6ff8345e692c0f86e5b48e01b996cadc001622fb5e363b421",
				"sha3Uncles": "0x1dcc4de8dec75d7aab85b567b6ccd41ad312451b948a7413f0a142fd40d49347",
				"size": "0x296",
				"stateRoot": "0x0000000000000000000000000000000000000000000000000000000000000000",
				"timestamp": "0x0",
				"transactionsRoot": "0x661a9febcfa8f1890af549b874faf9fa274aede26ef489d9db0b25daa569450e",
				"uncles": []
			}`,
		},
		// only tx hashes
		{
			inclTx: true,
			fullTx: false,
			want: `{
				"difficulty": "0x0",
				"extraData": "0x",
				"gasLimit": "0x0",
				"gasUsed": "0x0",
				"hash": "0x9b73c83b25d0faf7eab854e3684c7e394336d6e135625aafa5c183f27baa8fee",
				"logsBloom": "0x00000000000000000000000000000000000000000000000000000000000000000000000000000000000000000000000000000000000000000000000000000000000000000000000000000000000000000000000000000000000000000000000000000000000000000000000000000000000000000000000000000000000000000000000000000000000000000000000000000000000000000000000000000000000000000000000000000000000000000000000000000000000000000000000000000000000000000000000000000000000000000000000000000000000000000000000000000000000000000000000000000000000000000000000000000000",
				"miner": "0x0000000000000000000000000000000000000000",
				"mixHash": "0x0000000000000000000000000000000000000000000000000000000000000000",
				"nonce": "0x0000000000000000",
				"number": "0x64",
				"parentHash": "0x0000000000000000000000000000000000000000000000000000000000000000",
				"receiptsRoot": "0x56e81f171bcc55a6ff8345e692c0f86e5b48e01b996cadc001622fb5e363b421",
				"sha3Uncles": "0x1dcc4de8dec75d7aab85b567b6ccd41ad312451b948a7413f0a142fd40d49347",
				"size": "0x296",
				"stateRoot": "0x0000000000000000000000000000000000000000000000000000000000000000",
				"timestamp": "0x0",
				"transactions": [
					"0x7d39df979e34172322c64983a9ad48302c2b889e55bda35324afecf043a77605",
					"0x9bba4c34e57c875ff57ac8d172805a26ae912006985395dc1bdf8f44140a7bf4",
					"0x98909ea1ff040da6be56bc4231d484de1414b3c1dac372d69293a4beb9032cb5",
					"0x12e1f81207b40c3bdcc13c0ee18f5f86af6d31754d57a0ea1b0d4cfef21abef1"
				],
				"transactionsRoot": "0x661a9febcfa8f1890af549b874faf9fa274aede26ef489d9db0b25daa569450e",
				"uncles": []
			}`,
		},
		// full tx details
		{
			inclTx: true,
			fullTx: true,
			want: `{
				"difficulty": "0x0",
				"extraData": "0x",
				"gasLimit": "0x0",
				"gasUsed": "0x0",
				"hash": "0x9b73c83b25d0faf7eab854e3684c7e394336d6e135625aafa5c183f27baa8fee",
				"logsBloom": "0x00000000000000000000000000000000000000000000000000000000000000000000000000000000000000000000000000000000000000000000000000000000000000000000000000000000000000000000000000000000000000000000000000000000000000000000000000000000000000000000000000000000000000000000000000000000000000000000000000000000000000000000000000000000000000000000000000000000000000000000000000000000000000000000000000000000000000000000000000000000000000000000000000000000000000000000000000000000000000000000000000000000000000000000000000000000",
				"miner": "0x0000000000000000000000000000000000000000",
				"mixHash": "0x0000000000000000000000000000000000000000000000000000000000000000",
				"nonce": "0x0000000000000000",
				"number": "0x64",
				"parentHash": "0x0000000000000000000000000000000000000000000000000000000000000000",
				"receiptsRoot": "0x56e81f171bcc55a6ff8345e692c0f86e5b48e01b996cadc001622fb5e363b421",
				"sha3Uncles": "0x1dcc4de8dec75d7aab85b567b6ccd41ad312451b948a7413f0a142fd40d49347",
				"size": "0x296",
				"stateRoot": "0x0000000000000000000000000000000000000000000000000000000000000000",
				"timestamp": "0x0",
				"transactions": [
					{
						"blockHash": "0x9b73c83b25d0faf7eab854e3684c7e394336d6e135625aafa5c183f27baa8fee",
						"blockNumber": "0x64",
						"from": "0x0000000000000000000000000000000000000000",
						"gas": "0x457",
						"gasPrice": "0x2b67",
						"hash": "0x7d39df979e34172322c64983a9ad48302c2b889e55bda35324afecf043a77605",
						"input": "0x111111",
						"nonce": "0x1",
						"to": "0x0000000000000000000000000000000000000011",
						"transactionIndex": "0x0",
						"value": "0x6f",
						"type": "0x1",
						"accessList": [],
						"chainId": "0x539",
						"v": "0x0",
						"r": "0x0",
						"s": "0x0",
						"yParity": "0x0"
					},
					{
						"blockHash": "0x9b73c83b25d0faf7eab854e3684c7e394336d6e135625aafa5c183f27baa8fee",
						"blockNumber": "0x64",
						"from": "0x0000000000000000000000000000000000000000",
						"gas": "0x457",
						"gasPrice": "0x2b67",
						"hash": "0x9bba4c34e57c875ff57ac8d172805a26ae912006985395dc1bdf8f44140a7bf4",
						"input": "0x111111",
						"nonce": "0x2",
						"to": "0x0000000000000000000000000000000000000011",
						"transactionIndex": "0x1",
						"value": "0x6f",
						"type": "0x0",
						"chainId": "0x7fffffffffffffee",
						"v": "0x0",
						"r": "0x0",
						"s": "0x0"
					},
					{
						"blockHash": "0x9b73c83b25d0faf7eab854e3684c7e394336d6e135625aafa5c183f27baa8fee",
						"blockNumber": "0x64",
						"from": "0x0000000000000000000000000000000000000000",
						"gas": "0x457",
						"gasPrice": "0x2b67",
						"hash": "0x98909ea1ff040da6be56bc4231d484de1414b3c1dac372d69293a4beb9032cb5",
						"input": "0x111111",
						"nonce": "0x3",
						"to": "0x0000000000000000000000000000000000000011",
						"transactionIndex": "0x2",
						"value": "0x6f",
						"type": "0x1",
						"accessList": [],
						"chainId": "0x539",
						"v": "0x0",
						"r": "0x0",
						"s": "0x0",
						"yParity": "0x0"
					},
					{
						"blockHash": "0x9b73c83b25d0faf7eab854e3684c7e394336d6e135625aafa5c183f27baa8fee",
						"blockNumber": "0x64",
						"from": "0x0000000000000000000000000000000000000000",
						"gas": "0x457",
						"gasPrice": "0x2b67",
						"hash": "0x12e1f81207b40c3bdcc13c0ee18f5f86af6d31754d57a0ea1b0d4cfef21abef1",
						"input": "0x111111",
						"nonce": "0x4",
						"to": "0x0000000000000000000000000000000000000011",
						"transactionIndex": "0x3",
						"value": "0x6f",
						"type": "0x0",
						"chainId": "0x7fffffffffffffee",
						"v": "0x0",
						"r": "0x0",
						"s": "0x0"
					}
				],
				"transactionsRoot": "0x661a9febcfa8f1890af549b874faf9fa274aede26ef489d9db0b25daa569450e",
				"uncles": []
			}`,
		},
	}

	for i, tc := range testSuite {
		resp := RPCMarshalBlock(block, tc.inclTx, tc.fullTx, params.TestSubnetEVMChainConfig)
		out, err := json.Marshal(resp)
		if err != nil {
			t.Errorf("test %d: json marshal error: %v", i, err)
			continue
		}
		require.JSONEqf(t, tc.want, string(out), "test %d", i)
	}
}

func TestRPCGetBlockOrHeader(t *testing.T) {
	t.Parallel()

	// Initialize test accounts
	var (
		acc1Key, _ = crypto.HexToECDSA("8a1f9a8f95be41cd7ccb6168179afb4504aefe388d1e14474d32c45c72ce7b7a")
		acc2Key, _ = crypto.HexToECDSA("49a7b37aa6f6645917e7b807e9d1c00d4fa71f18343b0d4122a4d2df64dd6fee")
		acc1Addr   = crypto.PubkeyToAddress(acc1Key.PublicKey)
		acc2Addr   = crypto.PubkeyToAddress(acc2Key.PublicKey)
		genesis    = &core.Genesis{
<<<<<<< HEAD
			Config: params.TestSubnetEVMChainConfig,
			Alloc: types.GenesisAlloc{
=======
			Config: params.TestChainConfig,
			Alloc: core.GenesisAlloc{
>>>>>>> 32c8cdfa
				acc1Addr: {Balance: big.NewInt(params.Ether)},
				acc2Addr: {Balance: big.NewInt(params.Ether)},
			},
		}
		genBlocks = 10
		signer    = types.HomesteadSigner{}
		tx        = types.NewTx(&types.LegacyTx{
			Nonce:    11,
			GasPrice: big.NewInt(11111),
			Gas:      1111,
			To:       &acc2Addr,
			Value:    big.NewInt(111),
			Data:     []byte{0x11, 0x11, 0x11},
		})
		pending = types.NewBlock(&types.Header{Number: big.NewInt(11), Time: 42}, []*types.Transaction{tx}, nil, nil, blocktest.NewHasher())
	)
	backend := newTestBackend(t, genBlocks, genesis, dummy.NewCoinbaseFaker(), func(i int, b *core.BlockGen) {
		// Transfer from account[0] to account[1]
		//    value: 1000 wei
		//    fee:   0 wei
		tx, _ := types.SignTx(types.NewTx(&types.LegacyTx{Nonce: uint64(i), To: &acc2Addr, Value: big.NewInt(1000), Gas: params.TxGas, GasPrice: b.BaseFee(), Data: nil}), signer, acc1Key)
		b.AddTx(tx)
	})
	api := NewBlockChainAPI(backend)
	blockHashes := make([]common.Hash, genBlocks+1)
	ctx := context.Background()
	for i := 0; i <= genBlocks; i++ {
		header, err := backend.HeaderByNumber(ctx, rpc.BlockNumber(i))
		if err != nil {
			t.Errorf("failed to get block: %d err: %v", i, err)
		}
		blockHashes[i] = header.Hash()
	}
	pendingHash := pending.Hash()

	var testSuite = []struct {
		blockNumber rpc.BlockNumber
		blockHash   *common.Hash
		fullTx      bool
		reqHeader   bool
		file        string
		expectErr   error
	}{
		// 0. latest header
		{
			blockNumber: rpc.LatestBlockNumber,
			reqHeader:   true,
			file:        "tag-latest",
		},
		// 1. genesis header
		{
			blockNumber: rpc.BlockNumber(0),
			reqHeader:   true,
			file:        "number-0",
		},
		// 2. #1 header
		{
			blockNumber: rpc.BlockNumber(1),
			reqHeader:   true,
			file:        "number-1",
		},
		// 3. latest-1 header
		{
			blockNumber: rpc.BlockNumber(9),
			reqHeader:   true,
			file:        "number-latest-1",
		},
		// 4. latest+1 header
		{
			blockNumber: rpc.BlockNumber(11),
			reqHeader:   true,
			file:        "number-latest+1",
		},
		// 5. pending header
		{
			blockNumber: rpc.PendingBlockNumber,
			reqHeader:   true,
			file:        "tag-pending",
		},
		// 6. latest block
		{
			blockNumber: rpc.LatestBlockNumber,
			file:        "tag-latest",
		},
		// 7. genesis block
		{
			blockNumber: rpc.BlockNumber(0),
			file:        "number-0",
		},
		// 8. #1 block
		{
			blockNumber: rpc.BlockNumber(1),
			file:        "number-1",
		},
		// 9. latest-1 block
		{
			blockNumber: rpc.BlockNumber(9),
			fullTx:      true,
			file:        "number-latest-1",
		},
		// 10. latest+1 block
		{
			blockNumber: rpc.BlockNumber(11),
			fullTx:      true,
			file:        "number-latest+1",
		},
		// 11. pending block
		{
			blockNumber: rpc.PendingBlockNumber,
			file:        "tag-pending",
		},
		// 12. pending block + fullTx
		{
			blockNumber: rpc.PendingBlockNumber,
			fullTx:      true,
			file:        "tag-pending-fullTx",
		},
		// 13. latest header by hash
		{
			blockHash: &blockHashes[len(blockHashes)-1],
			reqHeader: true,
			file:      "hash-latest",
		},
		// 14. genesis header by hash
		{
			blockHash: &blockHashes[0],
			reqHeader: true,
			file:      "hash-0",
		},
		// 15. #1 header
		{
			blockHash: &blockHashes[1],
			reqHeader: true,
			file:      "hash-1",
		},
		// 16. latest-1 header
		{
			blockHash: &blockHashes[len(blockHashes)-2],
			reqHeader: true,
			file:      "hash-latest-1",
		},
		// 17. empty hash
		{
			blockHash: &common.Hash{},
			reqHeader: true,
			file:      "hash-empty",
		},
		// 18. pending hash
		{
			blockHash: &pendingHash,
			reqHeader: true,
			file:      `hash-pending`,
		},
		// 19. latest block
		{
			blockHash: &blockHashes[len(blockHashes)-1],
			file:      "hash-latest",
		},
		// 20. genesis block
		{
			blockHash: &blockHashes[0],
			file:      "hash-genesis",
		},
		// 21. #1 block
		{
			blockHash: &blockHashes[1],
			file:      "hash-1",
		},
		// 22. latest-1 block
		{
			blockHash: &blockHashes[len(blockHashes)-2],
			fullTx:    true,
			file:      "hash-latest-1-fullTx",
		},
		// 23. empty hash + body
		{
			blockHash: &common.Hash{},
			fullTx:    true,
			file:      "hash-empty-fullTx",
		},
		// 24. pending block
		{
			blockHash: &pendingHash,
			file:      `hash-pending`,
		},
		// 25. pending block + fullTx
		{
			blockHash: &pendingHash,
			fullTx:    true,
			file:      "hash-pending-fullTx",
		},
	}

	for i, tt := range testSuite {
		var (
			result map[string]interface{}
			err    error
			rpc    string
		)
		if tt.blockHash != nil {
			if tt.reqHeader {
				result = api.GetHeaderByHash(context.Background(), *tt.blockHash)
				rpc = "eth_getHeaderByHash"
			} else {
				result, err = api.GetBlockByHash(context.Background(), *tt.blockHash, tt.fullTx)
				rpc = "eth_getBlockByHash"
			}
		} else {
			if tt.reqHeader {
				result, err = api.GetHeaderByNumber(context.Background(), tt.blockNumber)
				rpc = "eth_getHeaderByNumber"
			} else {
				result, err = api.GetBlockByNumber(context.Background(), tt.blockNumber, tt.fullTx)
				rpc = "eth_getBlockByNumber"
			}
		}
		if tt.expectErr != nil {
			if err == nil {
				t.Errorf("test %d: want error %v, have nothing", i, tt.expectErr)
				continue
			}
			if !errors.Is(err, tt.expectErr) {
				t.Errorf("test %d: error mismatch, want %v, have %v", i, tt.expectErr, err)
			}
			continue
		}
		if err != nil {
			t.Errorf("test %d: want no error, have %v", i, err)
			continue
		}

		testRPCResponseWithFile(t, i, result, rpc, tt.file)
	}
}

func setupReceiptBackend(t *testing.T, genBlocks int) (*testBackend, []common.Hash) {
	config := *params.TestChainConfig
	config.CancunTime = new(uint64)
	var (
		acc1Key, _ = crypto.HexToECDSA("8a1f9a8f95be41cd7ccb6168179afb4504aefe388d1e14474d32c45c72ce7b7a")
		acc2Key, _ = crypto.HexToECDSA("49a7b37aa6f6645917e7b807e9d1c00d4fa71f18343b0d4122a4d2df64dd6fee")
		acc1Addr   = crypto.PubkeyToAddress(acc1Key.PublicKey)
		acc2Addr   = crypto.PubkeyToAddress(acc2Key.PublicKey)
		contract   = common.HexToAddress("0000000000000000000000000000000000031ec7")
		genesis    = &core.Genesis{
			Config:        &config,
			ExcessBlobGas: new(uint64),
			BlobGasUsed:   new(uint64),
			Timestamp:     uint64(upgrade.InitiallyActiveTime.Unix()),
			Alloc: types.GenesisAlloc{
				acc1Addr: {Balance: big.NewInt(params.Ether)},
				acc2Addr: {Balance: big.NewInt(params.Ether)},
				// // SPDX-License-Identifier: GPL-3.0
				// pragma solidity >=0.7.0 <0.9.0;
				//
				// contract Token {
				//     event Transfer(address indexed from, address indexed to, uint256 value);
				//     function transfer(address to, uint256 value) public returns (bool) {
				//         emit Transfer(msg.sender, to, value);
				//         return true;
				//     }
				// }
				contract: {Balance: big.NewInt(params.Ether), Code: common.FromHex("0x608060405234801561001057600080fd5b506004361061002b5760003560e01c8063a9059cbb14610030575b600080fd5b61004a6004803603810190610045919061016a565b610060565b60405161005791906101c5565b60405180910390f35b60008273ffffffffffffffffffffffffffffffffffffffff163373ffffffffffffffffffffffffffffffffffffffff167fddf252ad1be2c89b69c2b068fc378daa952ba7f163c4a11628f55a4df523b3ef846040516100bf91906101ef565b60405180910390a36001905092915050565b600080fd5b600073ffffffffffffffffffffffffffffffffffffffff82169050919050565b6000610101826100d6565b9050919050565b610111816100f6565b811461011c57600080fd5b50565b60008135905061012e81610108565b92915050565b6000819050919050565b61014781610134565b811461015257600080fd5b50565b6000813590506101648161013e565b92915050565b60008060408385031215610181576101806100d1565b5b600061018f8582860161011f565b92505060206101a085828601610155565b9150509250929050565b60008115159050919050565b6101bf816101aa565b82525050565b60006020820190506101da60008301846101b6565b92915050565b6101e981610134565b82525050565b600060208201905061020460008301846101e0565b9291505056fea2646970667358221220b469033f4b77b9565ee84e0a2f04d496b18160d26034d54f9487e57788fd36d564736f6c63430008120033")},
			},
		}
		signer   = types.LatestSignerForChainID(params.TestChainConfig.ChainID)
		txHashes = make([]common.Hash, genBlocks)
	)

	backend := newTestBackend(t, genBlocks, genesis, dummy.NewCoinbaseFaker(), func(i int, b *core.BlockGen) {
		var (
			tx  *types.Transaction
			err error
		)
		// b.SetPoS()
		switch i {
		case 0:
			// transfer 1000wei
			tx, err = types.SignTx(types.NewTx(&types.LegacyTx{Nonce: uint64(i), To: &acc2Addr, Value: big.NewInt(1000), Gas: params.TxGas, GasPrice: b.BaseFee(), Data: nil}), types.HomesteadSigner{}, acc1Key)
		case 1:
			// create contract
			tx, err = types.SignTx(types.NewTx(&types.LegacyTx{Nonce: uint64(i), To: nil, Gas: 53100, GasPrice: b.BaseFee(), Data: common.FromHex("0x60806040")}), signer, acc1Key)
		case 2:
			// with logs
			// transfer(address to, uint256 value)
			data := fmt.Sprintf("0xa9059cbb%s%s", common.HexToHash(common.BigToAddress(big.NewInt(int64(i + 1))).Hex()).String()[2:], common.BytesToHash([]byte{byte(i + 11)}).String()[2:])
			tx, err = types.SignTx(types.NewTx(&types.LegacyTx{Nonce: uint64(i), To: &contract, Gas: 60000, GasPrice: b.BaseFee(), Data: common.FromHex(data)}), signer, acc1Key)
		case 3:
			// dynamic fee with logs
			// transfer(address to, uint256 value)
			data := fmt.Sprintf("0xa9059cbb%s%s", common.HexToHash(common.BigToAddress(big.NewInt(int64(i + 1))).Hex()).String()[2:], common.BytesToHash([]byte{byte(i + 11)}).String()[2:])
			fee := big.NewInt(500)
			fee.Add(fee, b.BaseFee())
			tx, err = types.SignTx(types.NewTx(&types.DynamicFeeTx{Nonce: uint64(i), To: &contract, Gas: 60000, Value: big.NewInt(1), GasTipCap: big.NewInt(500), GasFeeCap: fee, Data: common.FromHex(data)}), signer, acc1Key)
		case 4:
			// access list with contract create
			accessList := types.AccessList{{
				Address:     contract,
				StorageKeys: []common.Hash{{0}},
			}}
			tx, err = types.SignTx(types.NewTx(&types.AccessListTx{Nonce: uint64(i), To: nil, Gas: 58100, GasPrice: b.BaseFee(), Data: common.FromHex("0x60806040"), AccessList: accessList}), signer, acc1Key)
		case 5:
			// blob tx
			fee := big.NewInt(500)
			fee.Add(fee, b.BaseFee())
			tx, err = types.SignTx(types.NewTx(&types.BlobTx{
				Nonce:      uint64(i),
				GasTipCap:  uint256.NewInt(1),
				GasFeeCap:  uint256.MustFromBig(fee),
				Gas:        params.TxGas,
				To:         acc2Addr,
				BlobFeeCap: uint256.NewInt(1),
				BlobHashes: []common.Hash{{1}},
				Value:      new(uint256.Int),
			}), signer, acc1Key)
		}
		if err != nil {
			t.Errorf("failed to sign tx: %v", err)
		}
		if tx != nil {
			b.AddTx(tx)
			txHashes[i] = tx.Hash()
		}
	})
	return backend, txHashes
}

func TestRPCGetTransactionReceipt(t *testing.T) {
	t.Parallel()

	var (
		backend, txHashes = setupReceiptBackend(t, 6)
		api               = NewTransactionAPI(backend, new(AddrLocker))
	)

	var testSuite = []struct {
		txHash common.Hash
		file   string
	}{
		// 0. normal success
		{
			txHash: txHashes[0],
			file:   "normal-transfer-tx",
		},
		// 1. create contract
		{
			txHash: txHashes[1],
			file:   "create-contract-tx",
		},
		// 2. with logs success
		{
			txHash: txHashes[2],
			file:   "with-logs",
		},
		// 3. dynamic tx with logs success
		{
			txHash: txHashes[3],
			file:   `dynamic-tx-with-logs`,
		},
		// 4. access list tx with create contract
		{
			txHash: txHashes[4],
			file:   "create-contract-with-access-list",
		},
		// 5. txhash empty
		{
			txHash: common.Hash{},
			file:   "txhash-empty",
		},
		// 6. txhash not found
		{
			txHash: common.HexToHash("deadbeef"),
			file:   "txhash-notfound",
		},
		// 7. blob tx
		{
			txHash: txHashes[5],
			file:   "blob-tx",
		},
	}

	for i, tt := range testSuite {
		var (
			result interface{}
			err    error
		)
		result, err = api.GetTransactionReceipt(context.Background(), tt.txHash)
		if err != nil {
			t.Errorf("test %d: want no error, have %v", i, err)
			continue
		}
		testRPCResponseWithFile(t, i, result, "eth_getTransactionReceipt", tt.file)
	}
}

func TestRPCGetBlockReceipts(t *testing.T) {
	t.Parallel()

	var (
		genBlocks  = 6
		backend, _ = setupReceiptBackend(t, genBlocks)
		api        = NewBlockChainAPI(backend)
	)
	blockHashes := make([]common.Hash, genBlocks+1)
	ctx := context.Background()
	for i := 0; i <= genBlocks; i++ {
		header, err := backend.HeaderByNumber(ctx, rpc.BlockNumber(i))
		if err != nil {
			t.Errorf("failed to get block: %d err: %v", i, err)
		}
		blockHashes[i] = header.Hash()
	}

	var testSuite = []struct {
		test rpc.BlockNumberOrHash
		file string
	}{
		// 0. block without any txs(hash)
		{
			test: rpc.BlockNumberOrHashWithHash(blockHashes[0], false),
			file: "number-0",
		},
		// 1. block without any txs(number)
		{
			test: rpc.BlockNumberOrHashWithNumber(0),
			file: "number-1",
		},
		// 2. earliest tag
		{
			test: rpc.BlockNumberOrHashWithNumber(rpc.EarliestBlockNumber),
			file: "tag-earliest",
		},
		// 3. latest tag
		{
			test: rpc.BlockNumberOrHashWithNumber(rpc.LatestBlockNumber),
			file: "tag-latest",
		},
		// 4. block with legacy transfer tx(hash)
		{
			test: rpc.BlockNumberOrHashWithHash(blockHashes[1], false),
			file: "block-with-legacy-transfer-tx",
		},
		// 5. block with contract create tx(number)
		{
			test: rpc.BlockNumberOrHashWithNumber(rpc.BlockNumber(2)),
			file: "block-with-contract-create-tx",
		},
		// 6. block with legacy contract call tx(hash)
		{
			test: rpc.BlockNumberOrHashWithHash(blockHashes[3], false),
			file: "block-with-legacy-contract-call-tx",
		},
		// 7. block with dynamic fee tx(number)
		{
			test: rpc.BlockNumberOrHashWithNumber(rpc.BlockNumber(4)),
			file: "block-with-dynamic-fee-tx",
		},
		// 8. block is empty
		{
			test: rpc.BlockNumberOrHashWithHash(common.Hash{}, false),
			file: "hash-empty",
		},
		// 9. block is not found
		{
			test: rpc.BlockNumberOrHashWithHash(common.HexToHash("deadbeef"), false),
			file: "hash-notfound",
		},
		// 10. block is not found
		{
			test: rpc.BlockNumberOrHashWithNumber(rpc.BlockNumber(genBlocks + 1)),
			file: "block-notfound",
		},
		// 11. block with blob tx
		{
			test: rpc.BlockNumberOrHashWithNumber(rpc.BlockNumber(6)),
			file: "block-with-blob-tx",
		},
	}

	for i, tt := range testSuite {
		var (
			result interface{}
			err    error
		)
		result, err = api.GetBlockReceipts(context.Background(), tt.test)
		if err != nil {
			t.Errorf("test %d: want no error, have %v", i, err)
			continue
		}
		testRPCResponseWithFile(t, i, result, "eth_getBlockReceipts", tt.file)
	}
}

func testRPCResponseWithFile(t *testing.T, testid int, result interface{}, rpc string, file string) {
	data, err := json.MarshalIndent(result, "", "  ")
	if err != nil {
		t.Errorf("test %d: json marshal error", testid)
		return
	}
	outputFile := filepath.Join("testdata", fmt.Sprintf("%s-%s.json", rpc, file))
	if os.Getenv("WRITE_TEST_FILES") != "" {
		os.WriteFile(outputFile, data, 0644)
	}
	want, err := os.ReadFile(outputFile)
	if err != nil {
		t.Fatalf("error reading expected test file: %s output: %v", outputFile, err)
	}
	require.JSONEqf(t, string(want), string(data), "test %d: json not match, want: %s, have: %s", testid, string(want), string(data))
}<|MERGE_RESOLUTION|>--- conflicted
+++ resolved
@@ -1548,13 +1548,8 @@
 		acc1Addr   = crypto.PubkeyToAddress(acc1Key.PublicKey)
 		acc2Addr   = crypto.PubkeyToAddress(acc2Key.PublicKey)
 		genesis    = &core.Genesis{
-<<<<<<< HEAD
-			Config: params.TestSubnetEVMChainConfig,
+			Config: params.TestChainConfig,
 			Alloc: types.GenesisAlloc{
-=======
-			Config: params.TestChainConfig,
-			Alloc: core.GenesisAlloc{
->>>>>>> 32c8cdfa
 				acc1Addr: {Balance: big.NewInt(params.Ether)},
 				acc2Addr: {Balance: big.NewInt(params.Ether)},
 			},
