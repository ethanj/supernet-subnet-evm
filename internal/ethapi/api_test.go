// Copyright 2023 The go-ethereum Authors
// This file is part of the go-ethereum library.
//
// The go-ethereum library is free software: you can redistribute it and/or modify
// it under the terms of the GNU Lesser General Public License as published by
// the Free Software Foundation, either version 3 of the License, or
// (at your option) any later version.
//
// The go-ethereum library is distributed in the hope that it will be useful,
// but WITHOUT ANY WARRANTY; without even the implied warranty of
// MERCHANTABILITY or FITNESS FOR A PARTICULAR PURPOSE. See the
// GNU Lesser General Public License for more details.
//
// You should have received a copy of the GNU Lesser General Public License
// along with the go-ethereum library. If not, see <http://www.gnu.org/licenses/>.

package ethapi

import (
	"bytes"
	"context"
	"crypto/ecdsa"
	"crypto/sha256"
	"encoding/json"
	"errors"
	"fmt"
	"math/big"
	"os"
	"path/filepath"
	"reflect"
	"slices"
	"testing"
	"time"

<<<<<<< HEAD
=======
	"github.com/holiman/uint256"
	"github.com/stretchr/testify/require"

	"github.com/ethereum/go-ethereum"
>>>>>>> aa55f5ea
	"github.com/ethereum/go-ethereum/accounts"
	"github.com/ethereum/go-ethereum/accounts/keystore"
	"github.com/ethereum/go-ethereum/common"
	"github.com/ethereum/go-ethereum/common/hexutil"
	"github.com/ethereum/go-ethereum/commontype"
	"github.com/ethereum/go-ethereum/consensus"
	"github.com/ethereum/go-ethereum/consensus/dummy"
	"github.com/ethereum/go-ethereum/core"
	"github.com/ethereum/go-ethereum/core/bloombits"
	"github.com/ethereum/go-ethereum/core/rawdb"
	"github.com/ethereum/go-ethereum/core/state"
	"github.com/ethereum/go-ethereum/core/types"
	"github.com/ethereum/go-ethereum/core/vm"
	"github.com/ethereum/go-ethereum/crypto"
	"github.com/ethereum/go-ethereum/crypto/kzg4844"
	"github.com/ethereum/go-ethereum/ethdb"
	"github.com/ethereum/go-ethereum/event"
	"github.com/ethereum/go-ethereum/internal/blocktest"
	"github.com/ethereum/go-ethereum/params"
	"github.com/ethereum/go-ethereum/rpc"
<<<<<<< HEAD
	"github.com/ethereum/go-ethereum/utils"
	"github.com/holiman/uint256"
	"github.com/stretchr/testify/require"
	"golang.org/x/exp/slices"
=======
>>>>>>> aa55f5ea
)

func testTransactionMarshal(t *testing.T, tests []txData, config *params.ChainConfig) {
	t.Parallel()
	var (
		signer = types.LatestSigner(config)
		key, _ = crypto.HexToECDSA("b71c71a67e1177ad4e901695e1b4b9ee17ae16c6668d313eac2f96dbcda3f291")
	)

	for i, tt := range tests {
		var tx2 types.Transaction
		tx, err := types.SignNewTx(key, signer, tt.Tx)
		if err != nil {
			t.Fatalf("test %d: signing failed: %v", i, err)
		}
		// Regular transaction
		if data, err := json.Marshal(tx); err != nil {
			t.Fatalf("test %d: marshalling failed; %v", i, err)
		} else if err = tx2.UnmarshalJSON(data); err != nil {
			t.Fatalf("test %d: sunmarshal failed: %v", i, err)
		} else if want, have := tx.Hash(), tx2.Hash(); want != have {
			t.Fatalf("test %d: stx changed, want %x have %x", i, want, have)
		}

		// rpcTransaction
		rpcTx := newRPCTransaction(tx, common.Hash{}, 0, 0, 0, nil, config)
		if data, err := json.Marshal(rpcTx); err != nil {
			t.Fatalf("test %d: marshalling failed; %v", i, err)
		} else if err = tx2.UnmarshalJSON(data); err != nil {
			t.Fatalf("test %d: unmarshal failed: %v", i, err)
		} else if want, have := tx.Hash(), tx2.Hash(); want != have {
			t.Fatalf("test %d: tx changed, want %x have %x", i, want, have)
		} else {
			want, have := tt.Want, string(data)
			require.JSONEqf(t, want, have, "test %d: rpc json not match, want %s have %s", i, want, have)
		}
	}
}

func TestTransaction_RoundTripRpcJSON(t *testing.T) {
	var (
		config = params.TestChainConfig
		tests  = allTransactionTypes(common.Address{0xde, 0xad}, config)
	)
	testTransactionMarshal(t, tests, config)
}

func TestTransactionBlobTx(t *testing.T) {
	config := *params.TestChainConfig
	// config.ShanghaiTime = new(uint64)
	config.CancunTime = new(uint64)
	tests := allBlobTxs(common.Address{0xde, 0xad}, &config)

	testTransactionMarshal(t, tests, &config)
}

type txData struct {
	Tx   types.TxData
	Want string
}

func allTransactionTypes(addr common.Address, config *params.ChainConfig) []txData {
	return []txData{
		{
			Tx: &types.LegacyTx{
				Nonce:    5,
				GasPrice: big.NewInt(6),
				Gas:      7,
				To:       &addr,
				Value:    big.NewInt(8),
				Data:     []byte{0, 1, 2, 3, 4},
				V:        big.NewInt(9),
				R:        big.NewInt(10),
				S:        big.NewInt(11),
			},
			Want: `{
				"blockHash": null,
				"blockNumber": null,
				"from": "0x71562b71999873db5b286df957af199ec94617f7",
				"gas": "0x7",
				"gasPrice": "0x6",
				"hash": "0x3fa586d2448ae279279fa7036da74eb932763661543428c1a0aba21b95b37bdb",
				"input": "0x0001020304",
				"nonce": "0x5",
				"to": "0xdead000000000000000000000000000000000000",
				"transactionIndex": null,
				"value": "0x8",
				"type": "0x0",
				"chainId": "0x1",
				"v": "0x25",
				"r": "0xac639f4319e9268898e29444b97101f1225e2a0837151626da23e73dda2443fc",
				"s": "0x4fcc3f4c3a75f70ee45bb42d4b0aad432cc8c0140efb3e2611d6a6dda8460907"
			}`,
		}, {
			Tx: &types.LegacyTx{
				Nonce:    5,
				GasPrice: big.NewInt(6),
				Gas:      7,
				To:       nil,
				Value:    big.NewInt(8),
				Data:     []byte{0, 1, 2, 3, 4},
				V:        big.NewInt(32),
				R:        big.NewInt(10),
				S:        big.NewInt(11),
			},
			Want: `{
				"blockHash": null,
				"blockNumber": null,
				"from": "0x71562b71999873db5b286df957af199ec94617f7",
				"gas": "0x7",
				"gasPrice": "0x6",
				"hash": "0x617a316c6ff7ed2aa6ead1b4bb28a1322c2156c1c72f376a976d2d2adb1748ee",
				"input": "0x0001020304",
				"nonce": "0x5",
				"to": null,
				"transactionIndex": null,
				"value": "0x8",
				"type": "0x0",
				"chainId": "0x1",
				"v": "0x25",
				"r": "0xee8e89b513778d4815ae5969f3d55e0f7590f31b08f2a2290d5bc4ae37fce299",
				"s": "0x663db5c74c10e2b6525e7026e7cfd569b819ec91a042322655ff2b35060784b1"
			}`,
		},
		{
			Tx: &types.AccessListTx{
				ChainID:  config.ChainID,
				Nonce:    5,
				GasPrice: big.NewInt(6),
				Gas:      7,
				To:       &addr,
				Value:    big.NewInt(8),
				Data:     []byte{0, 1, 2, 3, 4},
				AccessList: types.AccessList{
					types.AccessTuple{
						Address:     common.Address{0x2},
						StorageKeys: []common.Hash{types.EmptyRootHash},
					},
				},
				V: big.NewInt(32),
				R: big.NewInt(10),
				S: big.NewInt(11),
			},
			Want: `{
				"blockHash": null,
				"blockNumber": null,
				"from": "0x71562b71999873db5b286df957af199ec94617f7",
				"gas": "0x7",
				"gasPrice": "0x6",
				"hash": "0x6becb7b9c171aa0d6d0a90dcd97bc3529c4d521f9cc9b7e31616aa9afc178c10",
				"input": "0x0001020304",
				"nonce": "0x5",
				"to": "0xdead000000000000000000000000000000000000",
				"transactionIndex": null,
				"value": "0x8",
				"type": "0x1",
				"accessList": [
					{
						"address": "0x0200000000000000000000000000000000000000",
						"storageKeys": [
							"0x56e81f171bcc55a6ff8345e692c0f86e5b48e01b996cadc001622fb5e363b421"
						]
					}
				],
				"chainId": "0x1",
				"v": "0x1",
				"r": "0xea2289ca0243beecbe69d337bbc53c618e1fb6bd2ec69fd4121df47149a4d4be",
				"s": "0x2dc134b6bc43abbdfebef0b2d62c175459fc1e8ddff60c8e740c461d7ea1522f",
				"yParity": "0x1"
			}`,
		}, {
			Tx: &types.AccessListTx{
				ChainID:  config.ChainID,
				Nonce:    5,
				GasPrice: big.NewInt(6),
				Gas:      7,
				To:       nil,
				Value:    big.NewInt(8),
				Data:     []byte{0, 1, 2, 3, 4},
				AccessList: types.AccessList{
					types.AccessTuple{
						Address:     common.Address{0x2},
						StorageKeys: []common.Hash{types.EmptyRootHash},
					},
				},
				V: big.NewInt(32),
				R: big.NewInt(10),
				S: big.NewInt(11),
			},
			Want: `{
				"blockHash": null,
				"blockNumber": null,
				"from": "0x71562b71999873db5b286df957af199ec94617f7",
				"gas": "0x7",
				"gasPrice": "0x6",
				"hash": "0x22fbf81bae4640511c706e2c72d2f2ef1abc1e7861f2b82c4cae5b102a40709c",
				"input": "0x0001020304",
				"nonce": "0x5",
				"to": null,
				"transactionIndex": null,
				"value": "0x8",
				"type": "0x1",
				"accessList": [
					{
						"address": "0x0200000000000000000000000000000000000000",
						"storageKeys": [
							"0x56e81f171bcc55a6ff8345e692c0f86e5b48e01b996cadc001622fb5e363b421"
						]
					}
				],
				"chainId": "0x1",
				"v": "0x1",
				"r": "0xc50e18edd861639735ec69ca12d82fcbb2c1921d2e2a8fd3a75f408d2d4b8118",
				"s": "0x32a908d1bc2db0229354f4dd392ffc37934e24ae8b18a620c6588c72660b6238",
				"yParity": "0x1"
			}`,
		}, {
			Tx: &types.DynamicFeeTx{
				ChainID:   config.ChainID,
				Nonce:     5,
				GasTipCap: big.NewInt(6),
				GasFeeCap: big.NewInt(9),
				Gas:       7,
				To:        &addr,
				Value:     big.NewInt(8),
				Data:      []byte{0, 1, 2, 3, 4},
				AccessList: types.AccessList{
					types.AccessTuple{
						Address:     common.Address{0x2},
						StorageKeys: []common.Hash{types.EmptyRootHash},
					},
				},
				V: big.NewInt(32),
				R: big.NewInt(10),
				S: big.NewInt(11),
			},
			Want: `{
				"blockHash": null,
				"blockNumber": null,
				"from": "0x71562b71999873db5b286df957af199ec94617f7",
				"gas": "0x7",
				"gasPrice": "0x9",
				"maxFeePerGas": "0x9",
				"maxPriorityFeePerGas": "0x6",
				"hash": "0xc5763d2ce6af3f694dcda8a9a50d4f75005a711edd382e993dd0406e0c54cfde",
				"input": "0x0001020304",
				"nonce": "0x5",
				"to": "0xdead000000000000000000000000000000000000",
				"transactionIndex": null,
				"value": "0x8",
				"type": "0x2",
				"accessList": [
					{
						"address": "0x0200000000000000000000000000000000000000",
						"storageKeys": [
							"0x56e81f171bcc55a6ff8345e692c0f86e5b48e01b996cadc001622fb5e363b421"
						]
					}
				],
				"chainId": "0x1",
				"v": "0x0",
				"r": "0x740eb1e3bc206760182993845b7815fd8cf7a42f1a1ed26027f736e9eccfd20f",
				"s": "0x31da567e2b3a83e58e42f7902c3706926c926625f6978c24fdaa21b9d143bbf7",
				"yParity": "0x0"
			}`,
		}, {
			Tx: &types.DynamicFeeTx{
				ChainID:    config.ChainID,
				Nonce:      5,
				GasTipCap:  big.NewInt(6),
				GasFeeCap:  big.NewInt(9),
				Gas:        7,
				To:         nil,
				Value:      big.NewInt(8),
				Data:       []byte{0, 1, 2, 3, 4},
				AccessList: types.AccessList{},
				V:          big.NewInt(32),
				R:          big.NewInt(10),
				S:          big.NewInt(11),
			},
			Want: `{
				"blockHash": null,
				"blockNumber": null,
				"from": "0x71562b71999873db5b286df957af199ec94617f7",
				"gas": "0x7",
				"gasPrice": "0x9",
				"maxFeePerGas": "0x9",
				"maxPriorityFeePerGas": "0x6",
				"hash": "0x85545f69b2410640fbbb7157b9a79adece45bac4b2803733d250d049e9501a28",
				"input": "0x0001020304",
				"nonce": "0x5",
				"to": null,
				"transactionIndex": null,
				"value": "0x8",
				"type": "0x2",
				"accessList": [],
				"chainId": "0x1",
				"v": "0x1",
				"r": "0x5004538adbe499313737033b22eb2b50a9450f02fab3971a591e6d57761b2cdf",
				"s": "0x5f7b1f5d11bd467d84f32beb2e89629351b96c5204c4f72d5d2040bee369a73a",
				"yParity": "0x1"
			  }`,
		},
	}
}

func allBlobTxs(addr common.Address, config *params.ChainConfig) []txData {
	return []txData{
		{
			Tx: &types.BlobTx{
				Nonce:      6,
				GasTipCap:  uint256.NewInt(1),
				GasFeeCap:  uint256.NewInt(5),
				Gas:        6,
				To:         addr,
				BlobFeeCap: uint256.NewInt(1),
				BlobHashes: []common.Hash{{1}},
				Value:      new(uint256.Int),
				V:          uint256.NewInt(32),
				R:          uint256.NewInt(10),
				S:          uint256.NewInt(11),
			},
			Want: `{
                "blockHash": null,
                "blockNumber": null,
                "from": "0x71562b71999873db5b286df957af199ec94617f7",
                "gas": "0x6",
                "gasPrice": "0x5",
                "maxFeePerGas": "0x5",
                "maxPriorityFeePerGas": "0x1",
                "maxFeePerBlobGas": "0x1",
                "hash": "0x1f2b59a20e61efc615ad0cbe936379d6bbea6f938aafaf35eb1da05d8e7f46a3",
                "input": "0x",
                "nonce": "0x6",
                "to": "0xdead000000000000000000000000000000000000",
                "transactionIndex": null,
                "value": "0x0",
                "type": "0x3",
                "accessList": [],
                "chainId": "0x1",
                "blobVersionedHashes": [
                    "0x0100000000000000000000000000000000000000000000000000000000000000"
                ],
                "v": "0x0",
                "r": "0x618be8908e0e5320f8f3b48042a079fe5a335ebd4ed1422a7d2207cd45d872bc",
                "s": "0x27b2bc6c80e849a8e8b764d4549d8c2efac3441e73cf37054eb0a9b9f8e89b27",
                "yParity": "0x0"
            }`,
		},
	}
}

func newTestAccountManager(t *testing.T) (*accounts.Manager, accounts.Account) {
	var (
		dir        = t.TempDir()
		am         = accounts.NewManager(&accounts.Config{InsecureUnlockAllowed: true})
		b          = keystore.NewKeyStore(dir, 2, 1)
		testKey, _ = crypto.HexToECDSA("b71c71a67e1177ad4e901695e1b4b9ee17ae16c6668d313eac2f96dbcda3f291")
	)
	acc, err := b.ImportECDSA(testKey, "")
	if err != nil {
		t.Fatalf("failed to create test account: %v", err)
	}
	if err := b.Unlock(acc, ""); err != nil {
		t.Fatalf("failed to unlock account: %v\n", err)
	}
	am.AddBackend(b)
	return am, acc
}

type testBackend struct {
	db     ethdb.Database
	chain  *core.BlockChain
	accman *accounts.Manager
	acc    accounts.Account
}

func newTestBackend(t *testing.T, n int, gspec *core.Genesis, engine consensus.Engine, generator func(i int, b *core.BlockGen)) *testBackend {
	var (
		cacheConfig = &core.CacheConfig{
			TrieCleanLimit: 256,
			TrieDirtyLimit: 256,
			SnapshotLimit:  0,
			Pruning:        false, // Archive mode
		}
	)
	accman, acc := newTestAccountManager(t)
	gspec.Alloc[acc.Address] = types.Account{Balance: big.NewInt(params.Ether)}
	// Generate blocks for testing
	db, blocks, _, _ := core.GenerateChainWithGenesis(gspec, engine, n, 10, generator)
	chain, err := core.NewBlockChain(db, cacheConfig, gspec, engine, vm.Config{}, gspec.ToBlock().Hash(), false)
	if err != nil {
		t.Fatalf("failed to create tester chain: %v", err)
	}
	if n, err := chain.InsertChain(blocks); err != nil {
		t.Fatalf("block %d: failed to insert into chain: %v", n, err)
	}
	for _, block := range blocks {
		if err := chain.Accept(block); err != nil {
			t.Fatalf("block %d: failed to accept into chain: %v", block.NumberU64(), err)
		}
	}
	chain.DrainAcceptorQueue()

	backend := &testBackend{db: db, chain: chain, accman: accman, acc: acc}
	return backend
}

func (b testBackend) SuggestGasTipCap(ctx context.Context) (*big.Int, error) {
	return big.NewInt(0), nil
}
func (b testBackend) FeeHistory(ctx context.Context, blockCount uint64, lastBlock rpc.BlockNumber, rewardPercentiles []float64) (*big.Int, [][]*big.Int, []*big.Int, []float64, []*big.Int, []float64, error) {
	return nil, nil, nil, nil, nil, nil, nil
}
<<<<<<< HEAD
func (b testBackend) ChainDb() ethdb.Database                    { return b.db }
func (b testBackend) AccountManager() *accounts.Manager          { return b.accman }
func (b testBackend) ExtRPCEnabled() bool                        { return false }
func (b testBackend) RPCGasCap() uint64                          { return 10000000 }
func (b testBackend) RPCEVMTimeout() time.Duration               { return time.Second }
func (b testBackend) RPCTxFeeCap() float64                       { return 0 }
func (b testBackend) UnprotectedAllowed(*types.Transaction) bool { return false }
func (b testBackend) SetHead(number uint64)                      {}
=======
func (b testBackend) BlobBaseFee(ctx context.Context) *big.Int { return new(big.Int) }
func (b testBackend) ChainDb() ethdb.Database                  { return b.db }
func (b testBackend) AccountManager() *accounts.Manager        { return b.accman }
func (b testBackend) ExtRPCEnabled() bool                      { return false }
func (b testBackend) RPCGasCap() uint64                        { return 10000000 }
func (b testBackend) RPCEVMTimeout() time.Duration             { return time.Second }
func (b testBackend) RPCTxFeeCap() float64                     { return 0 }
func (b testBackend) UnprotectedAllowed() bool                 { return false }
func (b testBackend) SetHead(number uint64)                    {}
>>>>>>> aa55f5ea
func (b testBackend) HeaderByNumber(ctx context.Context, number rpc.BlockNumber) (*types.Header, error) {
	if number == rpc.LatestBlockNumber {
		return b.chain.CurrentBlock(), nil
	}
	return b.chain.GetHeaderByNumber(uint64(number)), nil
}
func (b testBackend) HeaderByHash(ctx context.Context, hash common.Hash) (*types.Header, error) {
	return b.chain.GetHeaderByHash(hash), nil
}
func (b testBackend) HeaderByNumberOrHash(ctx context.Context, blockNrOrHash rpc.BlockNumberOrHash) (*types.Header, error) {
	if blockNr, ok := blockNrOrHash.Number(); ok {
		return b.HeaderByNumber(ctx, blockNr)
	}
	if blockHash, ok := blockNrOrHash.Hash(); ok {
		return b.HeaderByHash(ctx, blockHash)
	}
	panic("unknown type rpc.BlockNumberOrHash")
}
func (b testBackend) CurrentHeader() *types.Header { return b.chain.CurrentBlock() }
func (b testBackend) CurrentBlock() *types.Header  { return b.chain.CurrentBlock() }
func (b testBackend) BlockByNumber(ctx context.Context, number rpc.BlockNumber) (*types.Block, error) {
	if number == rpc.LatestBlockNumber {
		head := b.chain.CurrentBlock()
		return b.chain.GetBlock(head.Hash(), head.Number.Uint64()), nil
	}
	return b.chain.GetBlockByNumber(uint64(number)), nil
}
func (b testBackend) BlockByHash(ctx context.Context, hash common.Hash) (*types.Block, error) {
	return b.chain.GetBlockByHash(hash), nil
}
func (b testBackend) BlockByNumberOrHash(ctx context.Context, blockNrOrHash rpc.BlockNumberOrHash) (*types.Block, error) {
	if blockNr, ok := blockNrOrHash.Number(); ok {
		return b.BlockByNumber(ctx, blockNr)
	}
	if blockHash, ok := blockNrOrHash.Hash(); ok {
		return b.BlockByHash(ctx, blockHash)
	}
	panic("unknown type rpc.BlockNumberOrHash")
}
func (b testBackend) GetBody(ctx context.Context, hash common.Hash, number rpc.BlockNumber) (*types.Body, error) {
	return b.chain.GetBlock(hash, uint64(number.Int64())).Body(), nil
}
func (b testBackend) StateAndHeaderByNumber(ctx context.Context, number rpc.BlockNumber) (*state.StateDB, *types.Header, error) {
	if number == rpc.PendingBlockNumber {
		panic("pending state not implemented")
	}
	header, err := b.HeaderByNumber(ctx, number)
	if err != nil {
		return nil, nil, err
	}
	if header == nil {
		return nil, nil, errors.New("header not found")
	}
	stateDb, err := b.chain.StateAt(header.Root)
	return stateDb, header, err
}
func (b testBackend) StateAndHeaderByNumberOrHash(ctx context.Context, blockNrOrHash rpc.BlockNumberOrHash) (*state.StateDB, *types.Header, error) {
	if blockNr, ok := blockNrOrHash.Number(); ok {
		return b.StateAndHeaderByNumber(ctx, blockNr)
	}
	panic("only implemented for number")
}
func (b testBackend) Pending() (*types.Block, types.Receipts, *state.StateDB) { panic("implement me") }
func (b testBackend) GetReceipts(ctx context.Context, hash common.Hash) (types.Receipts, error) {
	header, err := b.HeaderByHash(ctx, hash)
	if header == nil || err != nil {
		return nil, err
	}
	receipts := rawdb.ReadReceipts(b.db, hash, header.Number.Uint64(), header.Time, b.chain.Config())
	return receipts, nil
}
func (b testBackend) GetEVM(ctx context.Context, msg *core.Message, state *state.StateDB, header *types.Header, vmConfig *vm.Config, blockContext *vm.BlockContext) *vm.EVM {
	if vmConfig == nil {
		vmConfig = b.chain.GetVMConfig()
	}
	txContext := core.NewEVMTxContext(msg)
	context := core.NewEVMBlockContext(header, b.chain, nil)
	if blockContext != nil {
		context = *blockContext
	}
	return vm.NewEVM(context, txContext, state, b.chain.Config(), *vmConfig)
}
func (b testBackend) SubscribeChainEvent(ch chan<- core.ChainEvent) event.Subscription {
	panic("implement me")
}
func (b testBackend) SubscribeChainHeadEvent(ch chan<- core.ChainHeadEvent) event.Subscription {
	panic("implement me")
}
func (b testBackend) SubscribeChainSideEvent(ch chan<- core.ChainSideEvent) event.Subscription {
	panic("implement me")
}
func (b testBackend) GetFeeConfigAt(parent *types.Header) (commontype.FeeConfig, *big.Int, error) {
	panic("implement me")
}
func (b testBackend) SendTx(ctx context.Context, signedTx *types.Transaction) error {
	panic("implement me")
}
func (b testBackend) GetTransaction(ctx context.Context, txHash common.Hash) (bool, *types.Transaction, common.Hash, uint64, uint64, error) {
	tx, blockHash, blockNumber, index := rawdb.ReadTransaction(b.db, txHash)
	return true, tx, blockHash, blockNumber, index, nil
}
func (b testBackend) GetPoolTransactions() (types.Transactions, error)         { panic("implement me") }
func (b testBackend) GetPoolTransaction(txHash common.Hash) *types.Transaction { panic("implement me") }
func (b testBackend) GetPoolNonce(ctx context.Context, addr common.Address) (uint64, error) {
	return 0, nil
}
func (b testBackend) Stats() (pending int, queued int) { panic("implement me") }
func (b testBackend) TxPoolContent() (map[common.Address][]*types.Transaction, map[common.Address][]*types.Transaction) {
	panic("implement me")
}
func (b testBackend) TxPoolContentFrom(addr common.Address) ([]*types.Transaction, []*types.Transaction) {
	panic("implement me")
}
func (b testBackend) SubscribeNewTxsEvent(events chan<- core.NewTxsEvent) event.Subscription {
	panic("implement me")
}
func (b testBackend) ChainConfig() *params.ChainConfig { return b.chain.Config() }
func (b testBackend) Engine() consensus.Engine         { return b.chain.Engine() }
func (b testBackend) GetLogs(ctx context.Context, blockHash common.Hash, number uint64) ([][]*types.Log, error) {
	panic("implement me")
}
func (b testBackend) SubscribeRemovedLogsEvent(ch chan<- core.RemovedLogsEvent) event.Subscription {
	panic("implement me")
}
func (b testBackend) SubscribeLogsEvent(ch chan<- []*types.Log) event.Subscription {
	panic("implement me")
}
func (b testBackend) BloomStatus() (uint64, uint64) { panic("implement me") }
func (b testBackend) ServiceFilter(ctx context.Context, session *bloombits.MatcherSession) {
	panic("implement me")
}
func (b testBackend) BadBlocks() ([]*types.Block, []*core.BadBlockReason) { return nil, nil }
func (b testBackend) EstimateBaseFee(ctx context.Context) (*big.Int, error) {
	panic("implement me")
}
func (b testBackend) LastAcceptedBlock() *types.Block { panic("implement me") }
func (b testBackend) SuggestPrice(ctx context.Context) (*big.Int, error) {
	panic("implement me")
}

func TestEstimateGas(t *testing.T) {
	t.Parallel()
	// Initialize test accounts
	var (
		accounts = newAccounts(2)
		genesis  = &core.Genesis{
			Config: params.TestChainConfig,
			Alloc: types.GenesisAlloc{
				accounts[0].addr: {Balance: big.NewInt(params.Ether)},
				accounts[1].addr: {Balance: big.NewInt(params.Ether)},
			},
		}
		genBlocks      = 10
		signer         = types.HomesteadSigner{}
		randomAccounts = newAccounts(2)
	)
	api := NewBlockChainAPI(newTestBackend(t, genBlocks, genesis, dummy.NewCoinbaseFaker(), func(i int, b *core.BlockGen) {
		// Transfer from account[0] to account[1]
		//    value: 1000 wei
		//    fee:   0 wei
		tx, _ := types.SignTx(types.NewTx(&types.LegacyTx{Nonce: uint64(i), To: &accounts[1].addr, Value: big.NewInt(1000), Gas: params.TxGas, GasPrice: b.BaseFee(), Data: nil}), signer, accounts[0].key)
		b.AddTx(tx)
		// b.SetPoS()
	}))
	var testSuite = []struct {
		blockNumber rpc.BlockNumber
		call        TransactionArgs
		overrides   StateOverride
		expectErr   error
		want        uint64
	}{
		// simple transfer on latest block
		{
			blockNumber: rpc.LatestBlockNumber,
			call: TransactionArgs{
				From:  &accounts[0].addr,
				To:    &accounts[1].addr,
				Value: (*hexutil.Big)(big.NewInt(1000)),
			},
			expectErr: nil,
			want:      21000,
		},
		// simple transfer with insufficient funds on latest block
		{
			blockNumber: rpc.LatestBlockNumber,
			call: TransactionArgs{
				From:  &randomAccounts[0].addr,
				To:    &accounts[1].addr,
				Value: (*hexutil.Big)(big.NewInt(1000)),
			},
			expectErr: core.ErrInsufficientFunds,
			want:      21000,
		},
		// empty create
		{
			blockNumber: rpc.LatestBlockNumber,
			call:        TransactionArgs{},
			expectErr:   nil,
			want:        53000,
		},
		{
			blockNumber: rpc.LatestBlockNumber,
			call:        TransactionArgs{},
			overrides: StateOverride{
				randomAccounts[0].addr: OverrideAccount{Balance: newRPCBalance(new(big.Int).Mul(big.NewInt(1), big.NewInt(params.Ether)))},
			},
			expectErr: nil,
			want:      53000,
		},
		{
			blockNumber: rpc.LatestBlockNumber,
			call: TransactionArgs{
				From:  &randomAccounts[0].addr,
				To:    &randomAccounts[1].addr,
				Value: (*hexutil.Big)(big.NewInt(1000)),
			},
			overrides: StateOverride{
				randomAccounts[0].addr: OverrideAccount{Balance: newRPCBalance(big.NewInt(0))},
			},
			expectErr: core.ErrInsufficientFunds,
		},
		// Test for a bug where the gas price was set to zero but the basefee non-zero
		//
		// contract BasefeeChecker {
		//    constructor() {
		//        require(tx.gasprice >= block.basefee);
		//        if (tx.gasprice > 0) {
		//            require(block.basefee > 0);
		//        }
		//    }
		//}
		{
			blockNumber: rpc.LatestBlockNumber,
			call: TransactionArgs{
				From:     &accounts[0].addr,
				Input:    hex2Bytes("6080604052348015600f57600080fd5b50483a1015601c57600080fd5b60003a111560315760004811603057600080fd5b5b603f80603e6000396000f3fe6080604052600080fdfea264697066735822122060729c2cee02b10748fae5200f1c9da4661963354973d9154c13a8e9ce9dee1564736f6c63430008130033"),
				GasPrice: (*hexutil.Big)(big.NewInt(params.TestInitialBaseFee)), // Legacy as pricing
			},
			expectErr: nil,
			want:      67617,
		},
		{
			blockNumber: rpc.LatestBlockNumber,
			call: TransactionArgs{
				From:         &accounts[0].addr,
				Input:        hex2Bytes("6080604052348015600f57600080fd5b50483a1015601c57600080fd5b60003a111560315760004811603057600080fd5b5b603f80603e6000396000f3fe6080604052600080fdfea264697066735822122060729c2cee02b10748fae5200f1c9da4661963354973d9154c13a8e9ce9dee1564736f6c63430008130033"),
				MaxFeePerGas: (*hexutil.Big)(big.NewInt(params.TestInitialBaseFee)), // 1559 gas pricing
			},
			expectErr: nil,
			want:      67617,
		},
		{
			blockNumber: rpc.LatestBlockNumber,
			call: TransactionArgs{
				From:         &accounts[0].addr,
				Input:        hex2Bytes("6080604052348015600f57600080fd5b50483a1015601c57600080fd5b60003a111560315760004811603057600080fd5b5b603f80603e6000396000f3fe6080604052600080fdfea264697066735822122060729c2cee02b10748fae5200f1c9da4661963354973d9154c13a8e9ce9dee1564736f6c63430008130033"),
				GasPrice:     nil, // No legacy gas pricing
				MaxFeePerGas: nil, // No 1559 gas pricing
			},
			expectErr: nil,
			want:      67595,
		},
		// Blobs should have no effect on gas estimate
		{
			blockNumber: rpc.LatestBlockNumber,
			call: TransactionArgs{
				From:       &accounts[0].addr,
				To:         &accounts[1].addr,
				Value:      (*hexutil.Big)(big.NewInt(1)),
				BlobHashes: []common.Hash{{0x01, 0x22}},
				BlobFeeCap: (*hexutil.Big)(big.NewInt(1)),
			},
			want: 21000,
		},
	}
	for i, tc := range testSuite {
		result, err := api.EstimateGas(context.Background(), tc.call, &rpc.BlockNumberOrHash{BlockNumber: &tc.blockNumber}, &tc.overrides)
		if tc.expectErr != nil {
			if err == nil {
				t.Errorf("test %d: want error %v, have nothing", i, tc.expectErr)
				continue
			}
			if !errors.Is(err, tc.expectErr) {
				t.Errorf("test %d: error mismatch, want %v, have %v", i, tc.expectErr, err)
			}
			continue
		}
		if err != nil {
			t.Errorf("test %d: want no error, have %v", i, err)
			continue
		}
		if float64(result) > float64(tc.want)*(1+estimateGasErrorRatio) {
			t.Errorf("test %d, result mismatch, have\n%v\n, want\n%v\n", i, uint64(result), tc.want)
		}
	}
}

func TestCall(t *testing.T) {
	// Enable BLOBHASH opcode in Cancun
	cfg := *params.TestChainConfig
	cfg.CancunTime = utils.NewUint64(0)
	t.Parallel()
	// Initialize test accounts
	var (
		accounts = newAccounts(3)
		genesis  = &core.Genesis{
			Config: &cfg,
			Alloc: types.GenesisAlloc{
				accounts[0].addr: {Balance: big.NewInt(params.Ether)},
				accounts[1].addr: {Balance: big.NewInt(params.Ether)},
				accounts[2].addr: {Balance: big.NewInt(params.Ether)},
			},
		}
		genBlocks = 10
		signer    = types.HomesteadSigner{}
	)
	api := NewBlockChainAPI(newTestBackend(t, genBlocks, genesis, dummy.NewCoinbaseFaker(), func(i int, b *core.BlockGen) {
		// Transfer from account[0] to account[1]
		//    value: 1000 wei
		//    fee:   0 wei
		tx, _ := types.SignTx(types.NewTx(&types.LegacyTx{Nonce: uint64(i), To: &accounts[1].addr, Value: big.NewInt(1000), Gas: params.TxGas, GasPrice: b.BaseFee(), Data: nil}), signer, accounts[0].key)
		b.AddTx(tx)
		// b.SetPoS()
	}))
	randomAccounts := newAccounts(3)
	var testSuite = []struct {
		blockNumber    rpc.BlockNumber
		overrides      StateOverride
		call           TransactionArgs
		blockOverrides BlockOverrides
		expectErr      error
		want           string
	}{
		// transfer on genesis
		{
			blockNumber: rpc.BlockNumber(0),
			call: TransactionArgs{
				From:  &accounts[0].addr,
				To:    &accounts[1].addr,
				Value: (*hexutil.Big)(big.NewInt(1000)),
			},
			expectErr: nil,
			want:      "0x",
		},
		// transfer on the head
		{
			blockNumber: rpc.BlockNumber(genBlocks),
			call: TransactionArgs{
				From:  &accounts[0].addr,
				To:    &accounts[1].addr,
				Value: (*hexutil.Big)(big.NewInt(1000)),
			},
			expectErr: nil,
			want:      "0x",
		},
		// transfer on a non-existent block, error expects
		{
			blockNumber: rpc.BlockNumber(genBlocks + 1),
			call: TransactionArgs{
				From:  &accounts[0].addr,
				To:    &accounts[1].addr,
				Value: (*hexutil.Big)(big.NewInt(1000)),
			},
			expectErr: errors.New("header not found"),
		},
		// transfer on the latest block
		{
			blockNumber: rpc.LatestBlockNumber,
			call: TransactionArgs{
				From:  &accounts[0].addr,
				To:    &accounts[1].addr,
				Value: (*hexutil.Big)(big.NewInt(1000)),
			},
			expectErr: nil,
			want:      "0x",
		},
		// Call which can only succeed if state is state overridden
		{
			blockNumber: rpc.LatestBlockNumber,
			call: TransactionArgs{
				From:  &randomAccounts[0].addr,
				To:    &randomAccounts[1].addr,
				Value: (*hexutil.Big)(big.NewInt(1000)),
			},
			overrides: StateOverride{
				randomAccounts[0].addr: OverrideAccount{Balance: newRPCBalance(new(big.Int).Mul(big.NewInt(1), big.NewInt(params.Ether)))},
			},
			want: "0x",
		},
		// Invalid call without state overriding
		{
			blockNumber: rpc.LatestBlockNumber,
			call: TransactionArgs{
				From:  &randomAccounts[0].addr,
				To:    &randomAccounts[1].addr,
				Value: (*hexutil.Big)(big.NewInt(1000)),
			},
			expectErr: core.ErrInsufficientFunds,
		},
		// Successful simple contract call
		//
		// // SPDX-License-Identifier: GPL-3.0
		//
		//  pragma solidity >=0.7.0 <0.8.0;
		//
		//  /**
		//   * @title Storage
		//   * @dev Store & retrieve value in a variable
		//   */
		//  contract Storage {
		//      uint256 public number;
		//      constructor() {
		//          number = block.number;
		//      }
		//  }
		{
			blockNumber: rpc.LatestBlockNumber,
			call: TransactionArgs{
				From: &randomAccounts[0].addr,
				To:   &randomAccounts[2].addr,
				Data: hex2Bytes("8381f58a"), // call number()
			},
			overrides: StateOverride{
				randomAccounts[2].addr: OverrideAccount{
					Code:      hex2Bytes("6080604052348015600f57600080fd5b506004361060285760003560e01c80638381f58a14602d575b600080fd5b60336049565b6040518082815260200191505060405180910390f35b6000548156fea2646970667358221220eab35ffa6ab2adfe380772a48b8ba78e82a1b820a18fcb6f59aa4efb20a5f60064736f6c63430007040033"),
					StateDiff: &map[common.Hash]common.Hash{{}: common.BigToHash(big.NewInt(123))},
				},
			},
			want: "0x000000000000000000000000000000000000000000000000000000000000007b",
		},
		// Block overrides should work
		{
			blockNumber: rpc.LatestBlockNumber,
			call: TransactionArgs{
				From: &accounts[1].addr,
				Input: &hexutil.Bytes{
					0x43,             // NUMBER
					0x60, 0x00, 0x52, // MSTORE offset 0
					0x60, 0x20, 0x60, 0x00, 0xf3,
				},
			},
			blockOverrides: BlockOverrides{Number: (*hexutil.Big)(big.NewInt(11))},
			want:           "0x000000000000000000000000000000000000000000000000000000000000000b",
		},
		// Invalid blob tx
		{
			blockNumber: rpc.LatestBlockNumber,
			call: TransactionArgs{
				From:       &accounts[1].addr,
				Input:      &hexutil.Bytes{0x00},
				BlobHashes: []common.Hash{},
			},
			expectErr: core.ErrBlobTxCreate,
		},
		// BLOBHASH opcode
		{
			blockNumber: rpc.LatestBlockNumber,
			call: TransactionArgs{
				From:       &accounts[1].addr,
				To:         &randomAccounts[2].addr,
				BlobHashes: []common.Hash{{0x01, 0x22}},
				BlobFeeCap: (*hexutil.Big)(big.NewInt(1)),
			},
			overrides: StateOverride{
				randomAccounts[2].addr: {
					Code: hex2Bytes("60004960005260206000f3"),
				},
			},
			want: "0x0122000000000000000000000000000000000000000000000000000000000000",
		},
	}
	for i, tc := range testSuite {
		result, err := api.Call(context.Background(), tc.call, &rpc.BlockNumberOrHash{BlockNumber: &tc.blockNumber}, &tc.overrides, &tc.blockOverrides)
		if tc.expectErr != nil {
			if err == nil {
				t.Errorf("test %d: want error %v, have nothing", i, tc.expectErr)
				continue
			}
			if !errors.Is(err, tc.expectErr) {
				// Second try
				if !reflect.DeepEqual(err, tc.expectErr) {
					t.Errorf("test %d: error mismatch, want %v, have %v", i, tc.expectErr, err)
				}
			}
			continue
		}
		if err != nil {
			t.Errorf("test %d: want no error, have %v", i, err)
			continue
		}
		if !reflect.DeepEqual(result.String(), tc.want) {
			t.Errorf("test %d, result mismatch, have\n%v\n, want\n%v\n", i, result.String(), tc.want)
		}
	}
}

func TestSignTransaction(t *testing.T) {
	t.Parallel()
	// Initialize test accounts
	var (
		key, _  = crypto.HexToECDSA("8a1f9a8f95be41cd7ccb6168179afb4504aefe388d1e14474d32c45c72ce7b7a")
		to      = crypto.PubkeyToAddress(key.PublicKey)
		genesis = &core.Genesis{
			Config: params.TestChainConfig,
			Alloc:  types.GenesisAlloc{},
		}
	)
	b := newTestBackend(t, 1, genesis, dummy.NewCoinbaseFaker(), func(i int, b *core.BlockGen) {
		// b.SetPoS()
	})
	api := NewTransactionAPI(b, nil)
	res, err := api.FillTransaction(context.Background(), TransactionArgs{
		From:  &b.acc.Address,
		To:    &to,
		Value: (*hexutil.Big)(big.NewInt(1)),
	})
	if err != nil {
		t.Fatalf("failed to fill tx defaults: %v\n", err)
	}

	res, err = api.SignTransaction(context.Background(), argsFromTransaction(res.Tx, b.acc.Address))
	if err != nil {
		t.Fatalf("failed to sign tx: %v\n", err)
	}
	tx, err := json.Marshal(res.Tx)
	if err != nil {
		t.Fatal(err)
	}
	expect := `{"type":"0x2","chainId":"0x1","nonce":"0x0","to":"0x703c4b2bd70c169f5717101caee543299fc946c7","gas":"0x5208","gasPrice":null,"maxPriorityFeePerGas":"0x0","maxFeePerGas":"0xba43b7400","value":"0x1","input":"0x","accessList":[],"v":"0x0","r":"0xa7bbf5672b6f78e934bd380aad0b2626d5337e96c12f1e755fa5522ba7a314bd","s":"0x4d661f8c7b850b7dc3ce1c8c7b443a4434a22fe3ad14cc463205e0259546f0c8","yParity":"0x0","hash":"0x0333d97cbdababb6af7cc55a6f64d47711b8e18a93d7343657508a454407a82c"}`
	if !bytes.Equal(tx, []byte(expect)) {
		t.Errorf("result mismatch. Have:\n%s\nWant:\n%s\n", tx, expect)
	}
}

func TestSignBlobTransaction(t *testing.T) {
	t.Parallel()
	// Initialize test accounts
	var (
		key, _  = crypto.HexToECDSA("8a1f9a8f95be41cd7ccb6168179afb4504aefe388d1e14474d32c45c72ce7b7a")
		to      = crypto.PubkeyToAddress(key.PublicKey)
		genesis = &core.Genesis{
			Config: params.TestChainConfig,
			Alloc:  types.GenesisAlloc{},
		}
	)
	b := newTestBackend(t, 1, genesis, dummy.NewCoinbaseFaker(), func(i int, b *core.BlockGen) {
		// b.SetPoS()
	})
	api := NewTransactionAPI(b, nil)
	res, err := api.FillTransaction(context.Background(), TransactionArgs{
		From:       &b.acc.Address,
		To:         &to,
		Value:      (*hexutil.Big)(big.NewInt(1)),
		BlobHashes: []common.Hash{{0x01, 0x22}},
	})
	if err != nil {
		t.Fatalf("failed to fill tx defaults: %v\n", err)
	}

	_, err = api.SignTransaction(context.Background(), argsFromTransaction(res.Tx, b.acc.Address))
	if err != nil {
		t.Fatalf("should not fail on blob transaction")
	}
}

func TestSendBlobTransaction(t *testing.T) {
	t.Parallel()
	// Initialize test accounts
	var (
		key, _  = crypto.HexToECDSA("8a1f9a8f95be41cd7ccb6168179afb4504aefe388d1e14474d32c45c72ce7b7a")
		to      = crypto.PubkeyToAddress(key.PublicKey)
		genesis = &core.Genesis{
			Config: params.TestChainConfig,
			Alloc:  types.GenesisAlloc{},
		}
	)
	b := newTestBackend(t, 1, genesis, dummy.NewCoinbaseFaker(), func(i int, b *core.BlockGen) {
		// b.SetPoS()
	})
	api := NewTransactionAPI(b, nil)
	res, err := api.FillTransaction(context.Background(), TransactionArgs{
		From:       &b.acc.Address,
		To:         &to,
		Value:      (*hexutil.Big)(big.NewInt(1)),
		BlobHashes: []common.Hash{{0x01, 0x22}},
	})
	if err != nil {
		t.Fatalf("failed to fill tx defaults: %v\n", err)
	}

	_, err = api.SendTransaction(context.Background(), argsFromTransaction(res.Tx, b.acc.Address))
	if err == nil {
		t.Errorf("sending tx should have failed")
	} else if !errors.Is(err, errBlobTxNotSupported) {
		t.Errorf("unexpected error. Have %v, want %v\n", err, errBlobTxNotSupported)
	}
}

func TestFillBlobTransaction(t *testing.T) {
	t.Parallel()
	// Initialize test accounts
	var (
		key, _  = crypto.HexToECDSA("8a1f9a8f95be41cd7ccb6168179afb4504aefe388d1e14474d32c45c72ce7b7a")
		to      = crypto.PubkeyToAddress(key.PublicKey)
		genesis = &core.Genesis{
			Config: params.TestChainConfig,
			Alloc:  types.GenesisAlloc{},
		}
		emptyBlob                      = new(kzg4844.Blob)
		emptyBlobs                     = []kzg4844.Blob{*emptyBlob}
		emptyBlobCommit, _             = kzg4844.BlobToCommitment(emptyBlob)
		emptyBlobProof, _              = kzg4844.ComputeBlobProof(emptyBlob, emptyBlobCommit)
		emptyBlobHash      common.Hash = kzg4844.CalcBlobHashV1(sha256.New(), &emptyBlobCommit)
	)
	b := newTestBackend(t, 1, genesis, dummy.NewCoinbaseFaker(), func(i int, b *core.BlockGen) {
		// b.SetPoS()
	})
	api := NewTransactionAPI(b, nil)
	type result struct {
		Hashes  []common.Hash
		Sidecar *types.BlobTxSidecar
	}
	suite := []struct {
		name string
		args TransactionArgs
		err  string
		want *result
	}{
		{
			name: "TestInvalidParamsCombination1",
			args: TransactionArgs{
				From:   &b.acc.Address,
				To:     &to,
				Value:  (*hexutil.Big)(big.NewInt(1)),
				Blobs:  []kzg4844.Blob{{}},
				Proofs: []kzg4844.Proof{{}},
			},
			err: `blob proofs provided while commitments were not`,
		},
		{
			name: "TestInvalidParamsCombination2",
			args: TransactionArgs{
				From:        &b.acc.Address,
				To:          &to,
				Value:       (*hexutil.Big)(big.NewInt(1)),
				Blobs:       []kzg4844.Blob{{}},
				Commitments: []kzg4844.Commitment{{}},
			},
			err: `blob commitments provided while proofs were not`,
		},
		{
			name: "TestInvalidParamsCount1",
			args: TransactionArgs{
				From:        &b.acc.Address,
				To:          &to,
				Value:       (*hexutil.Big)(big.NewInt(1)),
				Blobs:       []kzg4844.Blob{{}},
				Commitments: []kzg4844.Commitment{{}, {}},
				Proofs:      []kzg4844.Proof{{}, {}},
			},
			err: `number of blobs and commitments mismatch (have=2, want=1)`,
		},
		{
			name: "TestInvalidParamsCount2",
			args: TransactionArgs{
				From:        &b.acc.Address,
				To:          &to,
				Value:       (*hexutil.Big)(big.NewInt(1)),
				Blobs:       []kzg4844.Blob{{}, {}},
				Commitments: []kzg4844.Commitment{{}, {}},
				Proofs:      []kzg4844.Proof{{}},
			},
			err: `number of blobs and proofs mismatch (have=1, want=2)`,
		},
		{
			name: "TestInvalidProofVerification",
			args: TransactionArgs{
				From:        &b.acc.Address,
				To:          &to,
				Value:       (*hexutil.Big)(big.NewInt(1)),
				Blobs:       []kzg4844.Blob{{}, {}},
				Commitments: []kzg4844.Commitment{{}, {}},
				Proofs:      []kzg4844.Proof{{}, {}},
			},
			err: `failed to verify blob proof: short buffer`,
		},
		{
			name: "TestGenerateBlobHashes",
			args: TransactionArgs{
				From:        &b.acc.Address,
				To:          &to,
				Value:       (*hexutil.Big)(big.NewInt(1)),
				Blobs:       emptyBlobs,
				Commitments: []kzg4844.Commitment{emptyBlobCommit},
				Proofs:      []kzg4844.Proof{emptyBlobProof},
			},
			want: &result{
				Hashes: []common.Hash{emptyBlobHash},
				Sidecar: &types.BlobTxSidecar{
					Blobs:       emptyBlobs,
					Commitments: []kzg4844.Commitment{emptyBlobCommit},
					Proofs:      []kzg4844.Proof{emptyBlobProof},
				},
			},
		},
		{
			name: "TestValidBlobHashes",
			args: TransactionArgs{
				From:        &b.acc.Address,
				To:          &to,
				Value:       (*hexutil.Big)(big.NewInt(1)),
				BlobHashes:  []common.Hash{emptyBlobHash},
				Blobs:       emptyBlobs,
				Commitments: []kzg4844.Commitment{emptyBlobCommit},
				Proofs:      []kzg4844.Proof{emptyBlobProof},
			},
			want: &result{
				Hashes: []common.Hash{emptyBlobHash},
				Sidecar: &types.BlobTxSidecar{
					Blobs:       emptyBlobs,
					Commitments: []kzg4844.Commitment{emptyBlobCommit},
					Proofs:      []kzg4844.Proof{emptyBlobProof},
				},
			},
		},
		{
			name: "TestInvalidBlobHashes",
			args: TransactionArgs{
				From:        &b.acc.Address,
				To:          &to,
				Value:       (*hexutil.Big)(big.NewInt(1)),
				BlobHashes:  []common.Hash{{0x01, 0x22}},
				Blobs:       emptyBlobs,
				Commitments: []kzg4844.Commitment{emptyBlobCommit},
				Proofs:      []kzg4844.Proof{emptyBlobProof},
			},
			err: fmt.Sprintf("blob hash verification failed (have=%s, want=%s)", common.Hash{0x01, 0x22}, emptyBlobHash),
		},
		{
			name: "TestGenerateBlobProofs",
			args: TransactionArgs{
				From:  &b.acc.Address,
				To:    &to,
				Value: (*hexutil.Big)(big.NewInt(1)),
				Blobs: emptyBlobs,
			},
			want: &result{
				Hashes: []common.Hash{emptyBlobHash},
				Sidecar: &types.BlobTxSidecar{
					Blobs:       emptyBlobs,
					Commitments: []kzg4844.Commitment{emptyBlobCommit},
					Proofs:      []kzg4844.Proof{emptyBlobProof},
				},
			},
		},
	}
	for _, tc := range suite {
		t.Run(tc.name, func(t *testing.T) {
			res, err := api.FillTransaction(context.Background(), tc.args)
			if len(tc.err) > 0 {
				if err == nil {
					t.Fatalf("missing error. want: %s", tc.err)
				} else if err.Error() != tc.err {
					t.Fatalf("error mismatch. want: %s, have: %s", tc.err, err.Error())
				}
				return
			}
			if err != nil && len(tc.err) == 0 {
				t.Fatalf("expected no error. have: %s", err)
			}
			if res == nil {
				t.Fatal("result missing")
			}
			want, err := json.Marshal(tc.want)
			if err != nil {
				t.Fatalf("failed to encode expected: %v", err)
			}
			have, err := json.Marshal(result{Hashes: res.Tx.BlobHashes(), Sidecar: res.Tx.BlobTxSidecar()})
			if err != nil {
				t.Fatalf("failed to encode computed sidecar: %v", err)
			}
			if !bytes.Equal(have, want) {
				t.Errorf("blob sidecar mismatch. Have: %s, want: %s", have, want)
			}
		})
	}
}

func argsFromTransaction(tx *types.Transaction, from common.Address) TransactionArgs {
	var (
		gas        = tx.Gas()
		nonce      = tx.Nonce()
		input      = tx.Data()
		accessList *types.AccessList
	)
	if acl := tx.AccessList(); acl != nil {
		accessList = &acl
	}
	return TransactionArgs{
		From:                 &from,
		To:                   tx.To(),
		Gas:                  (*hexutil.Uint64)(&gas),
		MaxFeePerGas:         (*hexutil.Big)(tx.GasFeeCap()),
		MaxPriorityFeePerGas: (*hexutil.Big)(tx.GasTipCap()),
		Value:                (*hexutil.Big)(tx.Value()),
		Nonce:                (*hexutil.Uint64)(&nonce),
		Input:                (*hexutil.Bytes)(&input),
		ChainID:              (*hexutil.Big)(tx.ChainId()),
		AccessList:           accessList,
		BlobFeeCap:           (*hexutil.Big)(tx.BlobGasFeeCap()),
		BlobHashes:           tx.BlobHashes(),
	}
}

type account struct {
	key  *ecdsa.PrivateKey
	addr common.Address
}

func newAccounts(n int) (accounts []account) {
	for i := 0; i < n; i++ {
		key, _ := crypto.GenerateKey()
		addr := crypto.PubkeyToAddress(key.PublicKey)
		accounts = append(accounts, account{key: key, addr: addr})
	}
	slices.SortFunc(accounts, func(a, b account) int { return a.addr.Cmp(b.addr) })
	return accounts
}

func newRPCBalance(balance *big.Int) **hexutil.Big {
	rpcBalance := (*hexutil.Big)(balance)
	return &rpcBalance
}

func hex2Bytes(str string) *hexutil.Bytes {
	rpcBytes := hexutil.Bytes(common.Hex2Bytes(str))
	return &rpcBytes
}

func TestRPCMarshalBlock(t *testing.T) {
	t.Parallel()
	var (
		txs []*types.Transaction
		to  = common.BytesToAddress([]byte{0x11})
	)
	for i := uint64(1); i <= 4; i++ {
		var tx *types.Transaction
		if i%2 == 0 {
			tx = types.NewTx(&types.LegacyTx{
				Nonce:    i,
				GasPrice: big.NewInt(11111),
				Gas:      1111,
				To:       &to,
				Value:    big.NewInt(111),
				Data:     []byte{0x11, 0x11, 0x11},
			})
		} else {
			tx = types.NewTx(&types.AccessListTx{
				ChainID:  big.NewInt(1337),
				Nonce:    i,
				GasPrice: big.NewInt(11111),
				Gas:      1111,
				To:       &to,
				Value:    big.NewInt(111),
				Data:     []byte{0x11, 0x11, 0x11},
			})
		}
		txs = append(txs, tx)
	}
	block := types.NewBlock(&types.Header{Number: big.NewInt(100)}, &types.Body{Transactions: txs}, nil, blocktest.NewHasher())

	var testSuite = []struct {
		inclTx bool
		fullTx bool
		want   string
	}{
		// without txs
		{
			inclTx: false,
			fullTx: false,
			want: `{
				"difficulty": "0x0",
				"extraData": "0x",
				"gasLimit": "0x0",
				"gasUsed": "0x0",
				"hash": "0x9b73c83b25d0faf7eab854e3684c7e394336d6e135625aafa5c183f27baa8fee",
				"logsBloom": "0x00000000000000000000000000000000000000000000000000000000000000000000000000000000000000000000000000000000000000000000000000000000000000000000000000000000000000000000000000000000000000000000000000000000000000000000000000000000000000000000000000000000000000000000000000000000000000000000000000000000000000000000000000000000000000000000000000000000000000000000000000000000000000000000000000000000000000000000000000000000000000000000000000000000000000000000000000000000000000000000000000000000000000000000000000000000",
				"miner": "0x0000000000000000000000000000000000000000",
				"mixHash": "0x0000000000000000000000000000000000000000000000000000000000000000",
				"nonce": "0x0000000000000000",
				"number": "0x64",
				"parentHash": "0x0000000000000000000000000000000000000000000000000000000000000000",
				"receiptsRoot": "0x56e81f171bcc55a6ff8345e692c0f86e5b48e01b996cadc001622fb5e363b421",
				"sha3Uncles": "0x1dcc4de8dec75d7aab85b567b6ccd41ad312451b948a7413f0a142fd40d49347",
				"size": "0x296",
				"stateRoot": "0x0000000000000000000000000000000000000000000000000000000000000000",
				"timestamp": "0x0",
				"transactionsRoot": "0x661a9febcfa8f1890af549b874faf9fa274aede26ef489d9db0b25daa569450e",
				"uncles": []
			}`,
		},
		// only tx hashes
		{
			inclTx: true,
			fullTx: false,
			want: `{
				"difficulty": "0x0",
				"extraData": "0x",
				"gasLimit": "0x0",
				"gasUsed": "0x0",
				"hash": "0x9b73c83b25d0faf7eab854e3684c7e394336d6e135625aafa5c183f27baa8fee",
				"logsBloom": "0x00000000000000000000000000000000000000000000000000000000000000000000000000000000000000000000000000000000000000000000000000000000000000000000000000000000000000000000000000000000000000000000000000000000000000000000000000000000000000000000000000000000000000000000000000000000000000000000000000000000000000000000000000000000000000000000000000000000000000000000000000000000000000000000000000000000000000000000000000000000000000000000000000000000000000000000000000000000000000000000000000000000000000000000000000000000",
				"miner": "0x0000000000000000000000000000000000000000",
				"mixHash": "0x0000000000000000000000000000000000000000000000000000000000000000",
				"nonce": "0x0000000000000000",
				"number": "0x64",
				"parentHash": "0x0000000000000000000000000000000000000000000000000000000000000000",
				"receiptsRoot": "0x56e81f171bcc55a6ff8345e692c0f86e5b48e01b996cadc001622fb5e363b421",
				"sha3Uncles": "0x1dcc4de8dec75d7aab85b567b6ccd41ad312451b948a7413f0a142fd40d49347",
				"size": "0x296",
				"stateRoot": "0x0000000000000000000000000000000000000000000000000000000000000000",
				"timestamp": "0x0",
				"transactions": [
					"0x7d39df979e34172322c64983a9ad48302c2b889e55bda35324afecf043a77605",
					"0x9bba4c34e57c875ff57ac8d172805a26ae912006985395dc1bdf8f44140a7bf4",
					"0x98909ea1ff040da6be56bc4231d484de1414b3c1dac372d69293a4beb9032cb5",
					"0x12e1f81207b40c3bdcc13c0ee18f5f86af6d31754d57a0ea1b0d4cfef21abef1"
				],
				"transactionsRoot": "0x661a9febcfa8f1890af549b874faf9fa274aede26ef489d9db0b25daa569450e",
				"uncles": []
			}`,
		},
		// full tx details
		{
			inclTx: true,
			fullTx: true,
			want: `{
				"difficulty": "0x0",
				"extraData": "0x",
				"gasLimit": "0x0",
				"gasUsed": "0x0",
				"hash": "0x9b73c83b25d0faf7eab854e3684c7e394336d6e135625aafa5c183f27baa8fee",
				"logsBloom": "0x00000000000000000000000000000000000000000000000000000000000000000000000000000000000000000000000000000000000000000000000000000000000000000000000000000000000000000000000000000000000000000000000000000000000000000000000000000000000000000000000000000000000000000000000000000000000000000000000000000000000000000000000000000000000000000000000000000000000000000000000000000000000000000000000000000000000000000000000000000000000000000000000000000000000000000000000000000000000000000000000000000000000000000000000000000000",
				"miner": "0x0000000000000000000000000000000000000000",
				"mixHash": "0x0000000000000000000000000000000000000000000000000000000000000000",
				"nonce": "0x0000000000000000",
				"number": "0x64",
				"parentHash": "0x0000000000000000000000000000000000000000000000000000000000000000",
				"receiptsRoot": "0x56e81f171bcc55a6ff8345e692c0f86e5b48e01b996cadc001622fb5e363b421",
				"sha3Uncles": "0x1dcc4de8dec75d7aab85b567b6ccd41ad312451b948a7413f0a142fd40d49347",
				"size": "0x296",
				"stateRoot": "0x0000000000000000000000000000000000000000000000000000000000000000",
				"timestamp": "0x0",
				"transactions": [
					{
						"blockHash": "0x9b73c83b25d0faf7eab854e3684c7e394336d6e135625aafa5c183f27baa8fee",
						"blockNumber": "0x64",
						"from": "0x0000000000000000000000000000000000000000",
						"gas": "0x457",
						"gasPrice": "0x2b67",
						"hash": "0x7d39df979e34172322c64983a9ad48302c2b889e55bda35324afecf043a77605",
						"input": "0x111111",
						"nonce": "0x1",
						"to": "0x0000000000000000000000000000000000000011",
						"transactionIndex": "0x0",
						"value": "0x6f",
						"type": "0x1",
						"accessList": [],
						"chainId": "0x539",
						"v": "0x0",
						"r": "0x0",
						"s": "0x0",
						"yParity": "0x0"
					},
					{
						"blockHash": "0x9b73c83b25d0faf7eab854e3684c7e394336d6e135625aafa5c183f27baa8fee",
						"blockNumber": "0x64",
						"from": "0x0000000000000000000000000000000000000000",
						"gas": "0x457",
						"gasPrice": "0x2b67",
						"hash": "0x9bba4c34e57c875ff57ac8d172805a26ae912006985395dc1bdf8f44140a7bf4",
						"input": "0x111111",
						"nonce": "0x2",
						"to": "0x0000000000000000000000000000000000000011",
						"transactionIndex": "0x1",
						"value": "0x6f",
						"type": "0x0",
						"chainId": "0x7fffffffffffffee",
						"v": "0x0",
						"r": "0x0",
						"s": "0x0"
					},
					{
						"blockHash": "0x9b73c83b25d0faf7eab854e3684c7e394336d6e135625aafa5c183f27baa8fee",
						"blockNumber": "0x64",
						"from": "0x0000000000000000000000000000000000000000",
						"gas": "0x457",
						"gasPrice": "0x2b67",
						"hash": "0x98909ea1ff040da6be56bc4231d484de1414b3c1dac372d69293a4beb9032cb5",
						"input": "0x111111",
						"nonce": "0x3",
						"to": "0x0000000000000000000000000000000000000011",
						"transactionIndex": "0x2",
						"value": "0x6f",
						"type": "0x1",
						"accessList": [],
						"chainId": "0x539",
						"v": "0x0",
						"r": "0x0",
						"s": "0x0",
						"yParity": "0x0"
					},
					{
						"blockHash": "0x9b73c83b25d0faf7eab854e3684c7e394336d6e135625aafa5c183f27baa8fee",
						"blockNumber": "0x64",
						"from": "0x0000000000000000000000000000000000000000",
						"gas": "0x457",
						"gasPrice": "0x2b67",
						"hash": "0x12e1f81207b40c3bdcc13c0ee18f5f86af6d31754d57a0ea1b0d4cfef21abef1",
						"input": "0x111111",
						"nonce": "0x4",
						"to": "0x0000000000000000000000000000000000000011",
						"transactionIndex": "0x3",
						"value": "0x6f",
						"type": "0x0",
						"chainId": "0x7fffffffffffffee",
						"v": "0x0",
						"r": "0x0",
						"s": "0x0"
					}
				],
				"transactionsRoot": "0x661a9febcfa8f1890af549b874faf9fa274aede26ef489d9db0b25daa569450e",
				"uncles": []
			}`,
		},
	}

	for i, tc := range testSuite {
		resp := RPCMarshalBlock(block, tc.inclTx, tc.fullTx, params.TestSubnetEVMConfig)
		out, err := json.Marshal(resp)
		if err != nil {
			t.Errorf("test %d: json marshal error: %v", i, err)
			continue
		}
		require.JSONEqf(t, tc.want, string(out), "test %d", i)
	}
}

func TestRPCGetBlockOrHeader(t *testing.T) {
	t.Parallel()

	// Initialize test accounts
	var (
		acc1Key, _ = crypto.HexToECDSA("8a1f9a8f95be41cd7ccb6168179afb4504aefe388d1e14474d32c45c72ce7b7a")
		acc2Key, _ = crypto.HexToECDSA("49a7b37aa6f6645917e7b807e9d1c00d4fa71f18343b0d4122a4d2df64dd6fee")
		acc1Addr   = crypto.PubkeyToAddress(acc1Key.PublicKey)
		acc2Addr   = crypto.PubkeyToAddress(acc2Key.PublicKey)
		genesis    = &core.Genesis{
			Config: params.TestSubnetEVMConfig,
			Alloc: types.GenesisAlloc{
				acc1Addr: {Balance: big.NewInt(params.Ether)},
				acc2Addr: {Balance: big.NewInt(params.Ether)},
			},
		}
		genBlocks = 10
		signer    = types.HomesteadSigner{}
		tx        = types.NewTx(&types.LegacyTx{
			Nonce:    11,
			GasPrice: big.NewInt(11111),
			Gas:      1111,
			To:       &acc2Addr,
			Value:    big.NewInt(111),
			Data:     []byte{0x11, 0x11, 0x11},
		})
<<<<<<< HEAD
		pending = types.NewBlock(&types.Header{Number: big.NewInt(11), Time: 42}, []*types.Transaction{tx}, nil, nil, blocktest.NewHasher())
=======
		withdrawal = &types.Withdrawal{
			Index:     0,
			Validator: 1,
			Address:   common.Address{0x12, 0x34},
			Amount:    10,
		}
		pending = types.NewBlock(&types.Header{Number: big.NewInt(11), Time: 42}, &types.Body{Transactions: types.Transactions{tx}, Withdrawals: types.Withdrawals{withdrawal}}, nil, blocktest.NewHasher())
>>>>>>> aa55f5ea
	)
	backend := newTestBackend(t, genBlocks, genesis, dummy.NewCoinbaseFaker(), func(i int, b *core.BlockGen) {
		// Transfer from account[0] to account[1]
		//    value: 1000 wei
		//    fee:   0 wei
		tx, _ := types.SignTx(types.NewTx(&types.LegacyTx{Nonce: uint64(i), To: &acc2Addr, Value: big.NewInt(1000), Gas: params.TxGas, GasPrice: b.BaseFee(), Data: nil}), signer, acc1Key)
		b.AddTx(tx)
	})
	api := NewBlockChainAPI(backend)
	blockHashes := make([]common.Hash, genBlocks+1)
	ctx := context.Background()
	for i := 0; i <= genBlocks; i++ {
		header, err := backend.HeaderByNumber(ctx, rpc.BlockNumber(i))
		if err != nil {
			t.Errorf("failed to get block: %d err: %v", i, err)
		}
		blockHashes[i] = header.Hash()
	}
	pendingHash := pending.Hash()

	var testSuite = []struct {
		blockNumber rpc.BlockNumber
		blockHash   *common.Hash
		fullTx      bool
		reqHeader   bool
		file        string
		expectErr   error
	}{
		// 0. latest header
		{
			blockNumber: rpc.LatestBlockNumber,
			reqHeader:   true,
			file:        "tag-latest",
		},
		// 1. genesis header
		{
			blockNumber: rpc.BlockNumber(0),
			reqHeader:   true,
			file:        "number-0",
		},
		// 2. #1 header
		{
			blockNumber: rpc.BlockNumber(1),
			reqHeader:   true,
			file:        "number-1",
		},
		// 3. latest-1 header
		{
			blockNumber: rpc.BlockNumber(9),
			reqHeader:   true,
			file:        "number-latest-1",
		},
		// 4. latest+1 header
		{
			blockNumber: rpc.BlockNumber(11),
			reqHeader:   true,
			file:        "number-latest+1",
		},
		// 5. pending header
		{
			blockNumber: rpc.PendingBlockNumber,
			reqHeader:   true,
			file:        "tag-pending",
		},
		// 6. latest block
		{
			blockNumber: rpc.LatestBlockNumber,
			file:        "tag-latest",
		},
		// 7. genesis block
		{
			blockNumber: rpc.BlockNumber(0),
			file:        "number-0",
		},
		// 8. #1 block
		{
			blockNumber: rpc.BlockNumber(1),
			file:        "number-1",
		},
		// 9. latest-1 block
		{
			blockNumber: rpc.BlockNumber(9),
			fullTx:      true,
			file:        "number-latest-1",
		},
		// 10. latest+1 block
		{
			blockNumber: rpc.BlockNumber(11),
			fullTx:      true,
			file:        "number-latest+1",
		},
		// 11. pending block
		{
			blockNumber: rpc.PendingBlockNumber,
			file:        "tag-pending",
		},
		// 12. pending block + fullTx
		{
			blockNumber: rpc.PendingBlockNumber,
			fullTx:      true,
			file:        "tag-pending-fullTx",
		},
		// 13. latest header by hash
		{
			blockHash: &blockHashes[len(blockHashes)-1],
			reqHeader: true,
			file:      "hash-latest",
		},
		// 14. genesis header by hash
		{
			blockHash: &blockHashes[0],
			reqHeader: true,
			file:      "hash-0",
		},
		// 15. #1 header
		{
			blockHash: &blockHashes[1],
			reqHeader: true,
			file:      "hash-1",
		},
		// 16. latest-1 header
		{
			blockHash: &blockHashes[len(blockHashes)-2],
			reqHeader: true,
			file:      "hash-latest-1",
		},
		// 17. empty hash
		{
			blockHash: &common.Hash{},
			reqHeader: true,
			file:      "hash-empty",
		},
		// 18. pending hash
		{
			blockHash: &pendingHash,
			reqHeader: true,
			file:      `hash-pending`,
		},
		// 19. latest block
		{
			blockHash: &blockHashes[len(blockHashes)-1],
			file:      "hash-latest",
		},
		// 20. genesis block
		{
			blockHash: &blockHashes[0],
			file:      "hash-genesis",
		},
		// 21. #1 block
		{
			blockHash: &blockHashes[1],
			file:      "hash-1",
		},
		// 22. latest-1 block
		{
			blockHash: &blockHashes[len(blockHashes)-2],
			fullTx:    true,
			file:      "hash-latest-1-fullTx",
		},
		// 23. empty hash + body
		{
			blockHash: &common.Hash{},
			fullTx:    true,
			file:      "hash-empty-fullTx",
		},
		// 24. pending block
		{
			blockHash: &pendingHash,
			file:      `hash-pending`,
		},
		// 25. pending block + fullTx
		{
			blockHash: &pendingHash,
			fullTx:    true,
			file:      "hash-pending-fullTx",
		},
	}

	for i, tt := range testSuite {
		var (
			result map[string]interface{}
			err    error
			rpc    string
		)
		if tt.blockHash != nil {
			if tt.reqHeader {
				result = api.GetHeaderByHash(context.Background(), *tt.blockHash)
				rpc = "eth_getHeaderByHash"
			} else {
				result, err = api.GetBlockByHash(context.Background(), *tt.blockHash, tt.fullTx)
				rpc = "eth_getBlockByHash"
			}
		} else {
			if tt.reqHeader {
				result, err = api.GetHeaderByNumber(context.Background(), tt.blockNumber)
				rpc = "eth_getHeaderByNumber"
			} else {
				result, err = api.GetBlockByNumber(context.Background(), tt.blockNumber, tt.fullTx)
				rpc = "eth_getBlockByNumber"
			}
		}
		if tt.expectErr != nil {
			if err == nil {
				t.Errorf("test %d: want error %v, have nothing", i, tt.expectErr)
				continue
			}
			if !errors.Is(err, tt.expectErr) {
				t.Errorf("test %d: error mismatch, want %v, have %v", i, tt.expectErr, err)
			}
			continue
		}
		if err != nil {
			t.Errorf("test %d: want no error, have %v", i, err)
			continue
		}

		testRPCResponseWithFile(t, i, result, rpc, tt.file)
	}
}

func setupReceiptBackend(t *testing.T, genBlocks int) (*testBackend, []common.Hash) {
	config := *params.TestChainConfig
	config.CancunTime = new(uint64)
	var (
		acc1Key, _ = crypto.HexToECDSA("8a1f9a8f95be41cd7ccb6168179afb4504aefe388d1e14474d32c45c72ce7b7a")
		acc2Key, _ = crypto.HexToECDSA("49a7b37aa6f6645917e7b807e9d1c00d4fa71f18343b0d4122a4d2df64dd6fee")
		acc1Addr   = crypto.PubkeyToAddress(acc1Key.PublicKey)
		acc2Addr   = crypto.PubkeyToAddress(acc2Key.PublicKey)
		contract   = common.HexToAddress("0000000000000000000000000000000000031ec7")
		genesis    = &core.Genesis{
			Config:        &config,
			ExcessBlobGas: new(uint64),
			BlobGasUsed:   new(uint64),
			Timestamp:     uint64(params.DefaultGenesisTime.Unix()),
			Alloc: types.GenesisAlloc{
				acc1Addr: {Balance: big.NewInt(params.Ether)},
				acc2Addr: {Balance: big.NewInt(params.Ether)},
				// // SPDX-License-Identifier: GPL-3.0
				// pragma solidity >=0.7.0 <0.9.0;
				//
				// contract Token {
				//     event Transfer(address indexed from, address indexed to, uint256 value);
				//     function transfer(address to, uint256 value) public returns (bool) {
				//         emit Transfer(msg.sender, to, value);
				//         return true;
				//     }
				// }
				contract: {Balance: big.NewInt(params.Ether), Code: common.FromHex("0x608060405234801561001057600080fd5b506004361061002b5760003560e01c8063a9059cbb14610030575b600080fd5b61004a6004803603810190610045919061016a565b610060565b60405161005791906101c5565b60405180910390f35b60008273ffffffffffffffffffffffffffffffffffffffff163373ffffffffffffffffffffffffffffffffffffffff167fddf252ad1be2c89b69c2b068fc378daa952ba7f163c4a11628f55a4df523b3ef846040516100bf91906101ef565b60405180910390a36001905092915050565b600080fd5b600073ffffffffffffffffffffffffffffffffffffffff82169050919050565b6000610101826100d6565b9050919050565b610111816100f6565b811461011c57600080fd5b50565b60008135905061012e81610108565b92915050565b6000819050919050565b61014781610134565b811461015257600080fd5b50565b6000813590506101648161013e565b92915050565b60008060408385031215610181576101806100d1565b5b600061018f8582860161011f565b92505060206101a085828601610155565b9150509250929050565b60008115159050919050565b6101bf816101aa565b82525050565b60006020820190506101da60008301846101b6565b92915050565b6101e981610134565b82525050565b600060208201905061020460008301846101e0565b9291505056fea2646970667358221220b469033f4b77b9565ee84e0a2f04d496b18160d26034d54f9487e57788fd36d564736f6c63430008120033")},
			},
		}
		signer   = types.LatestSignerForChainID(params.TestChainConfig.ChainID)
		txHashes = make([]common.Hash, genBlocks)
	)

	backend := newTestBackend(t, genBlocks, genesis, dummy.NewCoinbaseFaker(), func(i int, b *core.BlockGen) {
		var (
			tx  *types.Transaction
			err error
		)
		// b.SetPoS()
		switch i {
		case 0:
			// transfer 1000wei
			tx, err = types.SignTx(types.NewTx(&types.LegacyTx{Nonce: uint64(i), To: &acc2Addr, Value: big.NewInt(1000), Gas: params.TxGas, GasPrice: b.BaseFee(), Data: nil}), types.HomesteadSigner{}, acc1Key)
		case 1:
			// create contract
			tx, err = types.SignTx(types.NewTx(&types.LegacyTx{Nonce: uint64(i), To: nil, Gas: 53100, GasPrice: b.BaseFee(), Data: common.FromHex("0x60806040")}), signer, acc1Key)
		case 2:
			// with logs
			// transfer(address to, uint256 value)
			data := fmt.Sprintf("0xa9059cbb%s%s", common.HexToHash(common.BigToAddress(big.NewInt(int64(i + 1))).Hex()).String()[2:], common.BytesToHash([]byte{byte(i + 11)}).String()[2:])
			tx, err = types.SignTx(types.NewTx(&types.LegacyTx{Nonce: uint64(i), To: &contract, Gas: 60000, GasPrice: b.BaseFee(), Data: common.FromHex(data)}), signer, acc1Key)
		case 3:
			// dynamic fee with logs
			// transfer(address to, uint256 value)
			data := fmt.Sprintf("0xa9059cbb%s%s", common.HexToHash(common.BigToAddress(big.NewInt(int64(i + 1))).Hex()).String()[2:], common.BytesToHash([]byte{byte(i + 11)}).String()[2:])
			fee := big.NewInt(500)
			fee.Add(fee, b.BaseFee())
			tx, err = types.SignTx(types.NewTx(&types.DynamicFeeTx{Nonce: uint64(i), To: &contract, Gas: 60000, Value: big.NewInt(1), GasTipCap: big.NewInt(500), GasFeeCap: fee, Data: common.FromHex(data)}), signer, acc1Key)
		case 4:
			// access list with contract create
			accessList := types.AccessList{{
				Address:     contract,
				StorageKeys: []common.Hash{{0}},
			}}
			tx, err = types.SignTx(types.NewTx(&types.AccessListTx{Nonce: uint64(i), To: nil, Gas: 58100, GasPrice: b.BaseFee(), Data: common.FromHex("0x60806040"), AccessList: accessList}), signer, acc1Key)
		case 5:
			// blob tx
			fee := big.NewInt(500)
			fee.Add(fee, b.BaseFee())
			tx, err = types.SignTx(types.NewTx(&types.BlobTx{
				Nonce:      uint64(i),
				GasTipCap:  uint256.NewInt(1),
				GasFeeCap:  uint256.MustFromBig(fee),
				Gas:        params.TxGas,
				To:         acc2Addr,
				BlobFeeCap: uint256.NewInt(1),
				BlobHashes: []common.Hash{{1}},
				Value:      new(uint256.Int),
			}), signer, acc1Key)
		}
		if err != nil {
			t.Errorf("failed to sign tx: %v", err)
		}
		if tx != nil {
			b.AddTx(tx)
			txHashes[i] = tx.Hash()
		}
		// b.SetPoS()
	})
	return backend, txHashes
}

func TestRPCGetTransactionReceipt(t *testing.T) {
	t.Parallel()

	var (
		backend, txHashes = setupReceiptBackend(t, 6)
		api               = NewTransactionAPI(backend, new(AddrLocker))
	)

	var testSuite = []struct {
		txHash common.Hash
		file   string
	}{
		// 0. normal success
		{
			txHash: txHashes[0],
			file:   "normal-transfer-tx",
		},
		// 1. create contract
		{
			txHash: txHashes[1],
			file:   "create-contract-tx",
		},
		// 2. with logs success
		{
			txHash: txHashes[2],
			file:   "with-logs",
		},
		// 3. dynamic tx with logs success
		{
			txHash: txHashes[3],
			file:   `dynamic-tx-with-logs`,
		},
		// 4. access list tx with create contract
		{
			txHash: txHashes[4],
			file:   "create-contract-with-access-list",
		},
		// 5. txhash empty
		{
			txHash: common.Hash{},
			file:   "txhash-empty",
		},
		// 6. txhash not found
		{
			txHash: common.HexToHash("deadbeef"),
			file:   "txhash-notfound",
		},
		// 7. blob tx
		{
			txHash: txHashes[5],
			file:   "blob-tx",
		},
	}

	for i, tt := range testSuite {
		var (
			result interface{}
			err    error
		)
		result, err = api.GetTransactionReceipt(context.Background(), tt.txHash)
		if err != nil {
			t.Errorf("test %d: want no error, have %v", i, err)
			continue
		}
		testRPCResponseWithFile(t, i, result, "eth_getTransactionReceipt", tt.file)
	}
}

func TestRPCGetBlockReceipts(t *testing.T) {
	t.Parallel()

	var (
		genBlocks  = 6
		backend, _ = setupReceiptBackend(t, genBlocks)
		api        = NewBlockChainAPI(backend)
	)
	blockHashes := make([]common.Hash, genBlocks+1)
	ctx := context.Background()
	for i := 0; i <= genBlocks; i++ {
		header, err := backend.HeaderByNumber(ctx, rpc.BlockNumber(i))
		if err != nil {
			t.Errorf("failed to get block: %d err: %v", i, err)
		}
		blockHashes[i] = header.Hash()
	}

	var testSuite = []struct {
		test rpc.BlockNumberOrHash
		file string
	}{
		// 0. block without any txs(hash)
		{
			test: rpc.BlockNumberOrHashWithHash(blockHashes[0], false),
			file: "number-0",
		},
		// 1. block without any txs(number)
		{
			test: rpc.BlockNumberOrHashWithNumber(0),
			file: "number-1",
		},
		// 2. earliest tag
		{
			test: rpc.BlockNumberOrHashWithNumber(rpc.EarliestBlockNumber),
			file: "tag-earliest",
		},
		// 3. latest tag
		{
			test: rpc.BlockNumberOrHashWithNumber(rpc.LatestBlockNumber),
			file: "tag-latest",
		},
		// 4. block with legacy transfer tx(hash)
		{
			test: rpc.BlockNumberOrHashWithHash(blockHashes[1], false),
			file: "block-with-legacy-transfer-tx",
		},
		// 5. block with contract create tx(number)
		{
			test: rpc.BlockNumberOrHashWithNumber(rpc.BlockNumber(2)),
			file: "block-with-contract-create-tx",
		},
		// 6. block with legacy contract call tx(hash)
		{
			test: rpc.BlockNumberOrHashWithHash(blockHashes[3], false),
			file: "block-with-legacy-contract-call-tx",
		},
		// 7. block with dynamic fee tx(number)
		{
			test: rpc.BlockNumberOrHashWithNumber(rpc.BlockNumber(4)),
			file: "block-with-dynamic-fee-tx",
		},
		// 8. block is empty
		{
			test: rpc.BlockNumberOrHashWithHash(common.Hash{}, false),
			file: "hash-empty",
		},
		// 9. block is not found
		{
			test: rpc.BlockNumberOrHashWithHash(common.HexToHash("deadbeef"), false),
			file: "hash-notfound",
		},
		// 10. block is not found
		{
			test: rpc.BlockNumberOrHashWithNumber(rpc.BlockNumber(genBlocks + 1)),
			file: "block-notfound",
		},
		// 11. block with blob tx
		{
			test: rpc.BlockNumberOrHashWithNumber(rpc.BlockNumber(6)),
			file: "block-with-blob-tx",
		},
	}

	for i, tt := range testSuite {
		var (
			result interface{}
			err    error
		)
		result, err = api.GetBlockReceipts(context.Background(), tt.test)
		if err != nil {
			t.Errorf("test %d: want no error, have %v", i, err)
			continue
		}
		testRPCResponseWithFile(t, i, result, "eth_getBlockReceipts", tt.file)
	}
}

func testRPCResponseWithFile(t *testing.T, testid int, result interface{}, rpc string, file string) {
	data, err := json.MarshalIndent(result, "", "  ")
	if err != nil {
		t.Errorf("test %d: json marshal error", testid)
		return
	}
	outputFile := filepath.Join("testdata", fmt.Sprintf("%s-%s.json", rpc, file))
	if os.Getenv("WRITE_TEST_FILES") != "" {
		os.WriteFile(outputFile, data, 0644)
	}
	want, err := os.ReadFile(outputFile)
	if err != nil {
		t.Fatalf("error reading expected test file: %s output: %v", outputFile, err)
	}
	require.JSONEqf(t, string(want), string(data), "test %d: json not match, want: %s, have: %s", testid, string(want), string(data))
}<|MERGE_RESOLUTION|>--- conflicted
+++ resolved
@@ -32,13 +32,9 @@
 	"testing"
 	"time"
 
-<<<<<<< HEAD
-=======
 	"github.com/holiman/uint256"
 	"github.com/stretchr/testify/require"
 
-	"github.com/ethereum/go-ethereum"
->>>>>>> aa55f5ea
 	"github.com/ethereum/go-ethereum/accounts"
 	"github.com/ethereum/go-ethereum/accounts/keystore"
 	"github.com/ethereum/go-ethereum/common"
@@ -59,13 +55,10 @@
 	"github.com/ethereum/go-ethereum/internal/blocktest"
 	"github.com/ethereum/go-ethereum/params"
 	"github.com/ethereum/go-ethereum/rpc"
-<<<<<<< HEAD
 	"github.com/ethereum/go-ethereum/utils"
 	"github.com/holiman/uint256"
 	"github.com/stretchr/testify/require"
 	"golang.org/x/exp/slices"
-=======
->>>>>>> aa55f5ea
 )
 
 func testTransactionMarshal(t *testing.T, tests []txData, config *params.ChainConfig) {
@@ -480,7 +473,7 @@
 func (b testBackend) FeeHistory(ctx context.Context, blockCount uint64, lastBlock rpc.BlockNumber, rewardPercentiles []float64) (*big.Int, [][]*big.Int, []*big.Int, []float64, []*big.Int, []float64, error) {
 	return nil, nil, nil, nil, nil, nil, nil
 }
-<<<<<<< HEAD
+func (b testBackend) BlobBaseFee(ctx context.Context) *big.Int   { return new(big.Int) }
 func (b testBackend) ChainDb() ethdb.Database                    { return b.db }
 func (b testBackend) AccountManager() *accounts.Manager          { return b.accman }
 func (b testBackend) ExtRPCEnabled() bool                        { return false }
@@ -489,17 +482,6 @@
 func (b testBackend) RPCTxFeeCap() float64                       { return 0 }
 func (b testBackend) UnprotectedAllowed(*types.Transaction) bool { return false }
 func (b testBackend) SetHead(number uint64)                      {}
-=======
-func (b testBackend) BlobBaseFee(ctx context.Context) *big.Int { return new(big.Int) }
-func (b testBackend) ChainDb() ethdb.Database                  { return b.db }
-func (b testBackend) AccountManager() *accounts.Manager        { return b.accman }
-func (b testBackend) ExtRPCEnabled() bool                      { return false }
-func (b testBackend) RPCGasCap() uint64                        { return 10000000 }
-func (b testBackend) RPCEVMTimeout() time.Duration             { return time.Second }
-func (b testBackend) RPCTxFeeCap() float64                     { return 0 }
-func (b testBackend) UnprotectedAllowed() bool                 { return false }
-func (b testBackend) SetHead(number uint64)                    {}
->>>>>>> aa55f5ea
 func (b testBackend) HeaderByNumber(ctx context.Context, number rpc.BlockNumber) (*types.Header, error) {
 	if number == rpc.LatestBlockNumber {
 		return b.chain.CurrentBlock(), nil
@@ -1574,17 +1556,7 @@
 			Value:    big.NewInt(111),
 			Data:     []byte{0x11, 0x11, 0x11},
 		})
-<<<<<<< HEAD
-		pending = types.NewBlock(&types.Header{Number: big.NewInt(11), Time: 42}, []*types.Transaction{tx}, nil, nil, blocktest.NewHasher())
-=======
-		withdrawal = &types.Withdrawal{
-			Index:     0,
-			Validator: 1,
-			Address:   common.Address{0x12, 0x34},
-			Amount:    10,
-		}
-		pending = types.NewBlock(&types.Header{Number: big.NewInt(11), Time: 42}, &types.Body{Transactions: types.Transactions{tx}, Withdrawals: types.Withdrawals{withdrawal}}, nil, blocktest.NewHasher())
->>>>>>> aa55f5ea
+		pending = types.NewBlock(&types.Header{Number: big.NewInt(11), Time: 42}, &types.Body{Transactions: types.Transactions{tx}}, nil, nil, blocktest.NewHasher())
 	)
 	backend := newTestBackend(t, genBlocks, genesis, dummy.NewCoinbaseFaker(), func(i int, b *core.BlockGen) {
 		// Transfer from account[0] to account[1]
