--- conflicted
+++ resolved
@@ -2,11 +2,7 @@
   {
     "blobGasPrice": "0x1",
     "blobGasUsed": "0x20000",
-<<<<<<< HEAD
-    "blockHash": "0x264b5f62e2900dd39a6c68af3ba656cffa3fe209614ca857af1f5702c6e2ba7e",
-=======
     "blockHash": "0xd1392771155ce83f6403c6af275efd22bed567030c21168fcc9dbad5004eb245",
->>>>>>> 2bd6bd01
     "blockNumber": "0x6",
     "contractAddress": null,
     "cumulativeGasUsed": "0x5208",
