--- conflicted
+++ resolved
@@ -18,7 +18,6 @@
 
 import (
 	"bytes"
-	"errors"
 	"fmt"
 	"math/rand"
 	"testing"
@@ -390,24 +389,16 @@
 		if i > 0 {
 			parent = tester.roots[i-1]
 		}
-<<<<<<< HEAD
-		loader := newHashLoader(tester.snapAccounts[root], tester.snapStorages[root])
 		// NOTE(freezer): This is disabled since we do not have a freezer.
-		// if err := tester.db.Recover(parent, loader); err != nil {
+		// if err := tester.db.Recover(parent); err != nil {
 		// 	t.Fatalf("Failed to revert db, err: %v", err)
 		// }
 		require.ErrorContains(t, tester.db.Recover(parent, loader), "state rollback is non-supported")
-		tester.verifyState(parent)
-=======
-		if err := tester.db.Recover(parent); err != nil {
-			t.Fatalf("Failed to revert db, err: %v", err)
-		}
 		if i > 0 {
 			if err := tester.verifyState(parent); err != nil {
 				t.Fatalf("Failed to verify state, err: %v", err)
 			}
 		}
->>>>>>> aa55f5ea
 	}
 	// NOTE(freezer): This is disabled since we do not have a freezer.
 	// if tester.db.tree.len() != 1 {
@@ -614,13 +605,18 @@
 // In this scenario, it is mandatory to update the persistent state before
 // truncating the tail histories. This ensures that the ID of the persistent state
 // always falls within the range of [oldest-history-id, latest-history-id].
-<<<<<<< HEAD
 // func TestTailTruncateHistory(t *testing.T) {
+// 	// Redefine the diff layer depth allowance for faster testing.
+// 	maxDiffLayers = 4
+// 	defer func() {
+// 		maxDiffLayers = 128
+// 	}()
+//
 // 	tester := newTester(t, 10)
 // 	defer tester.release()
 //
 // 	tester.db.Close()
-// 	tester.db = New(tester.db.diskdb, &Config{StateHistory: 10})
+// 	tester.db = New(tester.db.diskdb, &Config{StateHistory: 10}, false)
 //
 // 	head, err := tester.db.freezer.Ancients()
 // 	if err != nil {
@@ -631,30 +627,6 @@
 // 		t.Fatalf("Failed to truncate excess history object above, stored: %d, head: %d", stored, head)
 // 	}
 // }
-=======
-func TestTailTruncateHistory(t *testing.T) {
-	// Redefine the diff layer depth allowance for faster testing.
-	maxDiffLayers = 4
-	defer func() {
-		maxDiffLayers = 128
-	}()
-
-	tester := newTester(t, 10)
-	defer tester.release()
-
-	tester.db.Close()
-	tester.db = New(tester.db.diskdb, &Config{StateHistory: 10}, false)
-
-	head, err := tester.db.freezer.Ancients()
-	if err != nil {
-		t.Fatalf("Failed to obtain freezer head")
-	}
-	stored := rawdb.ReadPersistentStateID(tester.db.diskdb)
-	if head != stored {
-		t.Fatalf("Failed to truncate excess history object above, stored: %d, head: %d", stored, head)
-	}
-}
->>>>>>> aa55f5ea
 
 // copyAccounts returns a deep-copied account set of the provided one.
 func copyAccounts(set map[common.Hash][]byte) map[common.Hash][]byte {
