--- conflicted
+++ resolved
@@ -277,23 +277,9 @@
 			break
 		}
 	}
-	h.conn.writeJSON(cp.ctx, []*jsonrpcMessage{resp}, true)
-}
-
-<<<<<<< HEAD
-		// Cancel the request context after timeout and send an error response. Since the
-		// running method might not return immediately on timeout, we must wait for the
-		// timeout concurrently with processing the request.
-		if timeout, ok := ContextRequestTimeout(cp.ctx); ok {
-			timer = time.AfterFunc(timeout, func() {
-				cancel()
-				responded.Do(func() {
-					resp := msg.errorResponse(&internalServerError{errcodeTimeout, errMsgTimeout})
-					h.conn.writeJSONSkipDeadline(cp.ctx, resp, true, h.deadlineContext > 0)
-				})
-			})
-		}
-=======
+	h.conn.writeJSONSkipDeadline(cp.ctx, []*jsonrpcMessage{resp}, true, h.deadlineContext > 0)
+}
+
 // handleMsg handles a single non-batch message.
 func (h *handler) handleMsg(msg *jsonrpcMessage) {
 	msgs := []*jsonrpcMessage{msg}
@@ -303,7 +289,6 @@
 		})
 	})
 }
->>>>>>> bed84606
 
 func (h *handler) handleNonBatchCall(cp *callProc, msg *jsonrpcMessage) {
 	var (
@@ -321,12 +306,8 @@
 		timer = time.AfterFunc(timeout, func() {
 			cancel()
 			responded.Do(func() {
-<<<<<<< HEAD
-				h.conn.writeJSONSkipDeadline(cp.ctx, answer, false, h.deadlineContext > 0)
-=======
 				resp := msg.errorResponse(&internalServerError{errcodeTimeout, errMsgTimeout})
-				h.conn.writeJSON(cp.ctx, resp, true)
->>>>>>> bed84606
+				h.conn.writeJSONSkipDeadline(cp.ctx, resp, true, h.deadlineContext > 0)
 			})
 		})
 	}
@@ -338,7 +319,7 @@
 	h.addSubscriptions(cp.notifiers)
 	if answer != nil {
 		responded.Do(func() {
-			h.conn.writeJSON(cp.ctx, answer, false)
+			h.conn.writeJSONSkipDeadline(cp.ctx, answer, false, h.deadlineContext > 0)
 		})
 	}
 	for _, n := range cp.notifiers {
@@ -485,25 +466,6 @@
 	}
 }
 
-<<<<<<< HEAD
-// handleImmediate executes non-call messages. It returns false if the message is a
-// call or requires a reply.
-func (h *handler) handleImmediate(msg *jsonrpcMessage) bool {
-	execStart := time.Now()
-	switch {
-	case msg.isNotification():
-		if strings.HasSuffix(msg.Method, notificationMethodSuffix) {
-			h.handleSubscriptionResult(msg)
-			return true
-		}
-		return false
-	case msg.isResponse():
-		h.handleResponse(msg)
-		h.log.Trace("Handled RPC response", "reqid", idForLog{msg.ID}, "duration", time.Since(execStart))
-		return true
-	default:
-		return false
-=======
 // handleResponse processes method call responses.
 func (h *handler) handleResponses(batch []*jsonrpcMessage, handleCall func(*jsonrpcMessage)) {
 	var resolvedops []*requestOp
@@ -558,7 +520,6 @@
 
 	for _, op := range resolvedops {
 		h.removeRequestOp(op)
->>>>>>> bed84606
 	}
 }
 
