// Copyright 2014 The go-ethereum Authors
// This file is part of the go-ethereum library.
//
// The go-ethereum library is free software: you can redistribute it and/or modify
// it under the terms of the GNU Lesser General Public License as published by
// the Free Software Foundation, either version 3 of the License, or
// (at your option) any later version.
//
// The go-ethereum library is distributed in the hope that it will be useful,
// but WITHOUT ANY WARRANTY; without even the implied warranty of
// MERCHANTABILITY or FITNESS FOR A PARTICULAR PURPOSE. See the
// GNU Lesser General Public License for more details.
//
// You should have received a copy of the GNU Lesser General Public License
// along with the go-ethereum library. If not, see <http://www.gnu.org/licenses/>.

package trie

import (
	"bytes"
	"encoding/binary"
	"errors"
	"fmt"
	"hash"
	"io"
	"math/rand"
	"reflect"
	"sort"
	"testing"
	"testing/quick"

	"github.com/davecgh/go-spew/spew"
	"github.com/ethereum/go-ethereum/common"
	"github.com/ethereum/go-ethereum/core/rawdb"
	"github.com/ethereum/go-ethereum/core/types"
	"github.com/ethereum/go-ethereum/crypto"
	"github.com/ethereum/go-ethereum/ethdb"
	"github.com/ethereum/go-ethereum/rlp"
	"github.com/ethereum/go-ethereum/trie/trienode"
<<<<<<< HEAD
	"github.com/stretchr/testify/require"
=======
	"github.com/holiman/uint256"
>>>>>>> 2bd6bd01
	"golang.org/x/crypto/sha3"
)

func init() {
	spew.Config.Indent = "    "
	spew.Config.DisableMethods = false
}

func TestEmptyTrie(t *testing.T) {
	trie := NewEmpty(newTestDatabase(rawdb.NewMemoryDatabase(), rawdb.HashScheme))
	res := trie.Hash()
	exp := types.EmptyRootHash
	if res != exp {
		t.Errorf("expected %x got %x", exp, res)
	}
}

func TestNull(t *testing.T) {
	trie := NewEmpty(newTestDatabase(rawdb.NewMemoryDatabase(), rawdb.HashScheme))
	key := make([]byte, 32)
	value := []byte("test")
	trie.MustUpdate(key, value)
	if !bytes.Equal(trie.MustGet(key), value) {
		t.Fatal("wrong value")
	}
}

func TestMissingRoot(t *testing.T) {
	testMissingRoot(t, rawdb.HashScheme)
	testMissingRoot(t, rawdb.PathScheme)
}

func testMissingRoot(t *testing.T, scheme string) {
	root := common.HexToHash("0beec7b5ea3f0fdbc95d0dd47f3c5bc275da8a33")
	trie, err := New(TrieID(root), newTestDatabase(rawdb.NewMemoryDatabase(), scheme))
	if trie != nil {
		t.Error("New returned non-nil trie for invalid root")
	}
	if _, ok := err.(*MissingNodeError); !ok {
		t.Errorf("New returned wrong error: %v", err)
	}
}

func TestMissingNode(t *testing.T) {
	testMissingNode(t, false, rawdb.HashScheme)
	testMissingNode(t, false, rawdb.PathScheme)
	testMissingNode(t, true, rawdb.HashScheme)
	testMissingNode(t, true, rawdb.PathScheme)
}

func testMissingNode(t *testing.T, memonly bool, scheme string) {
	diskdb := rawdb.NewMemoryDatabase()
	triedb := newTestDatabase(diskdb, scheme)

	trie := NewEmpty(triedb)
	updateString(trie, "120000", "qwerqwerqwerqwerqwerqwerqwerqwer")
	updateString(trie, "123456", "asdfasdfasdfasdfasdfasdfasdfasdf")
	root, nodes, _ := trie.Commit(false)
	triedb.Update(root, types.EmptyRootHash, trienode.NewWithNodeSet(nodes))

	if !memonly {
<<<<<<< HEAD
		require.NoError(t, triedb.Commit(root, false))
=======
		triedb.Commit(root)
>>>>>>> 2bd6bd01
	}

	trie, _ = New(TrieID(root), triedb)
	_, err := trie.Get([]byte("120000"))
	if err != nil {
		t.Errorf("Unexpected error: %v", err)
	}
	trie, _ = New(TrieID(root), triedb)
	_, err = trie.Get([]byte("120099"))
	if err != nil {
		t.Errorf("Unexpected error: %v", err)
	}
	trie, _ = New(TrieID(root), triedb)
	_, err = trie.Get([]byte("123456"))
	if err != nil {
		t.Errorf("Unexpected error: %v", err)
	}
	trie, _ = New(TrieID(root), triedb)
	err = trie.Update([]byte("120099"), []byte("zxcvzxcvzxcvzxcvzxcvzxcvzxcvzxcv"))
	if err != nil {
		t.Errorf("Unexpected error: %v", err)
	}
	trie, _ = New(TrieID(root), triedb)
	err = trie.Delete([]byte("123456"))
	if err != nil {
		t.Errorf("Unexpected error: %v", err)
	}

	var (
		path []byte
		hash = common.HexToHash("0xe1d943cc8f061a0c0b98162830b970395ac9315654824bf21b73b891365262f9")
	)
	for p, n := range nodes.Nodes {
		if n.Hash == hash {
			path = common.CopyBytes([]byte(p))
			break
		}
	}
	trie, _ = New(TrieID(root), triedb)
	if memonly {
		trie.reader.banned = map[string]struct{}{string(path): {}}
	} else {
		rawdb.DeleteTrieNode(diskdb, common.Hash{}, path, hash, scheme)
	}

	_, err = trie.Get([]byte("120000"))
	if _, ok := err.(*MissingNodeError); !ok {
		t.Errorf("Wrong error: %v", err)
	}
	_, err = trie.Get([]byte("120099"))
	if _, ok := err.(*MissingNodeError); !ok {
		t.Errorf("Wrong error: %v", err)
	}
	_, err = trie.Get([]byte("123456"))
	if err != nil {
		t.Errorf("Unexpected error: %v", err)
	}
	err = trie.Update([]byte("120099"), []byte("zxcv"))
	if _, ok := err.(*MissingNodeError); !ok {
		t.Errorf("Wrong error: %v", err)
	}
	err = trie.Delete([]byte("123456"))
	if _, ok := err.(*MissingNodeError); !ok {
		t.Errorf("Wrong error: %v", err)
	}
}

func TestInsert(t *testing.T) {
	trie := NewEmpty(newTestDatabase(rawdb.NewMemoryDatabase(), rawdb.HashScheme))

	updateString(trie, "doe", "reindeer")
	updateString(trie, "dog", "puppy")
	updateString(trie, "dogglesworth", "cat")

	exp := common.HexToHash("8aad789dff2f538bca5d8ea56e8abe10f4c7ba3a5dea95fea4cd6e7c3a1168d3")
	root := trie.Hash()
	if root != exp {
		t.Errorf("case 1: exp %x got %x", exp, root)
	}

	trie = NewEmpty(newTestDatabase(rawdb.NewMemoryDatabase(), rawdb.HashScheme))
	updateString(trie, "A", "aaaaaaaaaaaaaaaaaaaaaaaaaaaaaaaaaaaaaaaaaaaaaaaaaa")

	exp = common.HexToHash("d23786fb4a010da3ce639d66d5e904a11dbc02746d1ce25029e53290cabf28ab")
	root, _, _ = trie.Commit(false)
	if root != exp {
		t.Errorf("case 2: exp %x got %x", exp, root)
	}
}

func TestGet(t *testing.T) {
	db := newTestDatabase(rawdb.NewMemoryDatabase(), rawdb.HashScheme)
	trie := NewEmpty(db)
	updateString(trie, "doe", "reindeer")
	updateString(trie, "dog", "puppy")
	updateString(trie, "dogglesworth", "cat")

	for i := 0; i < 2; i++ {
		res := getString(trie, "dog")
		if !bytes.Equal(res, []byte("puppy")) {
			t.Errorf("expected puppy got %x", res)
		}
		unknown := getString(trie, "unknown")
		if unknown != nil {
			t.Errorf("expected nil got %x", unknown)
		}
		if i == 1 {
			return
		}
		root, nodes, _ := trie.Commit(false)
		db.Update(root, types.EmptyRootHash, trienode.NewWithNodeSet(nodes))
		trie, _ = New(TrieID(root), db)
	}
}

func TestDelete(t *testing.T) {
	db := newTestDatabase(rawdb.NewMemoryDatabase(), rawdb.HashScheme)
	trie := NewEmpty(db)
	vals := []struct{ k, v string }{
		{"do", "verb"},
		{"ether", "wookiedoo"},
		{"horse", "stallion"},
		{"shaman", "horse"},
		{"doge", "coin"},
		{"ether", ""},
		{"dog", "puppy"},
		{"shaman", ""},
	}
	for _, val := range vals {
		if val.v != "" {
			updateString(trie, val.k, val.v)
		} else {
			deleteString(trie, val.k)
		}
	}

	hash := trie.Hash()
	exp := common.HexToHash("5991bb8c6514148a29db676a14ac506cd2cd5775ace63c30a4fe457715e9ac84")
	if hash != exp {
		t.Errorf("expected %x got %x", exp, hash)
	}
}

func TestEmptyValues(t *testing.T) {
	trie := NewEmpty(newTestDatabase(rawdb.NewMemoryDatabase(), rawdb.HashScheme))

	vals := []struct{ k, v string }{
		{"do", "verb"},
		{"ether", "wookiedoo"},
		{"horse", "stallion"},
		{"shaman", "horse"},
		{"doge", "coin"},
		{"ether", ""},
		{"dog", "puppy"},
		{"shaman", ""},
	}
	for _, val := range vals {
		updateString(trie, val.k, val.v)
	}

	hash := trie.Hash()
	exp := common.HexToHash("5991bb8c6514148a29db676a14ac506cd2cd5775ace63c30a4fe457715e9ac84")
	if hash != exp {
		t.Errorf("expected %x got %x", exp, hash)
	}
}

func TestReplication(t *testing.T) {
	db := newTestDatabase(rawdb.NewMemoryDatabase(), rawdb.HashScheme)
	trie := NewEmpty(db)
	vals := []struct{ k, v string }{
		{"do", "verb"},
		{"ether", "wookiedoo"},
		{"horse", "stallion"},
		{"shaman", "horse"},
		{"doge", "coin"},
		{"dog", "puppy"},
		{"somethingveryoddindeedthis is", "myothernodedata"},
	}
	for _, val := range vals {
		updateString(trie, val.k, val.v)
	}
	root, nodes, _ := trie.Commit(false)
	db.Update(root, types.EmptyRootHash, trienode.NewWithNodeSet(nodes))

	// create a new trie on top of the database and check that lookups work.
	trie2, err := New(TrieID(root), db)
	if err != nil {
		t.Fatalf("can't recreate trie at %x: %v", root, err)
	}
	for _, kv := range vals {
		if string(getString(trie2, kv.k)) != kv.v {
			t.Errorf("trie2 doesn't have %q => %q", kv.k, kv.v)
		}
	}
	hash, nodes, _ := trie2.Commit(false)
	if hash != root {
		t.Errorf("root failure. expected %x got %x", root, hash)
	}

	// recreate the trie after commit
	if nodes != nil {
		db.Update(hash, types.EmptyRootHash, trienode.NewWithNodeSet(nodes))
	}
	trie2, err = New(TrieID(hash), db)
	if err != nil {
		t.Fatalf("can't recreate trie at %x: %v", hash, err)
	}
	// perform some insertions on the new trie.
	vals2 := []struct{ k, v string }{
		{"do", "verb"},
		{"ether", "wookiedoo"},
		{"horse", "stallion"},
		// {"shaman", "horse"},
		// {"doge", "coin"},
		// {"ether", ""},
		// {"dog", "puppy"},
		// {"somethingveryoddindeedthis is", "myothernodedata"},
		// {"shaman", ""},
	}
	for _, val := range vals2 {
		updateString(trie2, val.k, val.v)
	}
	if trie2.Hash() != hash {
		t.Errorf("root failure. expected %x got %x", hash, hash)
	}
}

func TestLargeValue(t *testing.T) {
	trie := NewEmpty(newTestDatabase(rawdb.NewMemoryDatabase(), rawdb.HashScheme))
	trie.MustUpdate([]byte("key1"), []byte{99, 99, 99, 99})
	trie.MustUpdate([]byte("key2"), bytes.Repeat([]byte{1}, 32))
	trie.Hash()
}

// TestRandomCases tests some cases that were found via random fuzzing
func TestRandomCases(t *testing.T) {
	var rt = []randTestStep{
		{op: 6, key: common.Hex2Bytes(""), value: common.Hex2Bytes("")},                                                                                                 // step 0
		{op: 6, key: common.Hex2Bytes(""), value: common.Hex2Bytes("")},                                                                                                 // step 1
		{op: 0, key: common.Hex2Bytes("d51b182b95d677e5f1c82508c0228de96b73092d78ce78b2230cd948674f66fd1483bd"), value: common.Hex2Bytes("0000000000000002")},           // step 2
		{op: 2, key: common.Hex2Bytes("c2a38512b83107d665c65235b0250002882ac2022eb00711552354832c5f1d030d0e408e"), value: common.Hex2Bytes("")},                         // step 3
		{op: 3, key: common.Hex2Bytes(""), value: common.Hex2Bytes("")},                                                                                                 // step 4
		{op: 3, key: common.Hex2Bytes(""), value: common.Hex2Bytes("")},                                                                                                 // step 5
		{op: 6, key: common.Hex2Bytes(""), value: common.Hex2Bytes("")},                                                                                                 // step 6
		{op: 3, key: common.Hex2Bytes(""), value: common.Hex2Bytes("")},                                                                                                 // step 7
		{op: 0, key: common.Hex2Bytes("c2a38512b83107d665c65235b0250002882ac2022eb00711552354832c5f1d030d0e408e"), value: common.Hex2Bytes("0000000000000008")},         // step 8
		{op: 0, key: common.Hex2Bytes("d51b182b95d677e5f1c82508c0228de96b73092d78ce78b2230cd948674f66fd1483bd"), value: common.Hex2Bytes("0000000000000009")},           // step 9
		{op: 2, key: common.Hex2Bytes("fd"), value: common.Hex2Bytes("")},                                                                                               // step 10
		{op: 6, key: common.Hex2Bytes(""), value: common.Hex2Bytes("")},                                                                                                 // step 11
		{op: 6, key: common.Hex2Bytes(""), value: common.Hex2Bytes("")},                                                                                                 // step 12
		{op: 0, key: common.Hex2Bytes("fd"), value: common.Hex2Bytes("000000000000000d")},                                                                               // step 13
		{op: 6, key: common.Hex2Bytes(""), value: common.Hex2Bytes("")},                                                                                                 // step 14
		{op: 1, key: common.Hex2Bytes("c2a38512b83107d665c65235b0250002882ac2022eb00711552354832c5f1d030d0e408e"), value: common.Hex2Bytes("")},                         // step 15
		{op: 3, key: common.Hex2Bytes(""), value: common.Hex2Bytes("")},                                                                                                 // step 16
		{op: 0, key: common.Hex2Bytes("c2a38512b83107d665c65235b0250002882ac2022eb00711552354832c5f1d030d0e408e"), value: common.Hex2Bytes("0000000000000011")},         // step 17
		{op: 5, key: common.Hex2Bytes(""), value: common.Hex2Bytes("")},                                                                                                 // step 18
		{op: 3, key: common.Hex2Bytes(""), value: common.Hex2Bytes("")},                                                                                                 // step 19
		{op: 0, key: common.Hex2Bytes("d51b182b95d677e5f1c82508c0228de96b73092d78ce78b2230cd948674f66fd1483bd"), value: common.Hex2Bytes("0000000000000014")},           // step 20
		{op: 0, key: common.Hex2Bytes("d51b182b95d677e5f1c82508c0228de96b73092d78ce78b2230cd948674f66fd1483bd"), value: common.Hex2Bytes("0000000000000015")},           // step 21
		{op: 0, key: common.Hex2Bytes("c2a38512b83107d665c65235b0250002882ac2022eb00711552354832c5f1d030d0e408e"), value: common.Hex2Bytes("0000000000000016")},         // step 22
		{op: 5, key: common.Hex2Bytes(""), value: common.Hex2Bytes("")},                                                                                                 // step 23
		{op: 1, key: common.Hex2Bytes("980c393656413a15c8da01978ed9f89feb80b502f58f2d640e3a2f5f7a99a7018f1b573befd92053ac6f78fca4a87268"), value: common.Hex2Bytes("")}, // step 24
		{op: 1, key: common.Hex2Bytes("fd"), value: common.Hex2Bytes("")},                                                                                               // step 25
	}
	if err := runRandTest(rt); err != nil {
		t.Fatal(err)
	}
}

// randTest performs random trie operations.
// Instances of this test are created by Generate.
type randTest []randTestStep

// compile-time interface check
var _ quick.Generator = (randTest)(nil)

type randTestStep struct {
	op    int
	key   []byte // for opUpdate, opDelete, opGet
	value []byte // for opUpdate
	err   error  // for debugging
}

const (
	opUpdate = iota
	opDelete
	opGet
	opHash
	opCommit
	opItercheckhash
	opNodeDiff
	opProve
	opMax // boundary value, not an actual op
)

func (randTest) Generate(r *rand.Rand, size int) reflect.Value {
	var finishedFn = func() bool {
		size--
		return size == 0
	}
	return reflect.ValueOf(generateSteps(finishedFn, r))
}

func generateSteps(finished func() bool, r io.Reader) randTest {
	var allKeys [][]byte
	var one = []byte{0}
	genKey := func() []byte {
		r.Read(one)
		if len(allKeys) < 2 || one[0]%100 > 90 {
			// new key
			size := one[0] % 50
			key := make([]byte, size)
			r.Read(key)
			allKeys = append(allKeys, key)
			return key
		}
		// use existing key
		idx := int(one[0]) % len(allKeys)
		return allKeys[idx]
	}
	var steps randTest
	for !finished() {
		r.Read(one)
		step := randTestStep{op: int(one[0]) % opMax}
		switch step.op {
		case opUpdate:
			step.key = genKey()
			step.value = make([]byte, 8)
			binary.BigEndian.PutUint64(step.value, uint64(len(steps)))
		case opGet, opDelete, opProve:
			step.key = genKey()
		}
		steps = append(steps, step)
	}
	return steps
}

func verifyAccessList(old *Trie, new *Trie, set *trienode.NodeSet) error {
	deletes, inserts, updates := diffTries(old, new)

	// Check insertion set
	for path := range inserts {
		n, ok := set.Nodes[path]
		if !ok || n.IsDeleted() {
			return errors.New("expect new node")
		}
		//if len(n.Prev) > 0 {
		//	return errors.New("unexpected origin value")
		//}
	}
	// Check deletion set
	for path := range deletes {
		n, ok := set.Nodes[path]
		if !ok || !n.IsDeleted() {
			return errors.New("expect deleted node")
		}
		//if len(n.Prev) == 0 {
		//	return errors.New("expect origin value")
		//}
		//if !bytes.Equal(n.Prev, blob) {
		//	return errors.New("invalid origin value")
		//}
	}
	// Check update set
	for path := range updates {
		n, ok := set.Nodes[path]
		if !ok || n.IsDeleted() {
			return errors.New("expect updated node")
		}
		//if len(n.Prev) == 0 {
		//	return errors.New("expect origin value")
		//}
		//if !bytes.Equal(n.Prev, blob) {
		//	return errors.New("invalid origin value")
		//}
	}
	return nil
}

// runRandTestBool coerces error to boolean, for use in quick.Check
func runRandTestBool(rt randTest) bool {
	return runRandTest(rt) == nil
}

func runRandTest(rt randTest) error {
	var scheme = rawdb.HashScheme
	if rand.Intn(2) == 0 {
		scheme = rawdb.PathScheme
	}
	var (
		origin   = types.EmptyRootHash
		triedb   = newTestDatabase(rawdb.NewMemoryDatabase(), scheme)
		tr       = NewEmpty(triedb)
		values   = make(map[string]string) // tracks content of the trie
		origTrie = NewEmpty(triedb)
	)
	for i, step := range rt {
		// fmt.Printf("{op: %d, key: common.Hex2Bytes(\"%x\"), value: common.Hex2Bytes(\"%x\")}, // step %d\n",
		// 	step.op, step.key, step.value, i)
		switch step.op {
		case opUpdate:
			tr.MustUpdate(step.key, step.value)
			values[string(step.key)] = string(step.value)
		case opDelete:
			tr.MustDelete(step.key)
			delete(values, string(step.key))
		case opGet:
			v := tr.MustGet(step.key)
			want := values[string(step.key)]
			if string(v) != want {
				rt[i].err = fmt.Errorf("mismatch for key %#x, got %#x want %#x", step.key, v, want)
			}
		case opProve:
			hash := tr.Hash()
			if hash == types.EmptyRootHash {
				continue
			}
			proofDb := rawdb.NewMemoryDatabase()
			err := tr.Prove(step.key, proofDb)
			if err != nil {
				rt[i].err = fmt.Errorf("failed for proving key %#x, %v", step.key, err)
			}
			_, err = VerifyProof(hash, step.key, proofDb)
			if err != nil {
				rt[i].err = fmt.Errorf("failed for verifying key %#x, %v", step.key, err)
			}
		case opHash:
			tr.Hash()
		case opCommit:
			root, nodes, _ := tr.Commit(true)
			if nodes != nil {
				triedb.Update(root, origin, trienode.NewWithNodeSet(nodes))
			}
			newtr, err := New(TrieID(root), triedb)
			if err != nil {
				rt[i].err = err
				return err
			}
			if nodes != nil {
				if err := verifyAccessList(origTrie, newtr, nodes); err != nil {
					rt[i].err = err
					return err
				}
			}
			tr = newtr
			origTrie = tr.Copy()
			origin = root
		case opItercheckhash:
			checktr := NewEmpty(triedb)
			it := NewIterator(tr.MustNodeIterator(nil))
			for it.Next() {
				checktr.MustUpdate(it.Key, it.Value)
			}
			if tr.Hash() != checktr.Hash() {
				rt[i].err = fmt.Errorf("hash mismatch in opItercheckhash")
			}
		case opNodeDiff:
			var (
				origIter = origTrie.MustNodeIterator(nil)
				curIter  = tr.MustNodeIterator(nil)
				origSeen = make(map[string]struct{})
				curSeen  = make(map[string]struct{})
			)
			for origIter.Next(true) {
				if origIter.Leaf() {
					continue
				}
				origSeen[string(origIter.Path())] = struct{}{}
			}
			for curIter.Next(true) {
				if curIter.Leaf() {
					continue
				}
				curSeen[string(curIter.Path())] = struct{}{}
			}
			var (
				insertExp = make(map[string]struct{})
				deleteExp = make(map[string]struct{})
			)
			for path := range curSeen {
				_, present := origSeen[path]
				if !present {
					insertExp[path] = struct{}{}
				}
			}
			for path := range origSeen {
				_, present := curSeen[path]
				if !present {
					deleteExp[path] = struct{}{}
				}
			}
			if len(insertExp) != len(tr.tracer.inserts) {
				rt[i].err = fmt.Errorf("insert set mismatch")
			}
			if len(deleteExp) != len(tr.tracer.deletes) {
				rt[i].err = fmt.Errorf("delete set mismatch")
			}
			for insert := range tr.tracer.inserts {
				if _, present := insertExp[insert]; !present {
					rt[i].err = fmt.Errorf("missing inserted node")
				}
			}
			for del := range tr.tracer.deletes {
				if _, present := deleteExp[del]; !present {
					rt[i].err = fmt.Errorf("missing deleted node")
				}
			}
		}
		// Abort the test on error.
		if rt[i].err != nil {
			return rt[i].err
		}
	}
	return nil
}

func TestRandom(t *testing.T) {
	if err := quick.Check(runRandTestBool, nil); err != nil {
		if cerr, ok := err.(*quick.CheckError); ok {
			t.Fatalf("random test iteration %d failed: %s", cerr.Count, spew.Sdump(cerr.In))
		}
		t.Fatal(err)
	}
}

func BenchmarkGet(b *testing.B)      { benchGet(b) }
func BenchmarkUpdateBE(b *testing.B) { benchUpdate(b, binary.BigEndian) }
func BenchmarkUpdateLE(b *testing.B) { benchUpdate(b, binary.LittleEndian) }

const benchElemCount = 20000

func benchGet(b *testing.B) {
	triedb := newTestDatabase(rawdb.NewMemoryDatabase(), rawdb.HashScheme)
	trie := NewEmpty(triedb)
	k := make([]byte, 32)
	for i := 0; i < benchElemCount; i++ {
		binary.LittleEndian.PutUint64(k, uint64(i))
		v := make([]byte, 32)
		binary.LittleEndian.PutUint64(v, uint64(i))
		trie.MustUpdate(k, v)
	}
	binary.LittleEndian.PutUint64(k, benchElemCount/2)

	b.ResetTimer()
	for i := 0; i < b.N; i++ {
		trie.MustGet(k)
	}
	b.StopTimer()
}

func benchUpdate(b *testing.B, e binary.ByteOrder) *Trie {
	trie := NewEmpty(newTestDatabase(rawdb.NewMemoryDatabase(), rawdb.HashScheme))
	k := make([]byte, 32)
	b.ReportAllocs()
	for i := 0; i < b.N; i++ {
		v := make([]byte, 32)
		e.PutUint64(k, uint64(i))
		e.PutUint64(v, uint64(i))
		trie.MustUpdate(k, v)
	}
	return trie
}

// Benchmarks the trie hashing. Since the trie caches the result of any operation,
// we cannot use b.N as the number of hashing rounds, since all rounds apart from
// the first one will be NOOP. As such, we'll use b.N as the number of account to
// insert into the trie before measuring the hashing.
// BenchmarkHash-6   	  288680	      4561 ns/op	     682 B/op	       9 allocs/op
// BenchmarkHash-6   	  275095	      4800 ns/op	     685 B/op	       9 allocs/op
// pure hasher:
// BenchmarkHash-6   	  319362	      4230 ns/op	     675 B/op	       9 allocs/op
// BenchmarkHash-6   	  257460	      4674 ns/op	     689 B/op	       9 allocs/op
// With hashing in-between and pure hasher:
// BenchmarkHash-6   	  225417	      7150 ns/op	     982 B/op	      12 allocs/op
// BenchmarkHash-6   	  220378	      6197 ns/op	     983 B/op	      12 allocs/op
// same with old hasher
// BenchmarkHash-6   	  229758	      6437 ns/op	     981 B/op	      12 allocs/op
// BenchmarkHash-6   	  212610	      7137 ns/op	     986 B/op	      12 allocs/op
func BenchmarkHash(b *testing.B) {
	// Create a realistic account trie to hash. We're first adding and hashing N
	// entries, then adding N more.
	addresses, accounts := makeAccounts(2 * b.N)
	// Insert the accounts into the trie and hash it
	trie := NewEmpty(newTestDatabase(rawdb.NewMemoryDatabase(), rawdb.HashScheme))
	i := 0
	for ; i < len(addresses)/2; i++ {
		trie.MustUpdate(crypto.Keccak256(addresses[i][:]), accounts[i])
	}
	trie.Hash()
	for ; i < len(addresses); i++ {
		trie.MustUpdate(crypto.Keccak256(addresses[i][:]), accounts[i])
	}
	b.ResetTimer()
	b.ReportAllocs()
	//trie.hashRoot(nil, nil)
	trie.Hash()
}

type account struct {
	Nonce    uint64
	Balance  *big.Int
	Root     common.Hash
	CodeHash []byte
}

// Benchmarks the trie Commit following a Hash. Since the trie caches the result of any operation,
// we cannot use b.N as the number of hashing rounds, since all rounds apart from
// the first one will be NOOP. As such, we'll use b.N as the number of account to
// insert into the trie before measuring the hashing.
func BenchmarkCommitAfterHash(b *testing.B) {
	b.Run("no-onleaf", func(b *testing.B) {
		benchmarkCommitAfterHash(b, false)
	})
	b.Run("with-onleaf", func(b *testing.B) {
		benchmarkCommitAfterHash(b, true)
	})
}

func benchmarkCommitAfterHash(b *testing.B, collectLeaf bool) {
	// Make the random benchmark deterministic
	addresses, accounts := makeAccounts(b.N)
	trie := NewEmpty(newTestDatabase(rawdb.NewMemoryDatabase(), rawdb.HashScheme))
	for i := 0; i < len(addresses); i++ {
		trie.MustUpdate(crypto.Keccak256(addresses[i][:]), accounts[i])
	}
	// Insert the accounts into the trie and hash it
	trie.Hash()
	b.ResetTimer()
	b.ReportAllocs()
	trie.Commit(collectLeaf)
}

func TestTinyTrie(t *testing.T) {
	// Create a realistic account trie to hash
	_, accounts := makeAccounts(5)
	trie := NewEmpty(newTestDatabase(rawdb.NewMemoryDatabase(), rawdb.HashScheme))
	trie.MustUpdate(common.Hex2Bytes("0000000000000000000000000000000000000000000000000000000000001337"), accounts[3])
	if exp, root := common.HexToHash("8c6a85a4d9fda98feff88450299e574e5378e32391f75a055d470ac0653f1005"), trie.Hash(); exp != root {
		t.Errorf("1: got %x, exp %x", root, exp)
	}
	trie.MustUpdate(common.Hex2Bytes("0000000000000000000000000000000000000000000000000000000000001338"), accounts[4])
	if exp, root := common.HexToHash("ec63b967e98a5720e7f720482151963982890d82c9093c0d486b7eb8883a66b1"), trie.Hash(); exp != root {
		t.Errorf("2: got %x, exp %x", root, exp)
	}
	trie.MustUpdate(common.Hex2Bytes("0000000000000000000000000000000000000000000000000000000000001339"), accounts[4])
	if exp, root := common.HexToHash("0608c1d1dc3905fa22204c7a0e43644831c3b6d3def0f274be623a948197e64a"), trie.Hash(); exp != root {
		t.Errorf("3: got %x, exp %x", root, exp)
	}
	checktr := NewEmpty(newTestDatabase(rawdb.NewMemoryDatabase(), rawdb.HashScheme))
	it := NewIterator(trie.MustNodeIterator(nil))
	for it.Next() {
		checktr.MustUpdate(it.Key, it.Value)
	}
	if troot, itroot := trie.Hash(), checktr.Hash(); troot != itroot {
		t.Fatalf("hash mismatch in opItercheckhash, trie: %x, check: %x", troot, itroot)
	}
}

func TestCommitAfterHash(t *testing.T) {
	// Create a realistic account trie to hash
	addresses, accounts := makeAccounts(1000)
	trie := NewEmpty(newTestDatabase(rawdb.NewMemoryDatabase(), rawdb.HashScheme))
	for i := 0; i < len(addresses); i++ {
		trie.MustUpdate(crypto.Keccak256(addresses[i][:]), accounts[i])
	}
	// Insert the accounts into the trie and hash it
	trie.Hash()
	trie.Commit(false)
	root := trie.Hash()
	exp := common.HexToHash("72f9d3f3fe1e1dd7b8936442e7642aef76371472d94319900790053c493f3fe6")
	if exp != root {
		t.Errorf("got %x, exp %x", root, exp)
	}
	root, _, _ = trie.Commit(false)
	if exp != root {
		t.Errorf("got %x, exp %x", root, exp)
	}
}

func makeAccounts(size int) (addresses [][20]byte, accounts [][]byte) {
	// Make the random benchmark deterministic
	random := rand.New(rand.NewSource(0))
	// Create a realistic account trie to hash
	addresses = make([][20]byte, size)
	for i := 0; i < len(addresses); i++ {
		data := make([]byte, 20)
		random.Read(data)
		copy(addresses[i][:], data)
	}
	accounts = make([][]byte, len(addresses))
	for i := 0; i < len(accounts); i++ {
		var (
			nonce = uint64(random.Int63())
			root  = types.EmptyRootHash
			code  = crypto.Keccak256(nil)
		)
		// The big.Rand function is not deterministic with regards to 64 vs 32 bit systems,
		// and will consume different amount of data from the rand source.
		//balance = new(big.Int).Rand(random, new(big.Int).Exp(common.Big2, common.Big256, nil))
		// Therefore, we instead just read via byte buffer
		numBytes := random.Uint32() % 33 // [0, 32] bytes
		balanceBytes := make([]byte, numBytes)
		random.Read(balanceBytes)
<<<<<<< HEAD
		balance := new(big.Int).SetBytes(balanceBytes)
		data, _ := rlp.EncodeToBytes(&account{Nonce: nonce, Balance: balance, Root: root, CodeHash: code})
=======
		balance := new(uint256.Int).SetBytes(balanceBytes)
		data, _ := rlp.EncodeToBytes(&types.StateAccount{Nonce: nonce, Balance: balance, Root: root, CodeHash: code})
>>>>>>> 2bd6bd01
		accounts[i] = data
	}
	return addresses, accounts
}

// spongeDb is a dummy db backend which accumulates writes in a sponge
type spongeDb struct {
	sponge  hash.Hash
	id      string
	journal []string
	keys    []string
	values  map[string]string
}

func (s *spongeDb) Has(key []byte) (bool, error)             { panic("implement me") }
func (s *spongeDb) Get(key []byte) ([]byte, error)           { return nil, errors.New("no such elem") }
func (s *spongeDb) Delete(key []byte) error                  { panic("implement me") }
func (s *spongeDb) NewBatch() ethdb.Batch                    { return &spongeBatch{s} }
func (s *spongeDb) NewBatchWithSize(size int) ethdb.Batch    { return &spongeBatch{s} }
func (s *spongeDb) NewSnapshot() (ethdb.Snapshot, error)     { panic("implement me") }
func (s *spongeDb) Stat(property string) (string, error)     { panic("implement me") }
func (s *spongeDb) Compact(start []byte, limit []byte) error { panic("implement me") }
func (s *spongeDb) Close() error                             { return nil }
func (s *spongeDb) Put(key []byte, value []byte) error {
	var (
		keybrief = key
		valbrief = value
	)
	if len(keybrief) > 8 {
		keybrief = keybrief[:8]
	}
	if len(valbrief) > 8 {
		valbrief = valbrief[:8]
	}
	s.journal = append(s.journal, fmt.Sprintf("%v: PUT([%x...], [%d bytes] %x...)\n", s.id, keybrief, len(value), valbrief))

	if s.values == nil {
		s.sponge.Write(key)
		s.sponge.Write(value)
	} else {
		s.keys = append(s.keys, string(key))
		s.values[string(key)] = string(value)
	}
	return nil
}
func (s *spongeDb) NewIterator(prefix []byte, start []byte) ethdb.Iterator { panic("implement me") }

func (s *spongeDb) Flush() {
	// Bottom-up, the longest path first
	sort.Sort(sort.Reverse(sort.StringSlice(s.keys)))
	for _, key := range s.keys {
		s.sponge.Write([]byte(key))
		s.sponge.Write([]byte(s.values[key]))
	}
}

// spongeBatch is a dummy batch which immediately writes to the underlying spongedb
type spongeBatch struct {
	db *spongeDb
}

func (b *spongeBatch) Put(key, value []byte) error {
	b.db.Put(key, value)
	return nil
}
func (b *spongeBatch) Delete(key []byte) error             { panic("implement me") }
func (b *spongeBatch) ValueSize() int                      { return 100 }
func (b *spongeBatch) Write() error                        { return nil }
func (b *spongeBatch) Reset()                              {}
func (b *spongeBatch) Replay(w ethdb.KeyValueWriter) error { return nil }

// TestCommitSequence tests that the trie.Commit operation writes the elements of the trie
// in the expected order.
// The test data was based on the 'master' code, and is basically random. It can be used
// to check whether changes to the trie modifies the write order or data in any way.
func TestCommitSequence(t *testing.T) {
	for i, tc := range []struct {
		count           int
		expWriteSeqHash []byte
	}{
		{20, common.FromHex("330b0afae2853d96b9f015791fbe0fb7f239bf65f335f16dfc04b76c7536276d")},
		{200, common.FromHex("5162b3735c06b5d606b043a3ee8adbdbbb408543f4966bca9dcc63da82684eeb")},
		{2000, common.FromHex("4574cd8e6b17f3fe8ad89140d1d0bf4f1bd7a87a8ac3fb623b33550544c77635")},
	} {
		addresses, accounts := makeAccounts(tc.count)
		// This spongeDb is used to check the sequence of disk-db-writes
		s := &spongeDb{sponge: sha3.NewLegacyKeccak256()}
		db := newTestDatabase(rawdb.NewDatabase(s), rawdb.HashScheme)
		trie := NewEmpty(db)
		// Fill the trie with elements
		for i := 0; i < tc.count; i++ {
			trie.MustUpdate(crypto.Keccak256(addresses[i][:]), accounts[i])
		}
		// Flush trie -> database
		root, nodes, _ := trie.Commit(false)
		db.Update(root, types.EmptyRootHash, trienode.NewWithNodeSet(nodes))
		// Flush memdb -> disk (sponge)
		db.Commit(root)
		if got, exp := s.sponge.Sum(nil), tc.expWriteSeqHash; !bytes.Equal(got, exp) {
			t.Errorf("test %d, disk write sequence wrong:\ngot %x exp %x\n", i, got, exp)
		}
	}
}

// TestCommitSequenceRandomBlobs is identical to TestCommitSequence
// but uses random blobs instead of 'accounts'
func TestCommitSequenceRandomBlobs(t *testing.T) {
	for i, tc := range []struct {
		count           int
		expWriteSeqHash []byte
	}{
		{20, common.FromHex("8016650c7a50cf88485fd06cde52d634a89711051107f00d21fae98234f2f13d")},
		{200, common.FromHex("dde92ca9812e068e6982d04b40846dc65a61a9fd4996fc0f55f2fde172a8e13c")},
		{2000, common.FromHex("ab553a7f9aff82e3929c382908e30ef7dd17a332933e92ba3fe873fc661ef382")},
	} {
		prng := rand.New(rand.NewSource(int64(i)))
		// This spongeDb is used to check the sequence of disk-db-writes
		s := &spongeDb{sponge: sha3.NewLegacyKeccak256()}
		db := newTestDatabase(rawdb.NewDatabase(s), rawdb.HashScheme)
		trie := NewEmpty(db)
		// Fill the trie with elements
		for i := 0; i < tc.count; i++ {
			key := make([]byte, 32)
			var val []byte
			// 50% short elements, 50% large elements
			if prng.Intn(2) == 0 {
				val = make([]byte, 1+prng.Intn(32))
			} else {
				val = make([]byte, 1+prng.Intn(4096))
			}
			prng.Read(key)
			prng.Read(val)
			trie.MustUpdate(key, val)
		}
		// Flush trie -> database
		root, nodes, _ := trie.Commit(false)
		db.Update(root, types.EmptyRootHash, trienode.NewWithNodeSet(nodes))
		// Flush memdb -> disk (sponge)
		db.Commit(root)
		if got, exp := s.sponge.Sum(nil), tc.expWriteSeqHash; !bytes.Equal(got, exp) {
			t.Fatalf("test %d, disk write sequence wrong:\ngot %x exp %x\n", i, got, exp)
		}
	}
}

func TestCommitSequenceStackTrie(t *testing.T) {
	for count := 1; count < 200; count++ {
		prng := rand.New(rand.NewSource(int64(count)))
		// This spongeDb is used to check the sequence of disk-db-writes
		s := &spongeDb{
			sponge: sha3.NewLegacyKeccak256(),
			id:     "a",
			values: make(map[string]string),
		}
		db := newTestDatabase(rawdb.NewDatabase(s), rawdb.HashScheme)
		trie := NewEmpty(db)

		// Another sponge is used for the stacktrie commits
		stackTrieSponge := &spongeDb{
			sponge: sha3.NewLegacyKeccak256(),
			id:     "b",
			values: make(map[string]string),
		}
		options := NewStackTrieOptions()
		options = options.WithWriter(func(path []byte, hash common.Hash, blob []byte) {
			rawdb.WriteTrieNode(stackTrieSponge, common.Hash{}, path, hash, blob, db.Scheme())
		})
		stTrie := NewStackTrie(options)

		// Fill the trie with elements
		for i := 0; i < count; i++ {
			// For the stack trie, we need to do inserts in proper order
			key := make([]byte, 32)
			binary.BigEndian.PutUint64(key, uint64(i))
			var val []byte
			// 50% short elements, 50% large elements
			if prng.Intn(2) == 0 {
				val = make([]byte, 1+prng.Intn(32))
			} else {
				val = make([]byte, 1+prng.Intn(1024))
			}
			prng.Read(val)
			trie.Update(key, val)
			stTrie.Update(key, val)
		}
		// Flush trie -> database
		root, nodes, _ := trie.Commit(false)
		// Flush memdb -> disk (sponge)
		db.Update(root, types.EmptyRootHash, trienode.NewWithNodeSet(nodes))
		db.Commit(root)
		s.Flush()

		// And flush stacktrie -> disk
		stRoot := stTrie.Commit()
		if stRoot != root {
			t.Fatalf("root wrong, got %x exp %x", stRoot, root)
		}
		stackTrieSponge.Flush()
		if got, exp := stackTrieSponge.sponge.Sum(nil), s.sponge.Sum(nil); !bytes.Equal(got, exp) {
			// Show the journal
			t.Logf("Expected:")
			for i, v := range s.journal {
				t.Logf("op %d: %v", i, v)
			}
			t.Logf("Stacktrie:")
			for i, v := range stackTrieSponge.journal {
				t.Logf("op %d: %v", i, v)
			}
			t.Fatalf("test %d, disk write sequence wrong:\ngot %x exp %x\n", count, got, exp)
		}
	}
}

// TestCommitSequenceSmallRoot tests that a trie which is essentially only a
// small (<32 byte) shortnode with an included value is properly committed to a
// database.
// This case might not matter, since in practice, all keys are 32 bytes, which means
// that even a small trie which contains a leaf will have an extension making it
// not fit into 32 bytes, rlp-encoded. However, it's still the correct thing to do.
func TestCommitSequenceSmallRoot(t *testing.T) {
	s := &spongeDb{
		sponge: sha3.NewLegacyKeccak256(),
		id:     "a",
		values: make(map[string]string),
	}
	db := newTestDatabase(rawdb.NewDatabase(s), rawdb.HashScheme)
	trie := NewEmpty(db)

	// Another sponge is used for the stacktrie commits
	stackTrieSponge := &spongeDb{
		sponge: sha3.NewLegacyKeccak256(),
		id:     "b",
		values: make(map[string]string),
	}
	options := NewStackTrieOptions()
	options = options.WithWriter(func(path []byte, hash common.Hash, blob []byte) {
		rawdb.WriteTrieNode(stackTrieSponge, common.Hash{}, path, hash, blob, db.Scheme())
	})
	stTrie := NewStackTrie(options)

	// Add a single small-element to the trie(s)
	key := make([]byte, 5)
	key[0] = 1
	trie.Update(key, []byte{0x1})
	stTrie.Update(key, []byte{0x1})

	// Flush trie -> database
	root, nodes, _ := trie.Commit(false)
	// Flush memdb -> disk (sponge)
	db.Update(root, types.EmptyRootHash, trienode.NewWithNodeSet(nodes))
	db.Commit(root)

	// And flush stacktrie -> disk
	stRoot := stTrie.Commit()
	if stRoot != root {
		t.Fatalf("root wrong, got %x exp %x", stRoot, root)
	}
	t.Logf("root: %x\n", stRoot)

	s.Flush()
	stackTrieSponge.Flush()
	if got, exp := stackTrieSponge.sponge.Sum(nil), s.sponge.Sum(nil); !bytes.Equal(got, exp) {
		t.Fatalf("test, disk write sequence wrong:\ngot %x exp %x\n", got, exp)
	}
}

// BenchmarkCommitAfterHashFixedSize benchmarks the Commit (after Hash) of a fixed number of updates to a trie.
// This benchmark is meant to capture the difference on efficiency of small versus large changes. Typically,
// storage tries are small (a couple of entries), whereas the full post-block account trie update is large (a couple
// of thousand entries)
func BenchmarkHashFixedSize(b *testing.B) {
	b.Run("10", func(b *testing.B) {
		b.StopTimer()
		acc, add := makeAccounts(20)
		for i := 0; i < b.N; i++ {
			benchmarkHashFixedSize(b, acc, add)
		}
	})
	b.Run("100", func(b *testing.B) {
		b.StopTimer()
		acc, add := makeAccounts(100)
		for i := 0; i < b.N; i++ {
			benchmarkHashFixedSize(b, acc, add)
		}
	})

	b.Run("1K", func(b *testing.B) {
		b.StopTimer()
		acc, add := makeAccounts(1000)
		for i := 0; i < b.N; i++ {
			benchmarkHashFixedSize(b, acc, add)
		}
	})
	b.Run("10K", func(b *testing.B) {
		b.StopTimer()
		acc, add := makeAccounts(10000)
		for i := 0; i < b.N; i++ {
			benchmarkHashFixedSize(b, acc, add)
		}
	})
	b.Run("100K", func(b *testing.B) {
		b.StopTimer()
		acc, add := makeAccounts(100000)
		for i := 0; i < b.N; i++ {
			benchmarkHashFixedSize(b, acc, add)
		}
	})
}

func benchmarkHashFixedSize(b *testing.B, addresses [][20]byte, accounts [][]byte) {
	b.ReportAllocs()
	trie := NewEmpty(newTestDatabase(rawdb.NewMemoryDatabase(), rawdb.HashScheme))
	for i := 0; i < len(addresses); i++ {
		trie.MustUpdate(crypto.Keccak256(addresses[i][:]), accounts[i])
	}
	// Insert the accounts into the trie and hash it
	b.StartTimer()
	trie.Hash()
	b.StopTimer()
}

func BenchmarkCommitAfterHashFixedSize(b *testing.B) {
	b.Run("10", func(b *testing.B) {
		b.StopTimer()
		acc, add := makeAccounts(20)
		for i := 0; i < b.N; i++ {
			benchmarkCommitAfterHashFixedSize(b, acc, add)
		}
	})
	b.Run("100", func(b *testing.B) {
		b.StopTimer()
		acc, add := makeAccounts(100)
		for i := 0; i < b.N; i++ {
			benchmarkCommitAfterHashFixedSize(b, acc, add)
		}
	})

	b.Run("1K", func(b *testing.B) {
		b.StopTimer()
		acc, add := makeAccounts(1000)
		for i := 0; i < b.N; i++ {
			benchmarkCommitAfterHashFixedSize(b, acc, add)
		}
	})
	b.Run("10K", func(b *testing.B) {
		b.StopTimer()
		acc, add := makeAccounts(10000)
		for i := 0; i < b.N; i++ {
			benchmarkCommitAfterHashFixedSize(b, acc, add)
		}
	})
	b.Run("100K", func(b *testing.B) {
		b.StopTimer()
		acc, add := makeAccounts(100000)
		for i := 0; i < b.N; i++ {
			benchmarkCommitAfterHashFixedSize(b, acc, add)
		}
	})
}

func benchmarkCommitAfterHashFixedSize(b *testing.B, addresses [][20]byte, accounts [][]byte) {
	b.ReportAllocs()
	trie := NewEmpty(newTestDatabase(rawdb.NewMemoryDatabase(), rawdb.HashScheme))
	for i := 0; i < len(addresses); i++ {
		trie.MustUpdate(crypto.Keccak256(addresses[i][:]), accounts[i])
	}
	// Insert the accounts into the trie and hash it
	trie.Hash()
	b.StartTimer()
	trie.Commit(false)
	b.StopTimer()
}

func getString(trie *Trie, k string) []byte {
	return trie.MustGet([]byte(k))
}

func updateString(trie *Trie, k, v string) {
	trie.MustUpdate([]byte(k), []byte(v))
}

func deleteString(trie *Trie, k string) {
	trie.MustDelete([]byte(k))
}

func TestDecodeNode(t *testing.T) {
	t.Parallel()

	var (
		hash  = make([]byte, 20)
		elems = make([]byte, 20)
	)
	for i := 0; i < 5000000; i++ {
		prng.Read(hash)
		prng.Read(elems)
		decodeNode(hash, elems)
	}
}

func FuzzTrie(f *testing.F) {
	f.Fuzz(func(t *testing.T, data []byte) {
		var steps = 500
		var input = bytes.NewReader(data)
		var finishedFn = func() bool {
			steps--
			return steps < 0 || input.Len() == 0
		}
		if err := runRandTest(generateSteps(finishedFn, input)); err != nil {
			t.Fatal(err)
		}
	})
}<|MERGE_RESOLUTION|>--- conflicted
+++ resolved
@@ -23,6 +23,7 @@
 	"fmt"
 	"hash"
 	"io"
+	"math/big"
 	"math/rand"
 	"reflect"
 	"sort"
@@ -37,11 +38,8 @@
 	"github.com/ethereum/go-ethereum/ethdb"
 	"github.com/ethereum/go-ethereum/rlp"
 	"github.com/ethereum/go-ethereum/trie/trienode"
-<<<<<<< HEAD
+	"github.com/holiman/uint256"
 	"github.com/stretchr/testify/require"
-=======
-	"github.com/holiman/uint256"
->>>>>>> 2bd6bd01
 	"golang.org/x/crypto/sha3"
 )
 
@@ -103,11 +101,7 @@
 	triedb.Update(root, types.EmptyRootHash, trienode.NewWithNodeSet(nodes))
 
 	if !memonly {
-<<<<<<< HEAD
-		require.NoError(t, triedb.Commit(root, false))
-=======
-		triedb.Commit(root)
->>>>>>> 2bd6bd01
+		require.NoError(t, triedb.Commit(root))
 	}
 
 	trie, _ = New(TrieID(root), triedb)
@@ -812,13 +806,8 @@
 		numBytes := random.Uint32() % 33 // [0, 32] bytes
 		balanceBytes := make([]byte, numBytes)
 		random.Read(balanceBytes)
-<<<<<<< HEAD
-		balance := new(big.Int).SetBytes(balanceBytes)
+		balance := new(uint256.Int).SetBytes(balanceBytes)
 		data, _ := rlp.EncodeToBytes(&account{Nonce: nonce, Balance: balance, Root: root, CodeHash: code})
-=======
-		balance := new(uint256.Int).SetBytes(balanceBytes)
-		data, _ := rlp.EncodeToBytes(&types.StateAccount{Nonce: nonce, Balance: balance, Root: root, CodeHash: code})
->>>>>>> 2bd6bd01
 		accounts[i] = data
 	}
 	return addresses, accounts
