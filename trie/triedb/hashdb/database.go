--- conflicted
+++ resolved
@@ -32,6 +32,11 @@
 	"github.com/ethereum/go-ethereum/rlp"
 	"github.com/ethereum/go-ethereum/trie/trienode"
 	"github.com/ethereum/go-ethereum/trie/triestate"
+	"github.com/ethereum/go-ethereum/utils"
+)
+
+const (
+	cacheStatsUpdateFrequency = 1000 // update trie cache stats once per 1000 ops
 )
 
 var (
@@ -72,16 +77,18 @@
 	ForEach(node []byte, onChild func(common.Hash))
 }
 
-<<<<<<< HEAD
 type cache interface {
 	HasGet([]byte, []byte) ([]byte, bool)
 	Del([]byte)
 	Set([]byte, []byte)
+	Reset()
 	SaveToFileConcurrent(string, int) error
-=======
+}
+
 // Config contains the settings for database.
 type Config struct {
-	CleanCacheSize int // Maximum memory allowance (in bytes) for caching clean nodes
+	CleanCacheSize int    // Maximum memory allowance (in bytes) for caching clean nodes
+	StatsPrefix    string // Prefix for cache stats (disabled if empty)
 }
 
 // Defaults is the default setting for database if it's not specified.
@@ -91,7 +98,6 @@
 	// otherwise database must be closed when it's no longer needed to
 	// prevent memory leak.
 	CleanCacheSize: 0,
->>>>>>> dc34fe82
 }
 
 // Database is an intermediate write layer between the trie data structures and
@@ -149,18 +155,14 @@
 }
 
 // New initializes the hash-based node database.
-<<<<<<< HEAD
-func New(diskdb ethdb.Database, cleans cache, resolver ChildResolver) *Database {
-=======
 func New(diskdb ethdb.Database, config *Config, resolver ChildResolver) *Database {
 	if config == nil {
 		config = Defaults
 	}
-	var cleans *fastcache.Cache
+	var cleans cache
 	if config.CleanCacheSize > 0 {
-		cleans = fastcache.New(config.CleanCacheSize)
-	}
->>>>>>> dc34fe82
+		cleans = utils.NewMeteredCache(config.CleanCacheSize, config.StatsPrefix, cacheStatsUpdateFrequency)
+	}
 	return &Database{
 		diskdb:   diskdb,
 		resolver: resolver,
