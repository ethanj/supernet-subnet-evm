--- conflicted
+++ resolved
@@ -20,6 +20,7 @@
 	"errors"
 	"fmt"
 	"reflect"
+	"runtime"
 	"sync"
 	"time"
 
@@ -35,16 +36,15 @@
 )
 
 var (
-<<<<<<< HEAD
-	memcacheCleanHitMeter   = metrics.NewRegisteredMeter("trie/memcache/clean/hit", nil)
-	memcacheCleanMissMeter  = metrics.NewRegisteredMeter("trie/memcache/clean/miss", nil)
-	memcacheCleanReadMeter  = metrics.NewRegisteredMeter("trie/memcache/clean/read", nil)
-	memcacheCleanWriteMeter = metrics.NewRegisteredMeter("trie/memcache/clean/write", nil)
-
-	memcacheDirtyHitMeter   = metrics.NewRegisteredMeter("trie/memcache/dirty/hit", nil)
-	memcacheDirtyMissMeter  = metrics.NewRegisteredMeter("trie/memcache/dirty/miss", nil)
-	memcacheDirtyReadMeter  = metrics.NewRegisteredMeter("trie/memcache/dirty/read", nil)
-	memcacheDirtyWriteMeter = metrics.NewRegisteredMeter("trie/memcache/dirty/write", nil)
+	memcacheCleanHitMeter   = metrics.NewRegisteredMeter("hashdb/memcache/clean/hit", nil)
+	memcacheCleanMissMeter  = metrics.NewRegisteredMeter("hashdb/memcache/clean/miss", nil)
+	memcacheCleanReadMeter  = metrics.NewRegisteredMeter("hashdb/memcache/clean/read", nil)
+	memcacheCleanWriteMeter = metrics.NewRegisteredMeter("hashdb/memcache/clean/write", nil)
+
+	memcacheDirtyHitMeter   = metrics.NewRegisteredMeter("hashdb/memcache/dirty/hit", nil)
+	memcacheDirtyMissMeter  = metrics.NewRegisteredMeter("hashdb/memcache/dirty/miss", nil)
+	memcacheDirtyReadMeter  = metrics.NewRegisteredMeter("hashdb/memcache/dirty/read", nil)
+	memcacheDirtyWriteMeter = metrics.NewRegisteredMeter("hashdb/memcache/dirty/write", nil)
 
 	memcacheDirtySizeGauge      = metrics.NewRegisteredGaugeFloat64("trie/memcache/dirty/size", nil)
 	memcacheDirtyChildSizeGauge = metrics.NewRegisteredGaugeFloat64("trie/memcache/dirty/childsize", nil)
@@ -54,40 +54,17 @@
 	memcacheFlushTimeTimer     = metrics.NewRegisteredResettingTimer("trie/memcache/flush/time", nil)
 	memcacheFlushLockTimeTimer = metrics.NewRegisteredResettingTimer("trie/memcache/flush/locktime", nil)
 	memcacheFlushNodesMeter    = metrics.NewRegisteredMeter("trie/memcache/flush/nodes", nil)
-	memcacheFlushSizeMeter     = metrics.NewRegisteredMeter("trie/memcache/flush/size", nil)
-
-	memcacheGCTimeTimer  = metrics.NewRegisteredResettingTimer("trie/memcache/gc/time", nil)
-	memcacheGCNodesMeter = metrics.NewRegisteredMeter("trie/memcache/gc/nodes", nil)
-	memcacheGCSizeMeter  = metrics.NewRegisteredMeter("trie/memcache/gc/size", nil)
+	memcacheFlushBytesMeter    = metrics.NewRegisteredMeter("trie/memcache/flush/bytes", nil)
+
+	memcacheGCTimeTimer  = metrics.NewRegisteredResettingTimer("hashdb/memcache/gc/time", nil)
+	memcacheGCNodesMeter = metrics.NewRegisteredMeter("hashdb/memcache/gc/nodes", nil)
+	memcacheGCBytesMeter = metrics.NewRegisteredMeter("hashdb/memcache/gc/bytes", nil)
 
 	memcacheCommitMeter         = metrics.NewRegisteredMeter("trie/memcache/commit/count", nil)
 	memcacheCommitTimeTimer     = metrics.NewRegisteredResettingTimer("trie/memcache/commit/time", nil)
 	memcacheCommitLockTimeTimer = metrics.NewRegisteredResettingTimer("trie/memcache/commit/locktime", nil)
 	memcacheCommitNodesMeter    = metrics.NewRegisteredMeter("trie/memcache/commit/nodes", nil)
-	memcacheCommitSizeMeter     = metrics.NewRegisteredMeter("trie/memcache/commit/size", nil)
-=======
-	memcacheCleanHitMeter   = metrics.NewRegisteredMeter("hashdb/memcache/clean/hit", nil)
-	memcacheCleanMissMeter  = metrics.NewRegisteredMeter("hashdb/memcache/clean/miss", nil)
-	memcacheCleanReadMeter  = metrics.NewRegisteredMeter("hashdb/memcache/clean/read", nil)
-	memcacheCleanWriteMeter = metrics.NewRegisteredMeter("hashdb/memcache/clean/write", nil)
-
-	memcacheDirtyHitMeter   = metrics.NewRegisteredMeter("hashdb/memcache/dirty/hit", nil)
-	memcacheDirtyMissMeter  = metrics.NewRegisteredMeter("hashdb/memcache/dirty/miss", nil)
-	memcacheDirtyReadMeter  = metrics.NewRegisteredMeter("hashdb/memcache/dirty/read", nil)
-	memcacheDirtyWriteMeter = metrics.NewRegisteredMeter("hashdb/memcache/dirty/write", nil)
-
-	memcacheFlushTimeTimer  = metrics.NewRegisteredResettingTimer("hashdb/memcache/flush/time", nil)
-	memcacheFlushNodesMeter = metrics.NewRegisteredMeter("hashdb/memcache/flush/nodes", nil)
-	memcacheFlushBytesMeter = metrics.NewRegisteredMeter("hashdb/memcache/flush/bytes", nil)
-
-	memcacheGCTimeTimer  = metrics.NewRegisteredResettingTimer("hashdb/memcache/gc/time", nil)
-	memcacheGCNodesMeter = metrics.NewRegisteredMeter("hashdb/memcache/gc/nodes", nil)
-	memcacheGCBytesMeter = metrics.NewRegisteredMeter("hashdb/memcache/gc/bytes", nil)
-
-	memcacheCommitTimeTimer  = metrics.NewRegisteredResettingTimer("hashdb/memcache/commit/time", nil)
-	memcacheCommitNodesMeter = metrics.NewRegisteredMeter("hashdb/memcache/commit/nodes", nil)
-	memcacheCommitBytesMeter = metrics.NewRegisteredMeter("hashdb/memcache/commit/bytes", nil)
->>>>>>> bed84606
+	memcacheCommitBytesMeter    = metrics.NewRegisteredMeter("trie/memcache/commit/bytes", nil)
 )
 
 // ChildResolver defines the required method to decode the provided
@@ -100,6 +77,7 @@
 	HasGet([]byte, []byte) ([]byte, bool)
 	Del([]byte)
 	Set([]byte, []byte)
+	SaveToFileConcurrent(string, int) error
 }
 
 // Database is an intermediate write layer between the trie data structures and
@@ -157,17 +135,7 @@
 }
 
 // New initializes the hash-based node database.
-<<<<<<< HEAD
 func New(diskdb ethdb.Database, cleans cache, resolver ChildResolver) *Database {
-=======
-func New(diskdb ethdb.Database, size int, resolver ChildResolver) *Database {
-	// Initialize the clean cache if the specified cache allowance
-	// is non-zero. Note, the size is in bytes.
-	var cleans *fastcache.Cache
-	if size > 0 {
-		cleans = fastcache.New(size)
-	}
->>>>>>> bed84606
 	return &Database{
 		diskdb:   diskdb,
 		resolver: resolver,
@@ -485,12 +453,8 @@
 
 	memcacheFlushMeter.Mark(1)
 	memcacheFlushTimeTimer.Update(time.Since(start))
-<<<<<<< HEAD
 	memcacheFlushLockTimeTimer.Update(lockTime + time.Since(lockStart))
-	memcacheFlushSizeMeter.Mark(int64(storage - db.dirtiesSize))
-=======
 	memcacheFlushBytesMeter.Mark(int64(storage - db.dirtiesSize))
->>>>>>> bed84606
 	memcacheFlushNodesMeter.Mark(int64(nodes - len(db.dirties)))
 
 	log.Debug("Persisted nodes from memory database", "nodes", nodes-len(db.dirties), "size", storage-db.dirtiesSize, "time", time.Since(start),
@@ -540,12 +504,8 @@
 
 	memcacheCommitMeter.Mark(1)
 	memcacheCommitTimeTimer.Update(time.Since(start))
-<<<<<<< HEAD
 	memcacheCommitLockTimeTimer.Update(lockTime + time.Since(lockStart))
-	memcacheCommitSizeMeter.Mark(int64(storage - db.dirtiesSize))
-=======
 	memcacheCommitBytesMeter.Mark(int64(storage - db.dirtiesSize))
->>>>>>> bed84606
 	memcacheCommitNodesMeter.Mark(int64(nodes - len(db.dirties)))
 
 	logger := log.Info
@@ -659,7 +619,7 @@
 // UpdateAndReferenceRoot inserts the dirty nodes in provided nodeset into
 // database and links the account trie with multiple storage tries if necessary,
 // then adds a reference [from] root to the metaroot while holding the db's lock.
-func (db *Database) UpdateAndReferenceRoot(root common.Hash, parent common.Hash, nodes *trienode.MergedNodeSet) error {
+func (db *Database) UpdateAndReferenceRoot(root common.Hash, parent common.Hash, block uint64, nodes *trienode.MergedNodeSet, states *triestate.Set) error {
 	// Ensure the parent state is present and signal a warning if not.
 	if parent != types.EmptyRootHash {
 		if blob, _ := db.Node(parent); len(blob) == 0 {
@@ -758,4 +718,44 @@
 func (reader *reader) Node(owner common.Hash, path []byte, hash common.Hash) ([]byte, error) {
 	blob, _ := reader.db.Node(hash)
 	return blob, nil
+}
+
+// saveCache saves clean state cache to given directory path
+// using specified CPU cores.
+func (db *Database) saveCache(dir string, threads int) error {
+	if db.cleans == nil {
+		return nil
+	}
+	log.Info("Writing clean trie cache to disk", "path", dir, "threads", threads)
+
+	start := time.Now()
+	err := db.cleans.SaveToFileConcurrent(dir, threads)
+	if err != nil {
+		log.Error("Failed to persist clean trie cache", "error", err)
+		return err
+	}
+	log.Info("Persisted the clean trie cache", "path", dir, "elapsed", common.PrettyDuration(time.Since(start)))
+	return nil
+}
+
+// SaveCache atomically saves fast cache data to the given dir using all
+// available CPU cores.
+func (db *Database) SaveCache(dir string) error {
+	return db.saveCache(dir, runtime.GOMAXPROCS(0))
+}
+
+// SaveCachePeriodically atomically saves fast cache data to the given dir with
+// the specified interval. All dump operation will only use a single CPU core.
+func (db *Database) SaveCachePeriodically(dir string, interval time.Duration, stopCh <-chan struct{}) {
+	ticker := time.NewTicker(interval)
+	defer ticker.Stop()
+
+	for {
+		select {
+		case <-ticker.C:
+			db.saveCache(dir, 1)
+		case <-stopCh:
+			return
+		}
+	}
 }