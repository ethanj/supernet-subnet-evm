--- conflicted
+++ resolved
@@ -99,17 +99,11 @@
 
 func newTester(t *testing.T) *tester {
 	var (
-<<<<<<< HEAD
 		// NOTE(freezer): This is disabled since we do not have a freezer.
 		// disk, _ = rawdb.NewDatabaseWithFreezer(rawdb.NewMemoryDatabase(), t.TempDir(), "", false)
 		disk = rawdb.NewMemoryDatabase()
-		db   = New(disk, &Config{CleanSize: 256 * 1024, DirtySize: 256 * 1024})
+		db   = New(disk, &Config{CleanCacheSize: 256 * 1024, DirtyCacheSize: 256 * 1024})
 		obj  = &tester{
-=======
-		disk, _ = rawdb.NewDatabaseWithFreezer(rawdb.NewMemoryDatabase(), t.TempDir(), "", false)
-		db      = New(disk, &Config{CleanCacheSize: 256 * 1024, DirtyCacheSize: 256 * 1024})
-		obj     = &tester{
->>>>>>> dc34fe82
 			db:           db,
 			preimages:    make(map[common.Hash]common.Address),
 			accounts:     make(map[common.Hash][]byte),
@@ -423,16 +417,8 @@
 	}
 }
 
-<<<<<<< HEAD
-func TestReset(t *testing.T) {
-	var (
-		tester = newTester(t)
-		// index  = tester.bottomIndex()
-	)
-=======
 func TestDisable(t *testing.T) {
 	tester := newTester(t)
->>>>>>> dc34fe82
 	defer tester.release()
 
 	_, stored := rawdb.ReadAccountTrieNode(tester.db.diskdb, nil)
@@ -452,22 +438,13 @@
 	}
 	// NOTE(freezer): This is disabled since we do not have a freezer.
 	// Ensure all trie histories are removed
-<<<<<<< HEAD
-	// for i := 0; i <= index; i++ {
-	// 	_, err := readHistory(tester.db.freezer, uint64(i+1))
-	// 	if err == nil {
-	// 		t.Fatalf("Failed to clean state history, index %d", i+1)
-	// 	}
+	// n, err := tester.db.freezer.Ancients()
+	// if err != nil {
+	// 	t.Fatal("Failed to clean state history")
 	// }
-=======
-	n, err := tester.db.freezer.Ancients()
-	if err != nil {
-		t.Fatal("Failed to clean state history")
-	}
-	if n != 0 {
-		t.Fatal("Failed to clean state history")
-	}
->>>>>>> dc34fe82
+	// if n != 0 {
+	// 	t.Fatal("Failed to clean state history")
+	// }
 	// Verify layer tree structure, single disk layer is expected
 	if tester.db.tree.len() != 1 {
 		t.Fatalf("Extra layer kept %d", tester.db.tree.len())
