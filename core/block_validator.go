// Copyright 2015 The go-ethereum Authors
// This file is part of the go-ethereum library.
//
// The go-ethereum library is free software: you can redistribute it and/or modify
// it under the terms of the GNU Lesser General Public License as published by
// the Free Software Foundation, either version 3 of the License, or
// (at your option) any later version.
//
// The go-ethereum library is distributed in the hope that it will be useful,
// but WITHOUT ANY WARRANTY; without even the implied warranty of
// MERCHANTABILITY or FITNESS FOR A PARTICULAR PURPOSE. See the
// GNU Lesser General Public License for more details.
//
// You should have received a copy of the GNU Lesser General Public License
// along with the go-ethereum library. If not, see <http://www.gnu.org/licenses/>.

package core

import (
	"errors"
	"fmt"

	"github.com/ethereum/go-ethereum/consensus"
	"github.com/ethereum/go-ethereum/core/state"
	"github.com/ethereum/go-ethereum/core/types"
	"github.com/ethereum/go-ethereum/params"
	"github.com/ethereum/go-ethereum/trie"
)

// BlockValidator is responsible for validating block headers, uncles and
// processed state.
//
// BlockValidator implements Validator.
type BlockValidator struct {
	config *params.ChainConfig // Chain configuration options
	bc     *BlockChain         // Canonical block chain
	engine consensus.Engine    // Consensus engine used for validating
}

// NewBlockValidator returns a new block validator which is safe for re-use
func NewBlockValidator(config *params.ChainConfig, blockchain *BlockChain, engine consensus.Engine) *BlockValidator {
	validator := &BlockValidator{
		config: config,
		engine: engine,
		bc:     blockchain,
	}
	return validator
}

// ValidateBody validates the given block's uncles and verifies the block
// header's transaction and uncle roots. The headers are assumed to be already
// validated at this point.
func (v *BlockValidator) ValidateBody(block *types.Block) error {
	// Check whether the block is already imported.
	if v.bc.HasBlockAndState(block.Hash(), block.NumberU64()) {
		return ErrKnownBlock
	}

	// Header validity is known at this point. Here we verify that uncle and transactions
	// given in the block body match the header.
	header := block.Header()
	if err := v.engine.VerifyUncles(v.bc, block); err != nil {
		return err
	}
	if hash := types.CalcUncleHash(block.Uncles()); hash != header.UncleHash {
		return fmt.Errorf("uncle root hash mismatch (header value %x, calculated %x)", header.UncleHash, hash)
	}
	if hash := types.DeriveSha(block.Transactions(), trie.NewStackTrie(nil)); hash != header.TxHash {
		return fmt.Errorf("transaction root hash mismatch (header value %x, calculated %x)", header.TxHash, hash)
	}
<<<<<<< HEAD
=======

	// Withdrawals are present after the Shanghai fork.
	if header.WithdrawalsHash != nil {
		// Withdrawals list must be present in body after Shanghai.
		if block.Withdrawals() == nil {
			return errors.New("missing withdrawals in block body")
		}
		if hash := types.DeriveSha(block.Withdrawals(), trie.NewStackTrie(nil)); hash != *header.WithdrawalsHash {
			return fmt.Errorf("withdrawals root hash mismatch (header value %x, calculated %x)", *header.WithdrawalsHash, hash)
		}
	} else if block.Withdrawals() != nil {
		// Withdrawals are not allowed prior to Shanghai fork
		return errors.New("withdrawals present in block body")
	}

>>>>>>> dc34fe82
	// Blob transactions may be present after the Cancun fork.
	var blobs int
	for i, tx := range block.Transactions() {
		// Count the number of blobs to validate against the header's blobGasUsed
		blobs += len(tx.BlobHashes())

		// If the tx is a blob tx, it must NOT have a sidecar attached to be valid in a block.
		if tx.BlobTxSidecar() != nil {
			return fmt.Errorf("unexpected blob sidecar in transaction at index %d", i)
		}

		// The individual checks for blob validity (version-check + not empty)
		// happens in StateTransition.
	}

	// Check blob gas usage.
	if header.BlobGasUsed != nil {
		if want := *header.BlobGasUsed / params.BlobTxBlobGasPerBlob; uint64(blobs) != want { // div because the header is surely good vs the body might be bloated
			return fmt.Errorf("blob gas used mismatch (header %v, calculated %v)", *header.BlobGasUsed, blobs*params.BlobTxBlobGasPerBlob)
		}
	} else {
		if blobs > 0 {
			return errors.New("data blobs present in block body")
		}
	}

	// Ancestor block must be known.
	if !v.bc.HasBlockAndState(block.ParentHash(), block.NumberU64()-1) {
		if !v.bc.HasBlock(block.ParentHash(), block.NumberU64()-1) {
			return consensus.ErrUnknownAncestor
		}
		return consensus.ErrPrunedAncestor
	}
	return nil
}

// ValidateState validates the various changes that happen after a state transition,
// such as amount of used gas, the receipt roots and the state root itself.
func (v *BlockValidator) ValidateState(block *types.Block, statedb *state.StateDB, receipts types.Receipts, usedGas uint64) error {
	header := block.Header()
	if block.GasUsed() != usedGas {
		return fmt.Errorf("invalid gas used (remote: %d local: %d)", block.GasUsed(), usedGas)
	}
	// Validate the received block's bloom with the one derived from the generated receipts.
	// For valid blocks this should always validate to true.
	rbloom := types.CreateBloom(receipts)
	if rbloom != header.Bloom {
		return fmt.Errorf("invalid bloom (remote: %x  local: %x)", header.Bloom, rbloom)
	}
	// Tre receipt Trie's root (R = (Tr [[H1, R1], ... [Hn, Rn]]))
	receiptSha := types.DeriveSha(receipts, trie.NewStackTrie(nil))
	if receiptSha != header.ReceiptHash {
		return fmt.Errorf("invalid receipt root hash (remote: %x local: %x)", header.ReceiptHash, receiptSha)
	}
	// Validate the state root against the received state root and throw
	// an error if they don't match.
	if root := statedb.IntermediateRoot(v.config.IsEIP158(header.Number)); header.Root != root {
		return fmt.Errorf("invalid merkle root (remote: %x local: %x) dberr: %w", header.Root, root, statedb.Error())
	}
	return nil
}

// CalcGasLimit computes the gas limit of the next block after parent. It aims
// to keep the baseline gas above the provided floor, and increase it towards the
// ceil if the blocks are full. If the ceil is exceeded, it will always decrease
// the gas allowance.
func CalcGasLimit(parentGasUsed, parentGasLimit, gasFloor, gasCeil uint64) uint64 {
	// contrib = (parentGasUsed * 3 / 2) / 1024
	contrib := (parentGasUsed + parentGasUsed/2) / params.GasLimitBoundDivisor

	// decay = parentGasLimit / 1024 -1
	decay := parentGasLimit/params.GasLimitBoundDivisor - 1

	/*
		strategy: gasLimit of block-to-mine is set based on parent's
		gasUsed value.  if parentGasUsed > parentGasLimit * (2/3) then we
		increase it, otherwise lower it (or leave it unchanged if it's right
		at that usage) the amount increased/decreased depends on how far away
		from parentGasLimit * (2/3) parentGasUsed is.
	*/
	limit := parentGasLimit - decay + contrib
	if limit < params.MinGasLimit {
		limit = params.MinGasLimit
	}
	// If we're outside our allowed gas range, we try to hone towards them
	if limit < gasFloor {
		limit = parentGasLimit + decay
		if limit > gasFloor {
			limit = gasFloor
		}
	} else if limit > gasCeil {
		limit = parentGasLimit - decay
		if limit < gasCeil {
			limit = gasCeil
		}
	}
	return limit
}<|MERGE_RESOLUTION|>--- conflicted
+++ resolved
@@ -68,24 +68,7 @@
 	if hash := types.DeriveSha(block.Transactions(), trie.NewStackTrie(nil)); hash != header.TxHash {
 		return fmt.Errorf("transaction root hash mismatch (header value %x, calculated %x)", header.TxHash, hash)
 	}
-<<<<<<< HEAD
-=======
 
-	// Withdrawals are present after the Shanghai fork.
-	if header.WithdrawalsHash != nil {
-		// Withdrawals list must be present in body after Shanghai.
-		if block.Withdrawals() == nil {
-			return errors.New("missing withdrawals in block body")
-		}
-		if hash := types.DeriveSha(block.Withdrawals(), trie.NewStackTrie(nil)); hash != *header.WithdrawalsHash {
-			return fmt.Errorf("withdrawals root hash mismatch (header value %x, calculated %x)", *header.WithdrawalsHash, hash)
-		}
-	} else if block.Withdrawals() != nil {
-		// Withdrawals are not allowed prior to Shanghai fork
-		return errors.New("withdrawals present in block body")
-	}
-
->>>>>>> dc34fe82
 	// Blob transactions may be present after the Cancun fork.
 	var blobs int
 	for i, tx := range block.Transactions() {
