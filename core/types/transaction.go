// Copyright 2014 The go-ethereum Authors
// This file is part of the go-ethereum library.
//
// The go-ethereum library is free software: you can redistribute it and/or modify
// it under the terms of the GNU Lesser General Public License as published by
// the Free Software Foundation, either version 3 of the License, or
// (at your option) any later version.
//
// The go-ethereum library is distributed in the hope that it will be useful,
// but WITHOUT ANY WARRANTY; without even the implied warranty of
// MERCHANTABILITY or FITNESS FOR A PARTICULAR PURPOSE. See the
// GNU Lesser General Public License for more details.
//
// You should have received a copy of the GNU Lesser General Public License
// along with the go-ethereum library. If not, see <http://www.gnu.org/licenses/>.

package types

import (
	"bytes"
	"errors"
	"io"
	"math/big"
	"sync/atomic"
	"time"

	"github.com/ethereum/go-ethereum/common"
	"github.com/ethereum/go-ethereum/common/math"
	"github.com/ethereum/go-ethereum/crypto"
	"github.com/ethereum/go-ethereum/rlp"
)

var (
	ErrInvalidSig           = errors.New("invalid transaction v, r, s values")
	ErrUnexpectedProtection = errors.New("transaction type does not supported EIP-155 protected signatures")
	ErrInvalidTxType        = errors.New("transaction type not valid in this context")
	ErrTxTypeNotSupported   = errors.New("transaction type not supported")
	ErrGasFeeCapTooLow      = errors.New("fee cap less than base fee")
	errShortTypedTx         = errors.New("typed transaction too short")
)

// Transaction types.
const (
	LegacyTxType     = 0x00
	AccessListTxType = 0x01
	DynamicFeeTxType = 0x02
	BlobTxType       = 0x03
)

// Transaction is an Ethereum transaction.
type Transaction struct {
	inner TxData    // Consensus contents of a transaction
	time  time.Time // Time first seen locally (spam avoidance)

	// caches
	hash atomic.Value
	size atomic.Value
	from atomic.Value
}

// NewTx creates a new transaction.
func NewTx(inner TxData) *Transaction {
	tx := new(Transaction)
	tx.setDecoded(inner.copy(), 0)
	return tx
}

// TxData is the underlying data of a transaction.
//
// This is implemented by DynamicFeeTx, LegacyTx and AccessListTx.
type TxData interface {
	txType() byte // returns the type ID
	copy() TxData // creates a deep copy and initializes all fields

	chainID() *big.Int
	accessList() AccessList
	data() []byte
	gas() uint64
	gasPrice() *big.Int
	gasTipCap() *big.Int
	gasFeeCap() *big.Int
	value() *big.Int
	nonce() uint64
	to() *common.Address
	blobGas() uint64
	blobGasFeeCap() *big.Int
	blobHashes() []common.Hash

	rawSignatureValues() (v, r, s *big.Int)
	setSignatureValues(chainID, v, r, s *big.Int)

	// effectiveGasPrice computes the gas price paid by the transaction, given
	// the inclusion block baseFee.
	//
	// Unlike other TxData methods, the returned *big.Int should be an independent
	// copy of the computed value, i.e. callers are allowed to mutate the result.
	// Method implementations can use 'dst' to store the result.
	effectiveGasPrice(dst *big.Int, baseFee *big.Int) *big.Int
}

// EncodeRLP implements rlp.Encoder
func (tx *Transaction) EncodeRLP(w io.Writer) error {
	if tx.Type() == LegacyTxType {
		return rlp.Encode(w, tx.inner)
	}
	// It's an EIP-2718 typed TX envelope.
	buf := encodeBufferPool.Get().(*bytes.Buffer)
	defer encodeBufferPool.Put(buf)
	buf.Reset()
	if err := tx.encodeTyped(buf); err != nil {
		return err
	}
	return rlp.Encode(w, buf.Bytes())
}

// encodeTyped writes the canonical encoding of a typed transaction to w.
func (tx *Transaction) encodeTyped(w *bytes.Buffer) error {
	w.WriteByte(tx.Type())
	return rlp.Encode(w, tx.inner)
}

// MarshalBinary returns the canonical encoding of the transaction.
// For legacy transactions, it returns the RLP encoding. For EIP-2718 typed
// transactions, it returns the type and payload.
func (tx *Transaction) MarshalBinary() ([]byte, error) {
	if tx.Type() == LegacyTxType {
		return rlp.EncodeToBytes(tx.inner)
	}
	var buf bytes.Buffer
	err := tx.encodeTyped(&buf)
	return buf.Bytes(), err
}

// DecodeRLP implements rlp.Decoder
func (tx *Transaction) DecodeRLP(s *rlp.Stream) error {
	kind, size, err := s.Kind()
	switch {
	case err != nil:
		return err
	case kind == rlp.List:
		// It's a legacy transaction.
		var inner LegacyTx
		err := s.Decode(&inner)
		if err == nil {
			tx.setDecoded(&inner, rlp.ListSize(size))
		}
		return err
	default:
		// It's an EIP-2718 typed TX envelope.
		var b []byte
		if b, err = s.Bytes(); err != nil {
			return err
		}
		inner, err := tx.decodeTyped(b)
		if err == nil {
			tx.setDecoded(inner, uint64(len(b)))
		}
		return err
	}
}

// UnmarshalBinary decodes the canonical encoding of transactions.
// It supports legacy RLP transactions and EIP2718 typed transactions.
func (tx *Transaction) UnmarshalBinary(b []byte) error {
	if len(b) > 0 && b[0] > 0x7f {
		// It's a legacy transaction.
		var data LegacyTx
		err := rlp.DecodeBytes(b, &data)
		if err != nil {
			return err
		}
		tx.setDecoded(&data, uint64(len(b)))
		return nil
	}
	// It's an EIP2718 typed transaction envelope.
	inner, err := tx.decodeTyped(b)
	if err != nil {
		return err
	}
	tx.setDecoded(inner, uint64(len(b)))
	return nil
}

// decodeTyped decodes a typed transaction from the canonical format.
func (tx *Transaction) decodeTyped(b []byte) (TxData, error) {
	if len(b) <= 1 {
		return nil, errShortTypedTx
	}
	switch b[0] {
	case AccessListTxType:
		var inner AccessListTx
		err := rlp.DecodeBytes(b[1:], &inner)
		return &inner, err
	case DynamicFeeTxType:
		var inner DynamicFeeTx
		err := rlp.DecodeBytes(b[1:], &inner)
		return &inner, err
	case BlobTxType:
		var inner BlobTx
		err := rlp.DecodeBytes(b[1:], &inner)
		return &inner, err
	default:
		return nil, ErrTxTypeNotSupported
	}
}

// setDecoded sets the inner transaction and size after decoding.
func (tx *Transaction) setDecoded(inner TxData, size uint64) {
	tx.inner = inner
	tx.time = time.Now()
	if size > 0 {
		tx.size.Store(size)
	}
}

func sanityCheckSignature(v *big.Int, r *big.Int, s *big.Int, maybeProtected bool) error {
	if isProtectedV(v) && !maybeProtected {
		return ErrUnexpectedProtection
	}

	var plainV byte
	if isProtectedV(v) {
		chainID := deriveChainId(v).Uint64()
		plainV = byte(v.Uint64() - 35 - 2*chainID)
	} else if maybeProtected {
		// Only EIP-155 signatures can be optionally protected. Since
		// we determined this v value is not protected, it must be a
		// raw 27 or 28.
		plainV = byte(v.Uint64() - 27)
	} else {
		// If the signature is not optionally protected, we assume it
		// must already be equal to the recovery id.
		plainV = byte(v.Uint64())
	}
	if !crypto.ValidateSignatureValues(plainV, r, s, false) {
		return ErrInvalidSig
	}

	return nil
}

func isProtectedV(V *big.Int) bool {
	if V.BitLen() <= 8 {
		v := V.Uint64()
		return v != 27 && v != 28 && v != 1 && v != 0
	}
	// anything not 27 or 28 is considered protected
	return true
}

// Protected says whether the transaction is replay-protected.
func (tx *Transaction) Protected() bool {
	switch tx := tx.inner.(type) {
	case *LegacyTx:
		return tx.V != nil && isProtectedV(tx.V)
	default:
		return true
	}
}

// Type returns the transaction type.
func (tx *Transaction) Type() uint8 {
	return tx.inner.txType()
}

// ChainId returns the EIP155 chain ID of the transaction. The return value will always be
// non-nil. For legacy transactions which are not replay-protected, the return value is
// zero.
func (tx *Transaction) ChainId() *big.Int {
	return tx.inner.chainID()
}

// Data returns the input data of the transaction.
func (tx *Transaction) Data() []byte { return tx.inner.data() }

// AccessList returns the access list of the transaction.
func (tx *Transaction) AccessList() AccessList { return tx.inner.accessList() }

// Gas returns the gas limit of the transaction.
func (tx *Transaction) Gas() uint64 { return tx.inner.gas() }

// GasPrice returns the gas price of the transaction.
func (tx *Transaction) GasPrice() *big.Int { return new(big.Int).Set(tx.inner.gasPrice()) }

// GasTipCap returns the gasTipCap per gas of the transaction.
func (tx *Transaction) GasTipCap() *big.Int { return new(big.Int).Set(tx.inner.gasTipCap()) }

// GasFeeCap returns the fee cap per gas of the transaction.
func (tx *Transaction) GasFeeCap() *big.Int { return new(big.Int).Set(tx.inner.gasFeeCap()) }

// BlobGas returns the blob gas limit of the transaction for blob transactions, 0 otherwise.
func (tx *Transaction) BlobGas() uint64 { return tx.inner.blobGas() }

// BlobGasFeeCap returns the blob gas fee cap per blob gas of the transaction for blob transactions, nil otherwise.
func (tx *Transaction) BlobGasFeeCap() *big.Int { return tx.inner.blobGasFeeCap() }

// BlobHashes returns the hases of the blob commitments for blob transactions, nil otherwise.
func (tx *Transaction) BlobHashes() []common.Hash { return tx.inner.blobHashes() }

// Value returns the ether amount of the transaction.
func (tx *Transaction) Value() *big.Int { return new(big.Int).Set(tx.inner.value()) }

// Nonce returns the sender account nonce of the transaction.
func (tx *Transaction) Nonce() uint64 { return tx.inner.nonce() }

// To returns the recipient address of the transaction.
// For contract-creation transactions, To returns nil.
func (tx *Transaction) To() *common.Address {
	return copyAddressPtr(tx.inner.to())
}

// Cost returns (gas * gasPrice) + (blobGas * blobGasPrice) + value.
func (tx *Transaction) Cost() *big.Int {
	total := new(big.Int).Mul(tx.GasPrice(), new(big.Int).SetUint64(tx.Gas()))
	if tx.Type() == BlobTxType {
		total.Add(total, new(big.Int).Mul(tx.BlobGasFeeCap(), new(big.Int).SetUint64(tx.BlobGas())))
	}
	total.Add(total, tx.Value())
	return total
}

// RawSignatureValues returns the V, R, S signature values of the transaction.
// The return values should not be modified by the caller.
func (tx *Transaction) RawSignatureValues() (v, r, s *big.Int) {
	return tx.inner.rawSignatureValues()
}

// GasFeeCapCmp compares the fee cap of two transactions.
func (tx *Transaction) GasFeeCapCmp(other *Transaction) int {
	return tx.inner.gasFeeCap().Cmp(other.inner.gasFeeCap())
}

// GasFeeCapIntCmp compares the fee cap of the transaction against the given fee cap.
func (tx *Transaction) GasFeeCapIntCmp(other *big.Int) int {
	return tx.inner.gasFeeCap().Cmp(other)
}

// GasTipCapCmp compares the gasTipCap of two transactions.
func (tx *Transaction) GasTipCapCmp(other *Transaction) int {
	return tx.inner.gasTipCap().Cmp(other.inner.gasTipCap())
}

// GasTipCapIntCmp compares the gasTipCap of the transaction against the given gasTipCap.
func (tx *Transaction) GasTipCapIntCmp(other *big.Int) int {
	return tx.inner.gasTipCap().Cmp(other)
}

// EffectiveGasTip returns the effective miner gasTipCap for the given base fee.
// Note: if the effective gasTipCap is negative, this method returns both error
// the actual negative value, _and_ ErrGasFeeCapTooLow
func (tx *Transaction) EffectiveGasTip(baseFee *big.Int) (*big.Int, error) {
	if baseFee == nil {
		return tx.GasTipCap(), nil
	}
	var err error
	gasFeeCap := tx.GasFeeCap()
	if gasFeeCap.Cmp(baseFee) == -1 {
		err = ErrGasFeeCapTooLow
	}
	return math.BigMin(tx.GasTipCap(), gasFeeCap.Sub(gasFeeCap, baseFee)), err
}

// EffectiveGasTipValue is identical to EffectiveGasTip, but does not return an
// error in case the effective gasTipCap is negative
func (tx *Transaction) EffectiveGasTipValue(baseFee *big.Int) *big.Int {
	effectiveTip, _ := tx.EffectiveGasTip(baseFee)
	return effectiveTip
}

// EffectiveGasTipCmp compares the effective gasTipCap of two transactions assuming the given base fee.
func (tx *Transaction) EffectiveGasTipCmp(other *Transaction, baseFee *big.Int) int {
	if baseFee == nil {
		return tx.GasTipCapCmp(other)
	}
	return tx.EffectiveGasTipValue(baseFee).Cmp(other.EffectiveGasTipValue(baseFee))
}

// EffectiveGasTipIntCmp compares the effective gasTipCap of a transaction to the given gasTipCap.
func (tx *Transaction) EffectiveGasTipIntCmp(other *big.Int, baseFee *big.Int) int {
	if baseFee == nil {
		return tx.GasTipCapIntCmp(other)
	}
	return tx.EffectiveGasTipValue(baseFee).Cmp(other)
}

// BlobGasFeeCapCmp compares the blob fee cap of two transactions.
func (tx *Transaction) BlobGasFeeCapCmp(other *Transaction) int {
	return tx.inner.blobGasFeeCap().Cmp(other.inner.blobGasFeeCap())
}

// BlobGasFeeCapIntCmp compares the blob fee cap of the transaction against the given blob fee cap.
func (tx *Transaction) BlobGasFeeCapIntCmp(other *big.Int) int {
	return tx.inner.blobGasFeeCap().Cmp(other)
}

// SetTime sets the decoding time of a transaction. This is used by tests to set
// arbitrary times and by persistent transaction pools when loading old txs from
// disk.
func (tx *Transaction) SetTime(t time.Time) {
	tx.time = t
}

// Time returns the time when the transaction was first seen on the network. It
// is a heuristic to prefer mining older txs vs new all other things equal.
func (tx *Transaction) Time() time.Time {
	return tx.time
}

// Hash returns the transaction hash.
func (tx *Transaction) Hash() common.Hash {
	if hash := tx.hash.Load(); hash != nil {
		return hash.(common.Hash)
	}

	var h common.Hash
	if tx.Type() == LegacyTxType {
		h = rlpHash(tx.inner)
	} else {
		h = prefixedRlpHash(tx.Type(), tx.inner)
	}
	tx.hash.Store(h)
	return h
}

// Size returns the true encoded storage size of the transaction, either by encoding
// and returning it, or returning a previously cached value.
func (tx *Transaction) Size() uint64 {
	if size := tx.size.Load(); size != nil {
		return size.(uint64)
	}
	c := writeCounter(0)
	rlp.Encode(&c, &tx.inner)

	size := uint64(c)
	if tx.Type() != LegacyTxType {
		size += 1 // type byte
	}
	tx.size.Store(size)
	return size
}

// WithSignature returns a new transaction with the given signature.
// This signature needs to be in the [R || S || V] format where V is 0 or 1.
func (tx *Transaction) WithSignature(signer Signer, sig []byte) (*Transaction, error) {
	r, s, v, err := signer.SignatureValues(tx, sig)
	if err != nil {
		return nil, err
	}
	cpy := tx.inner.copy()
	cpy.setSignatureValues(signer.ChainID(), v, r, s)
	return &Transaction{inner: cpy, time: tx.time}, nil
}

// FirstSeen is the time a transaction is first seen.
func (tx *Transaction) FirstSeen() time.Time {
	return tx.time
}

// SetFirstSeen sets overwrites the time a transaction is first seen.
func (tx *Transaction) SetFirstSeen(t time.Time) {
	tx.time = t
}

// Transactions implements DerivableList for transactions.
type Transactions []*Transaction

// Len returns the length of s.
func (s Transactions) Len() int { return len(s) }

// EncodeIndex encodes the i'th transaction to w. Note that this does not check for errors
// because we assume that *Transaction will only ever contain valid txs that were either
// constructed by decoding or via public API in this package.
func (s Transactions) EncodeIndex(i int, w *bytes.Buffer) {
	tx := s[i]
	if tx.Type() == LegacyTxType {
		rlp.Encode(w, tx.inner)
	} else {
		tx.encodeTyped(w)
	}
}

// TxDifference returns a new set which is the difference between a and b.
func TxDifference(a, b Transactions) Transactions {
	keep := make(Transactions, 0, len(a))

	remove := make(map[common.Hash]struct{})
	for _, tx := range b {
		remove[tx.Hash()] = struct{}{}
	}

	for _, tx := range a {
		if _, ok := remove[tx.Hash()]; !ok {
			keep = append(keep, tx)
		}
	}

	return keep
}

// HashDifference returns a new set which is the difference between a and b.
func HashDifference(a, b []common.Hash) []common.Hash {
	keep := make([]common.Hash, 0, len(a))

	remove := make(map[common.Hash]struct{})
	for _, hash := range b {
		remove[hash] = struct{}{}
	}

	for _, hash := range a {
		if _, ok := remove[hash]; !ok {
			keep = append(keep, hash)
		}
	}

	return keep
}

// TxByNonce implements the sort interface to allow sorting a list of transactions
// by their nonces. This is usually only useful for sorting transactions from a
// single account, otherwise a nonce comparison doesn't make much sense.
type TxByNonce Transactions

func (s TxByNonce) Len() int           { return len(s) }
func (s TxByNonce) Less(i, j int) bool { return s[i].Nonce() < s[j].Nonce() }
func (s TxByNonce) Swap(i, j int)      { s[i], s[j] = s[j], s[i] }

<<<<<<< HEAD
// TxWithMinerFee wraps a transaction with its gas price or effective miner gasTipCap
type TxWithMinerFee struct {
	Tx       *Transaction
	minerFee *big.Int
}

// NewTxWithMinerFee creates a wrapped transaction, calculating the effective
// miner gasTipCap if a base fee is provided.
// Returns error in case of a negative effective miner gasTipCap.
func NewTxWithMinerFee(tx *Transaction, baseFee *big.Int) (*TxWithMinerFee, error) {
	minerFee, err := tx.EffectiveGasTip(baseFee)
	if err != nil {
		return nil, err
	}
	return &TxWithMinerFee{
		Tx:       tx,
		minerFee: minerFee,
	}, nil
}

// TxByPriceAndTime implements both the sort and the heap interface, making it useful
// for all at once sorting as well as individually adding and removing elements.
type TxByPriceAndTime []*TxWithMinerFee

func (s TxByPriceAndTime) Len() int { return len(s) }
func (s TxByPriceAndTime) Less(i, j int) bool {
	// If the prices are equal, use the time the transaction was first seen for
	// deterministic sorting
	cmp := s[i].minerFee.Cmp(s[j].minerFee)
	if cmp == 0 {
		return s[i].Tx.time.Before(s[j].Tx.time)
	}
	return cmp > 0
}
func (s TxByPriceAndTime) Swap(i, j int) { s[i], s[j] = s[j], s[i] }

func (s *TxByPriceAndTime) Push(x interface{}) {
	*s = append(*s, x.(*TxWithMinerFee))
}

func (s *TxByPriceAndTime) Pop() interface{} {
	old := *s
	n := len(old)
	x := old[n-1]
	old[n-1] = nil
	*s = old[0 : n-1]
	return x
}

// TransactionsByPriceAndNonce represents a set of transactions that can return
// transactions in a profit-maximizing sorted order, while supporting removing
// entire batches of transactions for non-executable accounts.
type TransactionsByPriceAndNonce struct {
	txs     map[common.Address]Transactions // Per account nonce-sorted list of transactions
	heads   TxByPriceAndTime                // Next transaction for each unique account (price heap)
	signer  Signer                          // Signer for the set of transactions
	baseFee *big.Int                        // Current base fee
}

// NewTransactionsByPriceAndNonce creates a transaction set that can retrieve
// price sorted transactions in a nonce-honouring way.
//
// Note, the input map is reowned so the caller should not interact any more with
// if after providing it to the constructor.
func NewTransactionsByPriceAndNonce(signer Signer, txs map[common.Address]Transactions, baseFee *big.Int) *TransactionsByPriceAndNonce {
	// Initialize a price and received time based heap with the head transactions
	heads := make(TxByPriceAndTime, 0, len(txs))
	for from, accTxs := range txs {
		acc, _ := Sender(signer, accTxs[0])
		wrapped, err := NewTxWithMinerFee(accTxs[0], baseFee)
		// Remove transaction if sender doesn't match from, or if wrapping fails.
		if acc != from || err != nil {
			delete(txs, from)
			continue
		}
		heads = append(heads, wrapped)
		txs[from] = accTxs[1:]
	}
	heap.Init(&heads)

	// Assemble and return the transaction set
	return &TransactionsByPriceAndNonce{
		txs:     txs,
		heads:   heads,
		signer:  signer,
		baseFee: baseFee,
	}
}

// Peek returns the next transaction by price.
func (t *TransactionsByPriceAndNonce) Peek() *Transaction {
	if len(t.heads) == 0 {
		return nil
	}
	return t.heads[0].Tx
}

// Shift replaces the current best head with the next one from the same account.
func (t *TransactionsByPriceAndNonce) Shift() {
	acc, _ := Sender(t.signer, t.heads[0].Tx)
	if txs, ok := t.txs[acc]; ok && len(txs) > 0 {
		if wrapped, err := NewTxWithMinerFee(txs[0], t.baseFee); err == nil {
			t.heads[0], t.txs[acc] = wrapped, txs[1:]
			heap.Fix(&t.heads, 0)
			return
		}
	}
	heap.Pop(&t.heads)
}

// Pop removes the best transaction, *not* replacing it with the next one from
// the same account. This should be used when a transaction cannot be executed
// and hence all subsequent ones should be discarded from the same account.
func (t *TransactionsByPriceAndNonce) Pop() {
	heap.Pop(&t.heads)
}

=======
>>>>>>> bed84606
// copyAddressPtr copies an address.
func copyAddressPtr(a *common.Address) *common.Address {
	if a == nil {
		return nil
	}
	cpy := *a
	return &cpy
}<|MERGE_RESOLUTION|>--- conflicted
+++ resolved
@@ -524,126 +524,6 @@
 func (s TxByNonce) Less(i, j int) bool { return s[i].Nonce() < s[j].Nonce() }
 func (s TxByNonce) Swap(i, j int)      { s[i], s[j] = s[j], s[i] }
 
-<<<<<<< HEAD
-// TxWithMinerFee wraps a transaction with its gas price or effective miner gasTipCap
-type TxWithMinerFee struct {
-	Tx       *Transaction
-	minerFee *big.Int
-}
-
-// NewTxWithMinerFee creates a wrapped transaction, calculating the effective
-// miner gasTipCap if a base fee is provided.
-// Returns error in case of a negative effective miner gasTipCap.
-func NewTxWithMinerFee(tx *Transaction, baseFee *big.Int) (*TxWithMinerFee, error) {
-	minerFee, err := tx.EffectiveGasTip(baseFee)
-	if err != nil {
-		return nil, err
-	}
-	return &TxWithMinerFee{
-		Tx:       tx,
-		minerFee: minerFee,
-	}, nil
-}
-
-// TxByPriceAndTime implements both the sort and the heap interface, making it useful
-// for all at once sorting as well as individually adding and removing elements.
-type TxByPriceAndTime []*TxWithMinerFee
-
-func (s TxByPriceAndTime) Len() int { return len(s) }
-func (s TxByPriceAndTime) Less(i, j int) bool {
-	// If the prices are equal, use the time the transaction was first seen for
-	// deterministic sorting
-	cmp := s[i].minerFee.Cmp(s[j].minerFee)
-	if cmp == 0 {
-		return s[i].Tx.time.Before(s[j].Tx.time)
-	}
-	return cmp > 0
-}
-func (s TxByPriceAndTime) Swap(i, j int) { s[i], s[j] = s[j], s[i] }
-
-func (s *TxByPriceAndTime) Push(x interface{}) {
-	*s = append(*s, x.(*TxWithMinerFee))
-}
-
-func (s *TxByPriceAndTime) Pop() interface{} {
-	old := *s
-	n := len(old)
-	x := old[n-1]
-	old[n-1] = nil
-	*s = old[0 : n-1]
-	return x
-}
-
-// TransactionsByPriceAndNonce represents a set of transactions that can return
-// transactions in a profit-maximizing sorted order, while supporting removing
-// entire batches of transactions for non-executable accounts.
-type TransactionsByPriceAndNonce struct {
-	txs     map[common.Address]Transactions // Per account nonce-sorted list of transactions
-	heads   TxByPriceAndTime                // Next transaction for each unique account (price heap)
-	signer  Signer                          // Signer for the set of transactions
-	baseFee *big.Int                        // Current base fee
-}
-
-// NewTransactionsByPriceAndNonce creates a transaction set that can retrieve
-// price sorted transactions in a nonce-honouring way.
-//
-// Note, the input map is reowned so the caller should not interact any more with
-// if after providing it to the constructor.
-func NewTransactionsByPriceAndNonce(signer Signer, txs map[common.Address]Transactions, baseFee *big.Int) *TransactionsByPriceAndNonce {
-	// Initialize a price and received time based heap with the head transactions
-	heads := make(TxByPriceAndTime, 0, len(txs))
-	for from, accTxs := range txs {
-		acc, _ := Sender(signer, accTxs[0])
-		wrapped, err := NewTxWithMinerFee(accTxs[0], baseFee)
-		// Remove transaction if sender doesn't match from, or if wrapping fails.
-		if acc != from || err != nil {
-			delete(txs, from)
-			continue
-		}
-		heads = append(heads, wrapped)
-		txs[from] = accTxs[1:]
-	}
-	heap.Init(&heads)
-
-	// Assemble and return the transaction set
-	return &TransactionsByPriceAndNonce{
-		txs:     txs,
-		heads:   heads,
-		signer:  signer,
-		baseFee: baseFee,
-	}
-}
-
-// Peek returns the next transaction by price.
-func (t *TransactionsByPriceAndNonce) Peek() *Transaction {
-	if len(t.heads) == 0 {
-		return nil
-	}
-	return t.heads[0].Tx
-}
-
-// Shift replaces the current best head with the next one from the same account.
-func (t *TransactionsByPriceAndNonce) Shift() {
-	acc, _ := Sender(t.signer, t.heads[0].Tx)
-	if txs, ok := t.txs[acc]; ok && len(txs) > 0 {
-		if wrapped, err := NewTxWithMinerFee(txs[0], t.baseFee); err == nil {
-			t.heads[0], t.txs[acc] = wrapped, txs[1:]
-			heap.Fix(&t.heads, 0)
-			return
-		}
-	}
-	heap.Pop(&t.heads)
-}
-
-// Pop removes the best transaction, *not* replacing it with the next one from
-// the same account. This should be used when a transaction cannot be executed
-// and hence all subsequent ones should be discarded from the same account.
-func (t *TransactionsByPriceAndNonce) Pop() {
-	heap.Pop(&t.heads)
-}
-
-=======
->>>>>>> bed84606
 // copyAddressPtr copies an address.
 func copyAddressPtr(a *common.Address) *common.Address {
 	if a == nil {
