--- conflicted
+++ resolved
@@ -169,18 +169,8 @@
 	transactions Transactions
 
 	// caches
-<<<<<<< HEAD
-	hash atomic.Value
-	size atomic.Value
-=======
 	hash atomic.Pointer[common.Hash]
 	size atomic.Uint64
-
-	// These fields are used by package eth to track
-	// inter-peer block relay.
-	ReceivedAt   time.Time
-	ReceivedFrom interface{}
->>>>>>> aa55f5ea
 }
 
 // "external" block encoding. used for eth protocol, etc.
@@ -193,15 +183,6 @@
 // NewBlock creates a new block. The input data is copied, changes to header and to the
 // field values will not affect the block.
 //
-<<<<<<< HEAD
-// The values of TxHash, UncleHash, ReceiptHash and Bloom in header
-// are ignored and set to values derived from the given txs, uncles
-// and receipts.
-func NewBlock(
-	header *Header, txs []*Transaction, uncles []*Header, receipts []*Receipt, hasher TrieHasher,
-) *Block {
-	b := &Block{header: CopyHeader(header)}
-=======
 // The body elements and the receipts are used to recompute and overwrite the
 // relevant portions of the header.
 func NewBlock(header *Header, body *Body, receipts []*Receipt, hasher TrieHasher) *Block {
@@ -209,12 +190,10 @@
 		body = &Body{}
 	}
 	var (
-		b           = NewBlockWithHeader(header)
-		txs         = body.Transactions
-		uncles      = body.Uncles
-		withdrawals = body.Withdrawals
+		b      = NewBlockWithHeader(header)
+		txs    = body.Transactions
+		uncles = body.Uncles
 	)
->>>>>>> aa55f5ea
 
 	if len(txs) == 0 {
 		b.header.TxHash = EmptyTxsHash
@@ -241,20 +220,6 @@
 		}
 	}
 
-<<<<<<< HEAD
-=======
-	if withdrawals == nil {
-		b.header.WithdrawalsHash = nil
-	} else if len(withdrawals) == 0 {
-		b.header.WithdrawalsHash = &EmptyWithdrawalsHash
-		b.withdrawals = Withdrawals{}
-	} else {
-		hash := DeriveSha(Withdrawals(withdrawals), hasher)
-		b.header.WithdrawalsHash = &hash
-		b.withdrawals = slices.Clone(withdrawals)
-	}
-
->>>>>>> aa55f5ea
 	return b
 }
 
@@ -437,18 +402,6 @@
 	}
 }
 
-<<<<<<< HEAD
-// WithBody returns a copy of the block with the given transaction and uncle contents.
-func (b *Block) WithBody(transactions []*Transaction, uncles []*Header) *Block {
-	block := &Block{
-		header:       b.header,
-		transactions: make([]*Transaction, len(transactions)),
-		uncles:       make([]*Header, len(uncles)),
-	}
-	copy(block.transactions, transactions)
-	for i := range uncles {
-		block.uncles[i] = CopyHeader(uncles[i])
-=======
 // WithBody returns a new block with the original header and a deep copy of the
 // provided body.
 func (b *Block) WithBody(body Body) *Block {
@@ -456,11 +409,9 @@
 		header:       b.header,
 		transactions: slices.Clone(body.Transactions),
 		uncles:       make([]*Header, len(body.Uncles)),
-		withdrawals:  slices.Clone(body.Withdrawals),
 	}
 	for i := range body.Uncles {
 		block.uncles[i] = CopyHeader(body.Uncles[i])
->>>>>>> aa55f5ea
 	}
 	return block
 }
