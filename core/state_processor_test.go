// (c) 2019-2021, Ava Labs, Inc.
//
// This file is a derived work, based on the go-ethereum library whose original
// notices appear below.
//
// It is distributed under a license compatible with the licensing terms of the
// original code from which it is derived.
//
// Much love to the original authors for their work.
// **********
// Copyright 2020 The go-ethereum Authors
// This file is part of the go-ethereum library.
//
// The go-ethereum library is free software: you can redistribute it and/or modify
// it under the terms of the GNU Lesser General Public License as published by
// the Free Software Foundation, either version 3 of the License, or
// (at your option) any later version.
//
// The go-ethereum library is distributed in the hope that it will be useful,
// but WITHOUT ANY WARRANTY; without even the implied warranty of
// MERCHANTABILITY or FITNESS FOR A PARTICULAR PURPOSE. See the
// GNU Lesser General Public License for more details.
//
// You should have received a copy of the GNU Lesser General Public License
// along with the go-ethereum library. If not, see <http://www.gnu.org/licenses/>.

package core

import (
	"crypto/ecdsa"
	"math/big"
	"testing"

	"github.com/ava-labs/avalanchego/upgrade"
	"github.com/ava-labs/subnet-evm/consensus"
	"github.com/ava-labs/subnet-evm/consensus/dummy"
	"github.com/ava-labs/subnet-evm/consensus/misc/eip4844"
	"github.com/ava-labs/subnet-evm/core/rawdb"
	"github.com/ava-labs/subnet-evm/core/types"
	"github.com/ava-labs/subnet-evm/core/vm"
	"github.com/ava-labs/subnet-evm/params"
	"github.com/ava-labs/subnet-evm/precompile/contracts/txallowlist"
	"github.com/ava-labs/subnet-evm/trie"
	"github.com/ava-labs/subnet-evm/utils"
	"github.com/ethereum/go-ethereum/common"
	"github.com/ethereum/go-ethereum/crypto"
	"github.com/holiman/uint256"
	"golang.org/x/crypto/sha3"
)

func u64(val uint64) *uint64 { return &val }

// TestStateProcessorErrors tests the output from the 'core' errors
// as defined in core/error.go. These errors are generated when the
// blockchain imports bad blocks, meaning blocks which have valid headers but
// contain invalid transactions
func TestStateProcessorErrors(t *testing.T) {
	cpcfg := *params.TestChainConfig
	config := &cpcfg
	config.CancunTime = u64(0)
	config.FeeConfig.MinBaseFee = big.NewInt(params.TestMaxBaseFee)

	var (
		signer  = types.LatestSigner(config)
		key1, _ = crypto.HexToECDSA("b71c71a67e1177ad4e901695e1b4b9ee17ae16c6668d313eac2f96dbcda3f291")
	)
	var makeTx = func(key *ecdsa.PrivateKey, nonce uint64, to common.Address, amount *big.Int, gasLimit uint64, gasPrice *big.Int, data []byte) *types.Transaction {
		tx, _ := types.SignTx(types.NewTransaction(nonce, to, amount, gasLimit, gasPrice, data), signer, key)
		return tx
	}
	var mkDynamicTx = func(nonce uint64, to common.Address, gasLimit uint64, gasTipCap, gasFeeCap *big.Int) *types.Transaction {
		tx, _ := types.SignTx(types.NewTx(&types.DynamicFeeTx{
			Nonce:     nonce,
			GasTipCap: gasTipCap,
			GasFeeCap: gasFeeCap,
			Gas:       gasLimit,
			To:        &to,
			Value:     big.NewInt(0),
		}), signer, key1)
		return tx
	}
	var mkDynamicCreationTx = func(nonce uint64, gasLimit uint64, gasTipCap, gasFeeCap *big.Int, data []byte) *types.Transaction {
		tx, _ := types.SignTx(types.NewTx(&types.DynamicFeeTx{
			Nonce:     nonce,
			GasTipCap: gasTipCap,
			GasFeeCap: gasFeeCap,
			Gas:       gasLimit,
			Value:     big.NewInt(0),
			Data:      data,
		}), signer, key1)
		return tx
	}
	var mkBlobTx = func(nonce uint64, to common.Address, gasLimit uint64, gasTipCap, gasFeeCap, blobGasFeeCap *big.Int, hashes []common.Hash) *types.Transaction {
		tx, err := types.SignTx(types.NewTx(&types.BlobTx{
			Nonce:      nonce,
			GasTipCap:  uint256.MustFromBig(gasTipCap),
			GasFeeCap:  uint256.MustFromBig(gasFeeCap),
			Gas:        gasLimit,
			To:         to,
			BlobHashes: hashes,
			BlobFeeCap: uint256.MustFromBig(blobGasFeeCap),
			Value:      new(uint256.Int),
		}), signer, key1)
		if err != nil {
			t.Fatal(err)
		}
		return tx
	}

	{ // Tests against a 'recent' chain definition
		var (
			db    = rawdb.NewMemoryDatabase()
			gspec = &Genesis{
				Config:    config,
<<<<<<< HEAD
				Timestamp: uint64(params.DefaultGenesisTime.Unix()),
				Alloc: types.GenesisAlloc{
					common.HexToAddress("0x71562b71999873DB5b286dF957af199Ec94617F7"): types.Account{
=======
				Timestamp: uint64(upgrade.InitiallyActiveTime.Unix()),
				Alloc: GenesisAlloc{
					common.HexToAddress("0x71562b71999873DB5b286dF957af199Ec94617F7"): GenesisAccount{
>>>>>>> 21c0ba22
						Balance: big.NewInt(4000000000000000000), // 4 ether
						Nonce:   0,
					},
				},
				GasLimit: params.TestChainConfig.FeeConfig.GasLimit.Uint64(),
			}
			blockchain, _  = NewBlockChain(db, DefaultCacheConfig, gspec, dummy.NewCoinbaseFaker(), vm.Config{}, common.Hash{}, false)
			tooBigInitCode = [params.MaxInitCodeSize + 1]byte{}
		)

		defer blockchain.Stop()
		bigNumber := new(big.Int).SetBytes(common.MaxHash.Bytes())
		tooBigNumber := new(big.Int).Set(bigNumber)
		tooBigNumber.Add(tooBigNumber, common.Big1)
		for i, tt := range []struct {
			txs  []*types.Transaction
			want string
		}{
			{ // ErrNonceTooLow
				txs: []*types.Transaction{
					makeTx(key1, 0, common.Address{}, big.NewInt(0), params.TxGas, big.NewInt(225000000000), nil),
					makeTx(key1, 0, common.Address{}, big.NewInt(0), params.TxGas, big.NewInt(225000000000), nil),
				},
				want: "could not apply tx 1 [0x734d821c990099c6ae42d78072aadd3931c35328cf03ef4cf5b2a4ac9c398522]: nonce too low: address 0x71562b71999873DB5b286dF957af199Ec94617F7, tx: 0 state: 1",
			},
			{ // ErrNonceTooHigh
				txs: []*types.Transaction{
					makeTx(key1, 100, common.Address{}, big.NewInt(0), params.TxGas, big.NewInt(225000000000), nil),
				},
				want: "could not apply tx 0 [0x0df36254cfbef8ed6961b38fc68aecc777177166144c8a56bc8919e23a559bf4]: nonce too high: address 0x71562b71999873DB5b286dF957af199Ec94617F7, tx: 100 state: 0",
			},
			{ // ErrGasLimitReached
				txs: []*types.Transaction{
					makeTx(key1, 0, common.Address{}, big.NewInt(0), 15000001, big.NewInt(225000000000), nil),
				},
				want: "could not apply tx 0 [0x1354370681d2ab68247073d889736f8be4a8d87e35956f0c02658d3670803a66]: gas limit reached",
			},
			{ // ErrInsufficientFundsForTransfer
				txs: []*types.Transaction{
					makeTx(key1, 0, common.Address{}, big.NewInt(4000000000000000000), params.TxGas, big.NewInt(225000000000), nil),
				},
				want: "could not apply tx 0 [0x1632f2bffcce84a5c91dd8ab2016128fccdbcfbe0485d2c67457e1c793c72a4b]: insufficient funds for gas * price + value: address 0x71562b71999873DB5b286dF957af199Ec94617F7 have 4000000000000000000 want 4004725000000000000",
			},
			{ // ErrInsufficientFunds
				txs: []*types.Transaction{
					makeTx(key1, 0, common.Address{}, big.NewInt(0), params.TxGas, big.NewInt(900000000000000000), nil),
				},
				want: "could not apply tx 0 [0x4a69690c4b0cd85e64d0d9ea06302455b01e10a83db964d60281739752003440]: insufficient funds for gas * price + value: address 0x71562b71999873DB5b286dF957af199Ec94617F7 have 4000000000000000000 want 18900000000000000000000",
			},
			// ErrGasUintOverflow
			// One missing 'core' error is ErrGasUintOverflow: "gas uint64 overflow",
			// In order to trigger that one, we'd have to allocate a _huge_ chunk of data, such that the
			// multiplication len(data) +gas_per_byte overflows uint64. Not testable at the moment
			{ // ErrIntrinsicGas
				txs: []*types.Transaction{
					makeTx(key1, 0, common.Address{}, big.NewInt(0), params.TxGas-1000, big.NewInt(225000000000), nil),
				},
				want: "could not apply tx 0 [0x2fc3e3b5cc26917d413e26983fe189475f47d4f0757e32aaa5561fcb9c9dc432]: intrinsic gas too low: have 20000, want 21000",
			},
			{ // ErrGasLimitReached
				txs: []*types.Transaction{
					makeTx(key1, 0, common.Address{}, big.NewInt(0), params.TxGas*762, big.NewInt(225000000000), nil),
				},
				want: "could not apply tx 0 [0x76c07cc2b32007eb1a9c3fa066d579a3d77ec4ecb79bbc266624a601d7b08e46]: gas limit reached",
			},
			{ // ErrFeeCapTooLow
				txs: []*types.Transaction{
					mkDynamicTx(0, common.Address{}, params.TxGas, big.NewInt(0), big.NewInt(0)),
				},
				want: "could not apply tx 0 [0xc4ab868fef0c82ae0387b742aee87907f2d0fc528fc6ea0a021459fb0fc4a4a8]: max fee per gas less than block base fee: address 0x71562b71999873DB5b286dF957af199Ec94617F7, maxFeePerGas: 0, baseFee: 225000000000",
			},
			{ // ErrTipVeryHigh
				txs: []*types.Transaction{
					mkDynamicTx(0, common.Address{}, params.TxGas, tooBigNumber, big.NewInt(1)),
				},
				want: "could not apply tx 0 [0x15b8391b9981f266b32f3ab7da564bbeb3d6c21628364ea9b32a21139f89f712]: max priority fee per gas higher than 2^256-1: address 0x71562b71999873DB5b286dF957af199Ec94617F7, maxPriorityFeePerGas bit length: 257",
			},
			{ // ErrFeeCapVeryHigh
				txs: []*types.Transaction{
					mkDynamicTx(0, common.Address{}, params.TxGas, big.NewInt(1), tooBigNumber),
				},
				want: "could not apply tx 0 [0x48bc299b83fdb345c57478f239e89814bb3063eb4e4b49f3b6057a69255c16bd]: max fee per gas higher than 2^256-1: address 0x71562b71999873DB5b286dF957af199Ec94617F7, maxFeePerGas bit length: 257",
			},
			{ // ErrTipAboveFeeCap
				txs: []*types.Transaction{
					mkDynamicTx(0, common.Address{}, params.TxGas, big.NewInt(2), big.NewInt(1)),
				},
				want: "could not apply tx 0 [0xf987a31ff0c71895780a7612f965a0c8b056deb54e020bb44fa478092f14c9b4]: max priority fee per gas higher than max fee per gas: address 0x71562b71999873DB5b286dF957af199Ec94617F7, maxPriorityFeePerGas: 2, maxFeePerGas: 1",
			},
			{ // ErrInsufficientFunds
				// Available balance:           1000000000000000000
				// Effective cost:                   18375000021000
				// FeeCap * gas:                1050000000000000000
				// This test is designed to have the effective cost be covered by the balance, but
				// the extended requirement on FeeCap*gas < balance to fail
				txs: []*types.Transaction{
					mkDynamicTx(0, common.Address{}, params.TxGas, big.NewInt(1), big.NewInt(200000000000000)),
				},
				want: "could not apply tx 0 [0xa3840aa3cad37eec8607b9f4846813d4a80e70b462a793fa21f64138156f849b]: insufficient funds for gas * price + value: address 0x71562b71999873DB5b286dF957af199Ec94617F7 have 4000000000000000000 want 4200000000000000000",
			},
			{ // Another ErrInsufficientFunds, this one to ensure that feecap/tip of max u256 is allowed
				txs: []*types.Transaction{
					mkDynamicTx(0, common.Address{}, params.TxGas, bigNumber, bigNumber),
				},
				want: "could not apply tx 0 [0xd82a0c2519acfeac9a948258c47e784acd20651d9d80f9a1c67b4137651c3a24]: insufficient funds for gas * price + value: address 0x71562b71999873DB5b286dF957af199Ec94617F7 required balance exceeds 256 bits",
			},
			{ // ErrMaxInitCodeSizeExceeded
				txs: []*types.Transaction{
					mkDynamicCreationTx(0, 500000, common.Big0, big.NewInt(params.TestInitialBaseFee), tooBigInitCode[:]),
				},
				want: "could not apply tx 0 [0x18a05f40f29ff16d5287f6f88b21c9f3c7fbc268f707251144996294552c4cd6]: max initcode size exceeded: code size 49153 limit 49152",
			},
			{ // ErrIntrinsicGas: Not enough gas to cover init code
				txs: []*types.Transaction{
					mkDynamicCreationTx(0, 54299, common.Big0, big.NewInt(params.TestInitialBaseFee), make([]byte, 320)),
				},
				want: "could not apply tx 0 [0x849278f616d51ab56bba399551317213ce7a10e4d9cbc3d14bb663e50cb7ab99]: intrinsic gas too low: have 54299, want 54300",
			},
			{ // ErrBlobFeeCapTooLow
				txs: []*types.Transaction{
					mkBlobTx(0, common.Address{}, params.TxGas, big.NewInt(1), big.NewInt(1), big.NewInt(0), []common.Hash{(common.Hash{1})}),
				},
				want: "could not apply tx 0 [0x6c11015985ce82db691d7b2d017acda296db88b811c3c60dc71449c76256c716]: max fee per gas less than block base fee: address 0x71562b71999873DB5b286dF957af199Ec94617F7, maxFeePerGas: 1, baseFee: 225000000000",
			},
		} {
			block := GenerateBadBlock(gspec.ToBlock(), dummy.NewCoinbaseFaker(), tt.txs, gspec.Config)
			_, err := blockchain.InsertChain(types.Blocks{block})
			if err == nil {
				t.Fatal("block imported without errors")
			}
			if have, want := err.Error(), tt.want; have != want {
				t.Errorf("test %d:\nhave \"%v\"\nwant \"%v\"\n", i, have, want)
			}
		}
	}

	// ErrTxTypeNotSupported, For this, we need an older chain
	{
		var (
			db    = rawdb.NewMemoryDatabase()
			gspec = &Genesis{
				Config: &params.ChainConfig{
					ChainID:             big.NewInt(1),
					FeeConfig:           params.DefaultFeeConfig,
					HomesteadBlock:      big.NewInt(0),
					EIP150Block:         big.NewInt(0),
					EIP155Block:         big.NewInt(0),
					EIP158Block:         big.NewInt(0),
					ByzantiumBlock:      big.NewInt(0),
					ConstantinopleBlock: big.NewInt(0),
					PetersburgBlock:     big.NewInt(0),
					IstanbulBlock:       big.NewInt(0),
					MuirGlacierBlock:    big.NewInt(0),
				},
				Alloc: types.GenesisAlloc{
					common.HexToAddress("0x71562b71999873DB5b286dF957af199Ec94617F7"): types.Account{
						Balance: big.NewInt(1000000000000000000), // 1 ether
						Nonce:   0,
					},
				},
				GasLimit: params.TestChainConfig.FeeConfig.GasLimit.Uint64(),
			}
			blockchain, _ = NewBlockChain(db, DefaultCacheConfig, gspec, dummy.NewCoinbaseFaker(), vm.Config{}, common.Hash{}, false)
		)
		defer blockchain.Stop()
		for i, tt := range []struct {
			txs  []*types.Transaction
			want string
		}{
			{ // ErrTxTypeNotSupported
				txs: []*types.Transaction{
					mkDynamicTx(0, common.Address{}, params.TxGas-1000, big.NewInt(0), big.NewInt(0)),
				},
				want: "could not apply tx 0 [0x88626ac0d53cb65308f2416103c62bb1f18b805573d4f96a3640bbbfff13c14f]: transaction type not supported",
			},
		} {
			block := GenerateBadBlock(gspec.ToBlock(), dummy.NewCoinbaseFaker(), tt.txs, gspec.Config)
			_, err := blockchain.InsertChain(types.Blocks{block})
			if err == nil {
				t.Fatal("block imported without errors")
			}
			if have, want := err.Error(), tt.want; have != want {
				t.Errorf("test %d:\nhave \"%v\"\nwant \"%v\"\n", i, have, want)
			}
		}
	}

	// ErrSenderNoEOA, for this we need the sender to have contract code
	{
		var (
			db    = rawdb.NewMemoryDatabase()
			gspec = &Genesis{
				Config: config,
				Alloc: types.GenesisAlloc{
					common.HexToAddress("0x71562b71999873DB5b286dF957af199Ec94617F7"): types.Account{
						Balance: big.NewInt(1000000000000000000), // 1 ether
						Nonce:   0,
						Code:    common.FromHex("0xB0B0FACE"),
					},
				},
				GasLimit: params.TestChainConfig.FeeConfig.GasLimit.Uint64(),
			}
			blockchain, _ = NewBlockChain(db, DefaultCacheConfig, gspec, dummy.NewCoinbaseFaker(), vm.Config{}, common.Hash{}, false)
		)
		defer blockchain.Stop()
		for i, tt := range []struct {
			txs  []*types.Transaction
			want string
		}{
			{ // ErrSenderNoEOA
				txs: []*types.Transaction{
					mkDynamicTx(0, common.Address{}, params.TxGas-1000, big.NewInt(0), big.NewInt(0)),
				},
				want: "could not apply tx 0 [0x88626ac0d53cb65308f2416103c62bb1f18b805573d4f96a3640bbbfff13c14f]: sender not an eoa: address 0x71562b71999873DB5b286dF957af199Ec94617F7, codehash: 0x9280914443471259d4570a8661015ae4a5b80186dbc619658fb494bebc3da3d1",
			},
		} {
			block := GenerateBadBlock(gspec.ToBlock(), dummy.NewCoinbaseFaker(), tt.txs, gspec.Config)
			_, err := blockchain.InsertChain(types.Blocks{block})
			if err == nil {
				t.Fatal("block imported without errors")
			}
			if have, want := err.Error(), tt.want; have != want {
				t.Errorf("test %d:\nhave \"%v\"\nwant \"%v\"\n", i, have, want)
			}
		}
	}
}

// TestBadTxAllowListBlock tests the output generated when the
// blockchain imports a bad block with a transaction from a
// non-whitelisted TX Allow List address.
func TestBadTxAllowListBlock(t *testing.T) {
	var (
		db       = rawdb.NewMemoryDatabase()
		testAddr = common.HexToAddress("0x71562b71999873DB5b286dF957af199Ec94617F7")

		config = &params.ChainConfig{
			ChainID:             big.NewInt(1),
			FeeConfig:           params.DefaultFeeConfig,
			HomesteadBlock:      big.NewInt(0),
			EIP150Block:         big.NewInt(0),
			EIP155Block:         big.NewInt(0),
			EIP158Block:         big.NewInt(0),
			ByzantiumBlock:      big.NewInt(0),
			ConstantinopleBlock: big.NewInt(0),
			PetersburgBlock:     big.NewInt(0),
			IstanbulBlock:       big.NewInt(0),
			MuirGlacierBlock:    big.NewInt(0),
			NetworkUpgrades: params.NetworkUpgrades{
				SubnetEVMTimestamp: utils.NewUint64(0),
			},
			GenesisPrecompiles: params.Precompiles{
				txallowlist.ConfigKey: txallowlist.NewConfig(utils.NewUint64(0), nil, nil, nil),
			},
		}
		signer     = types.LatestSigner(config)
		testKey, _ = crypto.HexToECDSA("b71c71a67e1177ad4e901695e1b4b9ee17ae16c6668d313eac2f96dbcda3f291")

		gspec = &Genesis{
			Config: config,
			Alloc: GenesisAlloc{
				testAddr: GenesisAccount{
					Balance: big.NewInt(1000000000000000000), // 1 ether
					Nonce:   0,
				},
			},
			GasLimit: config.FeeConfig.GasLimit.Uint64(),
		}
		blockchain, _ = NewBlockChain(db, DefaultCacheConfig, gspec, dummy.NewCoinbaseFaker(), vm.Config{}, common.Hash{}, false)
	)
	defer blockchain.Stop()

	mkDynamicTx := func(nonce uint64, to common.Address, gasLimit uint64, gasTipCap, gasFeeCap *big.Int) *types.Transaction {
		tx, _ := types.SignTx(types.NewTx(&types.DynamicFeeTx{
			Nonce:     nonce,
			GasTipCap: gasTipCap,
			GasFeeCap: gasFeeCap,
			Gas:       gasLimit,
			To:        &to,
			Value:     big.NewInt(0),
		}), signer, testKey)
		return tx
	}

	defer blockchain.Stop()
	for i, tt := range []struct {
		txs  []*types.Transaction
		want string
	}{
		{ // Nonwhitelisted address
			txs: []*types.Transaction{
				mkDynamicTx(0, common.Address{}, params.TxGas, big.NewInt(0), big.NewInt(225000000000)),
			},
			want: "could not apply tx 0 [0xc5725e8baac950b2925dd4fea446ccddead1cc0affdae18b31a7d910629d9225]: cannot issue transaction from non-allow listed address: 0x71562b71999873DB5b286dF957af199Ec94617F7",
		},
	} {
		block := GenerateBadBlock(gspec.ToBlock(), dummy.NewCoinbaseFaker(), tt.txs, gspec.Config)
		_, err := blockchain.InsertChain(types.Blocks{block})
		if err == nil {
			t.Fatal("block imported without errors")
		}
		if have, want := err.Error(), tt.want; have != want {
			t.Errorf("test %d:\nhave \"%v\"\nwant \"%v\"\n", i, have, want)
		}
	}
}

// GenerateBadBlock constructs a "block" which contains the transactions. The transactions are not expected to be
// valid, and no proper post-state can be made. But from the perspective of the blockchain, the block is sufficiently
// valid to be considered for import:
// - valid pow (fake), ancestry, difficulty, gaslimit etc
func GenerateBadBlock(parent *types.Block, engine consensus.Engine, txs types.Transactions, config *params.ChainConfig) *types.Block {
	fakeChainReader := newChainMaker(nil, config, engine)
	header := &types.Header{
		ParentHash: parent.Hash(),
		Coinbase:   parent.Coinbase(),
		Difficulty: engine.CalcDifficulty(fakeChainReader, parent.Time()+10, &types.Header{
			Number:     parent.Number(),
			Time:       parent.Time(),
			Difficulty: parent.Difficulty(),
			UncleHash:  parent.UncleHash(),
		}),
		GasLimit:  parent.GasLimit(),
		Number:    new(big.Int).Add(parent.Number(), common.Big1),
		Time:      parent.Time() + 10,
		UncleHash: types.EmptyUncleHash,
	}

	if config.IsSubnetEVM(header.Time) {
		header.Extra, header.BaseFee, _ = dummy.CalcBaseFee(config, config.FeeConfig, parent.Header(), header.Time)
		header.BlockGasCost = big.NewInt(0)
	}
	var receipts []*types.Receipt
	// The post-state result doesn't need to be correct (this is a bad block), but we do need something there
	// Preferably something unique. So let's use a combo of blocknum + txhash
	hasher := sha3.NewLegacyKeccak256()
	hasher.Write(header.Number.Bytes())
	var cumulativeGas uint64
	var nBlobs int
	for _, tx := range txs {
		txh := tx.Hash()
		hasher.Write(txh[:])
		receipt := types.NewReceipt(nil, false, cumulativeGas+tx.Gas())
		receipt.TxHash = tx.Hash()
		receipt.GasUsed = tx.Gas()
		receipts = append(receipts, receipt)
		cumulativeGas += tx.Gas()
		nBlobs += len(tx.BlobHashes())
	}
	header.Root = common.BytesToHash(hasher.Sum(nil))
	if config.IsCancun(header.Number, header.Time) {
		var pExcess, pUsed = uint64(0), uint64(0)
		if parent.ExcessBlobGas() != nil {
			pExcess = *parent.ExcessBlobGas()
			pUsed = *parent.BlobGasUsed()
		}
		excess := eip4844.CalcExcessBlobGas(pExcess, pUsed)
		used := uint64(nBlobs * params.BlobTxBlobGasPerBlob)
		header.ExcessBlobGas = &excess
		header.BlobGasUsed = &used

		header.ParentBeaconRoot = new(common.Hash)
	}
	// Assemble and return the final block for sealing
	return types.NewBlock(header, txs, nil, receipts, trie.NewStackTrie(nil))
}<|MERGE_RESOLUTION|>--- conflicted
+++ resolved
@@ -112,15 +112,9 @@
 			db    = rawdb.NewMemoryDatabase()
 			gspec = &Genesis{
 				Config:    config,
-<<<<<<< HEAD
-				Timestamp: uint64(params.DefaultGenesisTime.Unix()),
+				Timestamp: uint64(upgrade.InitiallyActiveTime.Unix()),
 				Alloc: types.GenesisAlloc{
-					common.HexToAddress("0x71562b71999873DB5b286dF957af199Ec94617F7"): types.Account{
-=======
-				Timestamp: uint64(upgrade.InitiallyActiveTime.Unix()),
-				Alloc: GenesisAlloc{
 					common.HexToAddress("0x71562b71999873DB5b286dF957af199Ec94617F7"): GenesisAccount{
->>>>>>> 21c0ba22
 						Balance: big.NewInt(4000000000000000000), // 4 ether
 						Nonce:   0,
 					},
