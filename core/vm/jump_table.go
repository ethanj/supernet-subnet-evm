--- conflicted
+++ resolved
@@ -90,11 +90,7 @@
 
 func newCancunInstructionSet() JumpTable {
 	instructionSet := newDurangoInstructionSet()
-<<<<<<< HEAD
-	enable4844(&instructionSet) // EIP-4844 (DATAHASH opcode)
-=======
 	enable4844(&instructionSet) // EIP-4844 (BLOBHASH opcode)
->>>>>>> d3c6ac20
 	enable7516(&instructionSet) // EIP-7516 (BLOBBASEFEE opcode)
 	enable1153(&instructionSet) // EIP-1153 "Transient Storage"
 	enable5656(&instructionSet) // EIP-5656 (MCOPY opcode)
