--- conflicted
+++ resolved
@@ -24,27 +24,12 @@
 // the rules.
 func LookupInstructionSet(rules params.Rules) (JumpTable, error) {
 	switch {
-<<<<<<< HEAD
+	case rules.IsCancun:
+		return newCancunInstructionSet(), nil
 	case rules.IsDurango:
 		return newDurangoInstructionSet(), nil
 	case rules.IsSubnetEVM:
 		return newSubnetEVMInstructionSet(), nil
-=======
-	case rules.IsVerkle:
-		return newCancunInstructionSet(), errors.New("verkle-fork not defined yet")
-	case rules.IsPrague:
-		return newCancunInstructionSet(), errors.New("prague-fork not defined yet")
-	case rules.IsCancun:
-		return newCancunInstructionSet(), nil
-	case rules.IsShanghai:
-		return newShanghaiInstructionSet(), nil
-	case rules.IsMerge:
-		return newMergeInstructionSet(), nil
-	case rules.IsLondon:
-		return newLondonInstructionSet(), nil
-	case rules.IsBerlin:
-		return newBerlinInstructionSet(), nil
->>>>>>> bed84606
 	case rules.IsIstanbul:
 		return newIstanbulInstructionSet(), nil
 	case rules.IsConstantinople:
