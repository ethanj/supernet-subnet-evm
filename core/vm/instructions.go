--- conflicted
+++ resolved
@@ -662,13 +662,8 @@
 	if !value.IsZero() {
 		gas += params.CallStipend
 	}
-<<<<<<< HEAD
-
-	ret, returnGas, err := interpreter.evm.Call(scope.Contract, toAddr, args, gas, bigVal)
-=======
 	ret, returnGas, err := interpreter.evm.Call(scope.Contract, toAddr, args, gas, &value)
 
->>>>>>> 2bd6bd01
 	if err != nil {
 		temp.Clear()
 	} else {
