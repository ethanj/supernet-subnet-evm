--- conflicted
+++ resolved
@@ -24,11 +24,8 @@
 	"github.com/ethereum/go-ethereum/core/tracing"
 	"github.com/ethereum/go-ethereum/crypto"
 	"github.com/ethereum/go-ethereum/log"
-<<<<<<< HEAD
 	"github.com/ethereum/go-ethereum/vmerrs"
-=======
 	"github.com/holiman/uint256"
->>>>>>> aa55f5ea
 )
 
 // Config are the configuration options for the Interpreter
@@ -195,14 +192,8 @@
 		res     []byte // result of the opcode execution function
 		debug   = in.evm.Config.Tracer != nil
 	)
-<<<<<<< HEAD
-
-	// Don't move this deferred function, it's placed before the capturestate-deferred method,
-	// so that it gets executed _after_: the capturestate needs the stacks before
-=======
 	// Don't move this deferred function, it's placed before the OnOpcode-deferred method,
 	// so that it gets executed _after_: the OnOpcode needs the stacks before
->>>>>>> aa55f5ea
 	// they are returned to the pools
 	defer func() {
 		returnStack(stack)
@@ -250,13 +241,8 @@
 		} else if sLen > operation.maxStack {
 			return nil, &ErrStackOverflow{stackLen: sLen, limit: operation.maxStack}
 		}
-<<<<<<< HEAD
-		if !contract.UseGas(cost) {
+		if !contract.UseGas(cost, in.evm.Config.Tracer, tracing.GasChangeIgnored) {
 			return nil, vmerrs.ErrOutOfGas
-=======
-		if !contract.UseGas(cost, in.evm.Config.Tracer, tracing.GasChangeIgnored) {
-			return nil, ErrOutOfGas
->>>>>>> aa55f5ea
 		}
 
 		if operation.dynamicGas != nil {
@@ -282,16 +268,11 @@
 			var dynamicCost uint64
 			dynamicCost, err = operation.dynamicGas(in.evm, contract, stack, mem, memorySize)
 			cost += dynamicCost // for tracing
-<<<<<<< HEAD
-			if err != nil || !contract.UseGas(dynamicCost) {
+			if err != nil {
+				return nil, fmt.Errorf("%w: %v", vmerrs.ErrOutOfGas, err)
+			}
+			if !contract.UseGas(dynamicCost, in.evm.Config.Tracer, tracing.GasChangeIgnored) {
 				return nil, vmerrs.ErrOutOfGas
-=======
-			if err != nil {
-				return nil, fmt.Errorf("%w: %v", ErrOutOfGas, err)
-			}
-			if !contract.UseGas(dynamicCost, in.evm.Config.Tracer, tracing.GasChangeIgnored) {
-				return nil, ErrOutOfGas
->>>>>>> aa55f5ea
 			}
 
 			// Do tracing before memory expansion
