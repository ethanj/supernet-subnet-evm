// Copyright 2014 The go-ethereum Authors
// This file is part of the go-ethereum library.
//
// The go-ethereum library is free software: you can redistribute it and/or modify
// it under the terms of the GNU Lesser General Public License as published by
// the Free Software Foundation, either version 3 of the License, or
// (at your option) any later version.
//
// The go-ethereum library is distributed in the hope that it will be useful,
// but WITHOUT ANY WARRANTY; without even the implied warranty of
// MERCHANTABILITY or FITNESS FOR A PARTICULAR PURPOSE. See the
// GNU Lesser General Public License for more details.
//
// You should have received a copy of the GNU Lesser General Public License
// along with the go-ethereum library. If not, see <http://www.gnu.org/licenses/>.

// Package core implements the Ethereum consensus protocol.
package core

import (
	"context"
	"errors"
	"fmt"
	"io"
	"math/big"
	"runtime"
	"strings"
	"sync"
	"sync/atomic"
	"time"

	"github.com/ethereum/go-ethereum/common"
	"github.com/ethereum/go-ethereum/common/lru"
	"github.com/ethereum/go-ethereum/commontype"
	"github.com/ethereum/go-ethereum/consensus"
	"github.com/ethereum/go-ethereum/consensus/misc/eip4844"
	"github.com/ethereum/go-ethereum/core/rawdb"
	"github.com/ethereum/go-ethereum/core/state"
	"github.com/ethereum/go-ethereum/core/state/snapshot"
	"github.com/ethereum/go-ethereum/core/stateless"
	"github.com/ethereum/go-ethereum/core/tracing"
	"github.com/ethereum/go-ethereum/core/types"
	"github.com/ethereum/go-ethereum/core/vm"
	"github.com/ethereum/go-ethereum/ethdb"
	"github.com/ethereum/go-ethereum/event"
	"github.com/ethereum/go-ethereum/internal/version"
	"github.com/ethereum/go-ethereum/log"
	"github.com/ethereum/go-ethereum/metrics"
	"github.com/ethereum/go-ethereum/params"
	"github.com/ethereum/go-ethereum/trie"
	"github.com/ethereum/go-ethereum/triedb"
	"github.com/ethereum/go-ethereum/triedb/hashdb"
	"github.com/ethereum/go-ethereum/triedb/pathdb"
)

var (
<<<<<<< HEAD
	accountReadTimer         = metrics.NewRegisteredCounter("chain/account/reads", nil)
	accountHashTimer         = metrics.NewRegisteredCounter("chain/account/hashes", nil)
	accountUpdateTimer       = metrics.NewRegisteredCounter("chain/account/updates", nil)
	accountCommitTimer       = metrics.NewRegisteredCounter("chain/account/commits", nil)
	storageReadTimer         = metrics.NewRegisteredCounter("chain/storage/reads", nil)
	storageHashTimer         = metrics.NewRegisteredCounter("chain/storage/hashes", nil)
	storageUpdateTimer       = metrics.NewRegisteredCounter("chain/storage/updates", nil)
	storageCommitTimer       = metrics.NewRegisteredCounter("chain/storage/commits", nil)
	snapshotAccountReadTimer = metrics.NewRegisteredCounter("chain/snapshot/account/reads", nil)
	snapshotStorageReadTimer = metrics.NewRegisteredCounter("chain/snapshot/storage/reads", nil)
	snapshotCommitTimer      = metrics.NewRegisteredCounter("chain/snapshot/commits", nil)

	triedbCommitTimer = metrics.NewRegisteredCounter("chain/triedb/commits", nil)

	blockInsertTimer            = metrics.NewRegisteredCounter("chain/block/inserts", nil)
	blockInsertCount            = metrics.NewRegisteredCounter("chain/block/inserts/count", nil)
	blockContentValidationTimer = metrics.NewRegisteredCounter("chain/block/validations/content", nil)
	blockStateInitTimer         = metrics.NewRegisteredCounter("chain/block/inits/state", nil)
	blockExecutionTimer         = metrics.NewRegisteredCounter("chain/block/executions", nil)
	blockTrieOpsTimer           = metrics.NewRegisteredCounter("chain/block/trie", nil)
	blockValidationTimer        = metrics.NewRegisteredCounter("chain/block/validations/state", nil)
	blockWriteTimer             = metrics.NewRegisteredCounter("chain/block/writes", nil)

	acceptorQueueGauge            = metrics.NewRegisteredGauge("chain/acceptor/queue/size", nil)
	acceptorWorkTimer             = metrics.NewRegisteredCounter("chain/acceptor/work", nil)
	acceptorWorkCount             = metrics.NewRegisteredCounter("chain/acceptor/work/count", nil)
	lastAcceptedBlockBaseFeeGauge = metrics.NewRegisteredGauge("chain/block/fee/basefee", nil)
	blockTotalFeesGauge           = metrics.NewRegisteredGauge("chain/block/fee/total", nil)
	processedBlockGasUsedCounter  = metrics.NewRegisteredCounter("chain/block/gas/used/processed", nil)
	acceptedBlockGasUsedCounter   = metrics.NewRegisteredCounter("chain/block/gas/used/accepted", nil)
	badBlockCounter               = metrics.NewRegisteredCounter("chain/block/bad/count", nil)

	txUnindexTimer      = metrics.NewRegisteredCounter("chain/txs/unindex", nil)
	acceptedTxsCounter  = metrics.NewRegisteredCounter("chain/txs/accepted", nil)
	processedTxsCounter = metrics.NewRegisteredCounter("chain/txs/processed", nil)

	acceptedLogsCounter  = metrics.NewRegisteredCounter("chain/logs/accepted", nil)
	processedLogsCounter = metrics.NewRegisteredCounter("chain/logs/processed", nil)

	ErrRefuseToCorruptArchiver = errors.New("node has operated with pruning disabled, shutting down to prevent missing tries")

	errFutureBlockUnsupported  = errors.New("future block insertion not supported")
	errCacheConfigNotSpecified = errors.New("must specify cache config")
	errInvalidOldChain         = errors.New("invalid old chain")
	errInvalidNewChain         = errors.New("invalid new chain")
)

const (
	bodyCacheLimit           = 256
	blockCacheLimit          = 256
	receiptsCacheLimit       = 32
	txLookupCacheLimit       = 1024
	feeConfigCacheLimit      = 256
	coinbaseConfigCacheLimit = 256
	badBlockLimit            = 10
=======
	headBlockGauge          = metrics.NewRegisteredGauge("chain/head/block", nil)
	headHeaderGauge         = metrics.NewRegisteredGauge("chain/head/header", nil)
	headFastBlockGauge      = metrics.NewRegisteredGauge("chain/head/receipt", nil)
	headFinalizedBlockGauge = metrics.NewRegisteredGauge("chain/head/finalized", nil)
	headSafeBlockGauge      = metrics.NewRegisteredGauge("chain/head/safe", nil)

	chainInfoGauge = metrics.NewRegisteredGaugeInfo("chain/info", nil)

	accountReadTimer   = metrics.NewRegisteredResettingTimer("chain/account/reads", nil)
	accountHashTimer   = metrics.NewRegisteredResettingTimer("chain/account/hashes", nil)
	accountUpdateTimer = metrics.NewRegisteredResettingTimer("chain/account/updates", nil)
	accountCommitTimer = metrics.NewRegisteredResettingTimer("chain/account/commits", nil)

	storageReadTimer   = metrics.NewRegisteredResettingTimer("chain/storage/reads", nil)
	storageUpdateTimer = metrics.NewRegisteredResettingTimer("chain/storage/updates", nil)
	storageCommitTimer = metrics.NewRegisteredResettingTimer("chain/storage/commits", nil)

	snapshotAccountReadTimer = metrics.NewRegisteredResettingTimer("chain/snapshot/account/reads", nil)
	snapshotStorageReadTimer = metrics.NewRegisteredResettingTimer("chain/snapshot/storage/reads", nil)
	snapshotCommitTimer      = metrics.NewRegisteredResettingTimer("chain/snapshot/commits", nil)

	triedbCommitTimer = metrics.NewRegisteredResettingTimer("chain/triedb/commits", nil)

	blockInsertTimer     = metrics.NewRegisteredResettingTimer("chain/inserts", nil)
	blockValidationTimer = metrics.NewRegisteredResettingTimer("chain/validation", nil)
	blockExecutionTimer  = metrics.NewRegisteredResettingTimer("chain/execution", nil)
	blockWriteTimer      = metrics.NewRegisteredResettingTimer("chain/write", nil)

	blockReorgMeter     = metrics.NewRegisteredMeter("chain/reorg/executes", nil)
	blockReorgAddMeter  = metrics.NewRegisteredMeter("chain/reorg/add", nil)
	blockReorgDropMeter = metrics.NewRegisteredMeter("chain/reorg/drop", nil)

	blockPrefetchExecuteTimer   = metrics.NewRegisteredTimer("chain/prefetch/executes", nil)
	blockPrefetchInterruptMeter = metrics.NewRegisteredMeter("chain/prefetch/interrupts", nil)

	errInsertionInterrupted = errors.New("insertion is interrupted")
	errChainStopped         = errors.New("blockchain is stopped")
	errInvalidOldChain      = errors.New("invalid old chain")
	errInvalidNewChain      = errors.New("invalid new chain")
)

const (
	bodyCacheLimit     = 256
	blockCacheLimit    = 256
	receiptsCacheLimit = 32
	txLookupCacheLimit = 1024
>>>>>>> aa55f5ea

	// BlockChainVersion ensures that an incompatible database forces a resync from scratch.
	//
	// Changelog:
	//
	// - Version 4
	//   The following incompatible database changes were added:
	//   * the `BlockNumber`, `TxHash`, `TxIndex`, `BlockHash` and `Index` fields of log are deleted
	//   * the `Bloom` field of receipt is deleted
	//   * the `BlockIndex` and `TxIndex` fields of txlookup are deleted
	// - Version 5
	//  The following incompatible database changes were added:
	//    * the `TxHash`, `GasCost`, and `ContractAddress` fields are no longer stored for a receipt
	//    * the `TxHash`, `GasCost`, and `ContractAddress` fields are computed by looking up the
	//      receipts' corresponding block
	// - Version 6
	//  The following incompatible database changes were added:
	//    * Transaction lookup information stores the corresponding block number instead of block hash
	// - Version 7
	//  The following incompatible database changes were added:
	//    * Use freezer as the ancient database to maintain all ancient data
	// - Version 8
	//  The following incompatible database changes were added:
	//    * New scheme for contract code in order to separate the codes and trie nodes
	BlockChainVersion uint64 = 8

	// statsReportLimit is the time limit during import and export after which we
	// always print out progress. This avoids the user wondering what's going on.
	statsReportLimit = 8 * time.Second

	// trieCleanCacheStatsNamespace is the namespace to surface stats from the trie
	// clean cache's underlying fastcache.
	trieCleanCacheStatsNamespace = "hashdb/memcache/clean/fastcache"
)

// cacheableFeeConfig encapsulates fee configuration itself and the block number that it has changed at,
// in order to cache them together.
type cacheableFeeConfig struct {
	feeConfig     commontype.FeeConfig
	lastChangedAt *big.Int
}

// cacheableCoinbaseConfig encapsulates coinbase address itself and allowFeeRecipient flag,
// in order to cache them together.
type cacheableCoinbaseConfig struct {
	coinbaseAddress    common.Address
	allowFeeRecipients bool
}

// CacheConfig contains the configuration values for the trie database
// and state snapshot these are resident in a blockchain.
type CacheConfig struct {
	TrieCleanLimit                  int     // Memory allowance (MB) to use for caching trie nodes in memory
	TrieDirtyLimit                  int     // Memory limit (MB) at which to block on insert and force a flush of dirty trie nodes to disk
	TrieDirtyCommitTarget           int     // Memory limit (MB) to target for the dirties cache before invoking commit
	TriePrefetcherParallelism       int     // Max concurrent disk reads trie prefetcher should perform at once
	CommitInterval                  uint64  // Commit the trie every [CommitInterval] blocks.
	Pruning                         bool    // Whether to disable trie write caching and GC altogether (archive node)
	AcceptorQueueLimit              int     // Blocks to queue before blocking during acceptance
	PopulateMissingTries            *uint64 // If non-nil, sets the starting height for re-generating historical tries.
	PopulateMissingTriesParallelism int     // Number of readers to use when trying to populate missing tries.
	AllowMissingTries               bool    // Whether to allow an archive node to run with pruning enabled
	SnapshotDelayInit               bool    // Whether to initialize snapshots on startup or wait for external call (= StateSyncEnabled)
	SnapshotLimit                   int     // Memory allowance (MB) to use for caching snapshot entries in memory
	SnapshotVerify                  bool    // Verify generated snapshots
	Preimages                       bool    // Whether to store preimage of trie key to the disk
	AcceptedCacheSize               int     // Depth of accepted headers cache and accepted logs cache at the accepted tip
	TransactionHistory              uint64  // Number of recent blocks for which to maintain transaction lookup indices
	SkipTxIndexing                  bool    // Whether to skip transaction indexing
	StateHistory                    uint64  // Number of blocks from head whose state histories are reserved.
	StateScheme                     string  // Scheme used to store ethereum states and merkle tree nodes on top

	SnapshotNoBuild bool // Whether the background generation is allowed
	SnapshotWait    bool // Wait for snapshot construction on startup. TODO(karalabe): This is a dirty hack for testing, nuke it
}

// triedbConfig derives the configures for trie database.
func (c *CacheConfig) triedbConfig(isVerkle bool) *triedb.Config {
	config := &triedb.Config{
		Preimages: c.Preimages,
		IsVerkle:  isVerkle,
	}
	if c.StateScheme == rawdb.HashScheme {
		config.HashDB = &hashdb.Config{
			CleanCacheSize: c.TrieCleanLimit * 1024 * 1024,
			StatsPrefix:    trieCleanCacheStatsNamespace,
		}
	}
	if c.StateScheme == rawdb.PathScheme {
		config.PathDB = &pathdb.Config{
			StateHistory:   c.StateHistory,
			CleanCacheSize: c.TrieCleanLimit * 1024 * 1024,
			DirtyCacheSize: c.TrieDirtyLimit * 1024 * 1024,
		}
	}
	return config
}

// DefaultCacheConfig are the default caching values if none are specified by the
// user (also used during testing).
var DefaultCacheConfig = &CacheConfig{
	TrieCleanLimit:            256,
	TrieDirtyLimit:            256,
	TrieDirtyCommitTarget:     20, // 20% overhead in memory counting (this targets 16 MB)
	TriePrefetcherParallelism: 16,
	Pruning:                   true,
	CommitInterval:            4096,
	AcceptorQueueLimit:        64, // Provides 2 minutes of buffer (2s block target) for a commit delay
	SnapshotLimit:             256,
	AcceptedCacheSize:         32,
	StateScheme:               rawdb.HashScheme,
}

// DefaultCacheConfigWithScheme returns a deep copied default cache config with
// a provided trie node scheme.
func DefaultCacheConfigWithScheme(scheme string) *CacheConfig {
	config := *DefaultCacheConfig
	config.StateScheme = scheme
	return &config
}

// txLookup is wrapper over transaction lookup along with the corresponding
// transaction object.
type txLookup struct {
	lookup      *rawdb.LegacyTxLookupEntry
	transaction *types.Transaction
}

// BlockChain represents the canonical chain given a database with a genesis
// block. The Blockchain manages chain imports, reverts, chain reorganisations.
//
// Importing blocks in to the block chain happens according to the set of rules
// defined by the two stage Validator. Processing of blocks is done using the
// Processor which processes the included transaction. The validation of the state
// is done in the second part of the Validator. Failing results in aborting of
// the import.
//
// The BlockChain also helps in returning blocks from **any** chain included
// in the database as well as blocks that represents the canonical chain. It's
// important to note that GetBlock can return any block and does not need to be
// included in the canonical one where as GetBlockByNumber always represents the
// canonical chain.
type BlockChain struct {
	chainConfig *params.ChainConfig // Chain & network configuration
	cacheConfig *CacheConfig        // Cache configuration for pruning

	db           ethdb.Database   // Low level persistent database to store final content in
	snaps        *snapshot.Tree   // Snapshot tree for fast trie leaf access
	triedb       *triedb.Database // The database handler for maintaining trie nodes.
	stateCache   state.Database   // State database to reuse between imports (contains state cache)
	txIndexer    *txIndexer       // Transaction indexer, might be nil if not enabled
	stateManager TrieWriter

	hc                *HeaderChain
	rmLogsFeed        event.Feed
	chainFeed         event.Feed
	chainSideFeed     event.Feed
	chainHeadFeed     event.Feed
	chainAcceptedFeed event.Feed
	logsFeed          event.Feed
	logsAcceptedFeed  event.Feed
	blockProcFeed     event.Feed
	txAcceptedFeed    event.Feed
	scope             event.SubscriptionScope
	genesisBlock      *types.Block

	// This mutex synchronizes chain write operations.
	// Readers don't need to take it, they can just read the database.
	chainmu sync.RWMutex

	currentBlock atomic.Pointer[types.Header] // Current head of the block chain

	bodyCache           *lru.Cache[common.Hash, *types.Body]              // Cache for the most recent block bodies
	receiptsCache       *lru.Cache[common.Hash, []*types.Receipt]         // Cache for the most recent receipts per block
	blockCache          *lru.Cache[common.Hash, *types.Block]             // Cache for the most recent entire blocks
	txLookupCache       *lru.Cache[common.Hash, txLookup]                 // Cache for the most recent transaction lookup data.
	badBlocks           *lru.Cache[common.Hash, *badBlock]                // Cache for bad blocks
	feeConfigCache      *lru.Cache[common.Hash, *cacheableFeeConfig]      // Cache for the most recent feeConfig lookup data.
	coinbaseConfigCache *lru.Cache[common.Hash, *cacheableCoinbaseConfig] // Cache for the most recent coinbaseConfig lookup data.

	stopping atomic.Bool // false if chain is running, true when stopped

<<<<<<< HEAD
	engine    consensus.Engine
	validator Validator // Block and state validator interface
	processor Processor // Block transaction processor interface
	vmConfig  vm.Config

	lastAccepted *types.Block // Prevents reorgs past this height
=======
	bodyCache     *lru.Cache[common.Hash, *types.Body]
	bodyRLPCache  *lru.Cache[common.Hash, rlp.RawValue]
	receiptsCache *lru.Cache[common.Hash, []*types.Receipt]
	blockCache    *lru.Cache[common.Hash, *types.Block]

	txLookupLock  sync.RWMutex
	txLookupCache *lru.Cache[common.Hash, txLookup]
>>>>>>> aa55f5ea

	senderCacher *TxSenderCacher

<<<<<<< HEAD
	// [acceptorQueue] is a processing queue for the Acceptor. This is
	// different than [chainAcceptedFeed], which is sent an event after an accepted
	// block is processed (after each loop of the accepted worker). If there is a
	// clean shutdown, all items inserted into the [acceptorQueue] will be processed.
	acceptorQueue chan *types.Block

	// [acceptorClosingLock], and [acceptorClosed] are used
	// to synchronize the closing of the [acceptorQueue] channel.
	//
	// Because we can't check if a channel is closed without reading from it
	// (which we don't want to do as we may remove a processing block), we need
	// to use a second variable to ensure we don't close a closed channel.
	acceptorClosingLock sync.RWMutex
	acceptorClosed      bool

	// [acceptorWg] is used to wait for the acceptorQueue to clear. This is used
	// during shutdown and in tests.
	acceptorWg sync.WaitGroup

	// [wg] is used to wait for the async blockchain processes to finish on shutdown.
	wg sync.WaitGroup

	// quit channel is used to listen for when the blockchain is shut down to close
	// async processes.
	// WaitGroups are used to ensure that async processes have finished during shutdown.
	quit chan struct{}

	// [acceptorTip] is the last block processed by the acceptor. This is
	// returned as the LastAcceptedBlock() to ensure clients get only fully
	// processed blocks. This may be equal to [lastAccepted].
	acceptorTip     *types.Block
	acceptorTipLock sync.Mutex

	// [flattenLock] prevents the [acceptor] from flattening snapshots while
	// a block is being verified.
	flattenLock sync.Mutex

	// [acceptedLogsCache] stores recently accepted logs to improve the performance of eth_getLogs.
	acceptedLogsCache FIFOCache[common.Hash, [][]*types.Log]

	// [txIndexTailLock] is used to synchronize the updating of the tx index tail.
	txIndexTailLock sync.Mutex
=======
	engine     consensus.Engine
	validator  Validator // Block and state validator interface
	prefetcher Prefetcher
	processor  Processor // Block transaction processor interface
	forker     *ForkChoice
	vmConfig   vm.Config
	logger     *tracing.Hooks
>>>>>>> aa55f5ea
}

// NewBlockChain returns a fully initialised block chain using information
// available in the database. It initialises the default Ethereum Validator and
// Processor.
func NewBlockChain(
	db ethdb.Database, cacheConfig *CacheConfig, genesis *Genesis, engine consensus.Engine,
	vmConfig vm.Config, lastAcceptedHash common.Hash, skipChainConfigCheckCompatible bool,
) (*BlockChain, error) {
	if cacheConfig == nil {
		return nil, errCacheConfigNotSpecified
	}
	// Open trie database with provided config
	triedb := triedb.NewDatabase(db, cacheConfig.triedbConfig(genesis != nil && genesis.IsVerkle()))

	// Setup the genesis block, commit the provided genesis specification
	// to database if the genesis block is not present yet, or load the
	// stored one from database.
	// Note: In go-ethereum, the code rewinds the chain on an incompatible config upgrade.
	// We don't do this and expect the node operator to always update their node's configuration
	// before network upgrades take effect.
	chainConfig, _, err := SetupGenesisBlock(db, triedb, genesis, lastAcceptedHash, skipChainConfigCheckCompatible)
	if err != nil {
		return nil, err
	}
	log.Info("")
	log.Info(strings.Repeat("-", 153))
	for _, line := range strings.Split(chainConfig.Description(), "\n") {
		log.Info(line)
	}
	log.Info(strings.Repeat("-", 153))
	log.Info("")

	bc := &BlockChain{
<<<<<<< HEAD
		chainConfig:         chainConfig,
		cacheConfig:         cacheConfig,
		db:                  db,
		triedb:              triedb,
		bodyCache:           lru.NewCache[common.Hash, *types.Body](bodyCacheLimit),
		receiptsCache:       lru.NewCache[common.Hash, []*types.Receipt](receiptsCacheLimit),
		blockCache:          lru.NewCache[common.Hash, *types.Block](blockCacheLimit),
		txLookupCache:       lru.NewCache[common.Hash, txLookup](txLookupCacheLimit),
		badBlocks:           lru.NewCache[common.Hash, *badBlock](badBlockLimit),
		feeConfigCache:      lru.NewCache[common.Hash, *cacheableFeeConfig](feeConfigCacheLimit),
		coinbaseConfigCache: lru.NewCache[common.Hash, *cacheableCoinbaseConfig](coinbaseConfigCacheLimit),
		engine:              engine,
		vmConfig:            vmConfig,
		senderCacher:        NewTxSenderCacher(runtime.NumCPU()),
		acceptorQueue:       make(chan *types.Block, cacheConfig.AcceptorQueueLimit),
		quit:                make(chan struct{}),
		acceptedLogsCache:   NewFIFOCache[common.Hash, [][]*types.Log](cacheConfig.AcceptedCacheSize),
	}
	bc.stateCache = state.NewDatabaseWithNodeDB(bc.db, bc.triedb)
	bc.validator = NewBlockValidator(chainConfig, bc, engine)
	bc.processor = NewStateProcessor(chainConfig, bc, engine)

	bc.hc, err = NewHeaderChain(db, chainConfig, cacheConfig, engine)
=======
		chainConfig:   chainConfig,
		cacheConfig:   cacheConfig,
		db:            db,
		triedb:        triedb,
		triegc:        prque.New[int64, common.Hash](nil),
		quit:          make(chan struct{}),
		chainmu:       syncx.NewClosableMutex(),
		bodyCache:     lru.NewCache[common.Hash, *types.Body](bodyCacheLimit),
		bodyRLPCache:  lru.NewCache[common.Hash, rlp.RawValue](bodyCacheLimit),
		receiptsCache: lru.NewCache[common.Hash, []*types.Receipt](receiptsCacheLimit),
		blockCache:    lru.NewCache[common.Hash, *types.Block](blockCacheLimit),
		txLookupCache: lru.NewCache[common.Hash, txLookup](txLookupCacheLimit),
		engine:        engine,
		vmConfig:      vmConfig,
		logger:        vmConfig.Tracer,
	}
	var err error
	bc.hc, err = NewHeaderChain(db, chainConfig, engine, bc.insertStopped)
>>>>>>> aa55f5ea
	if err != nil {
		return nil, err
	}
	bc.flushInterval.Store(int64(cacheConfig.TrieTimeLimit))
	bc.forker = NewForkChoice(bc, shouldPreserve)
	bc.stateCache = state.NewDatabaseWithNodeDB(bc.db, bc.triedb)
	bc.validator = NewBlockValidator(chainConfig, bc)
	bc.prefetcher = newStatePrefetcher(chainConfig, bc.hc)
	bc.processor = NewStateProcessor(chainConfig, bc.hc)

	bc.genesisBlock = bc.GetBlockByNumber(0)
	if bc.genesisBlock == nil {
		return nil, ErrNoGenesis
	}

	bc.currentBlock.Store(nil)

	// Create the state manager
	bc.stateManager = NewTrieWriter(bc.triedb, cacheConfig)

	// Re-generate current block state if it is missing
	if err := bc.loadLastState(lastAcceptedHash); err != nil {
		return nil, err
	}

	// After loading the last state (and reprocessing if necessary), we are
	// guaranteed that [acceptorTip] is equal to [lastAccepted].
	//
	// It is critical to update this vaue before performing any state repairs so
	// that all accepted blocks can be considered.
	bc.acceptorTip = bc.lastAccepted

	// Make sure the state associated with the block is available
	head := bc.CurrentBlock()
	if !bc.HasState(head.Root) {
		return nil, fmt.Errorf("head state missing %d:%s", head.Number, head.Hash())
	}

	if err := bc.protectTrieIndex(); err != nil {
		return nil, err
	}

	// Populate missing tries if required
	if err := bc.populateMissingTries(); err != nil {
		return nil, fmt.Errorf("could not populate missing tries: %v", err)
	}
<<<<<<< HEAD

	// If snapshot initialization is delayed for fast sync, skip initializing it here.
	// This assumes that no blocks will be processed until ResetState is called to initialize
	// the state of fast sync.
	if !bc.cacheConfig.SnapshotDelayInit {
		// Load any existing snapshot, regenerating it if loading failed (if not
		// already initialized in recovery)
		bc.initSnapshot(head)
=======
	// The first thing the node will do is reconstruct the verification data for
	// the head block (ethash cache or clique voting snapshot). Might as well do
	// it in advance.
	bc.engine.VerifyHeader(bc, bc.CurrentHeader())

	if bc.logger != nil && bc.logger.OnBlockchainInit != nil {
		bc.logger.OnBlockchainInit(chainConfig)
	}
	if bc.logger != nil && bc.logger.OnGenesisBlock != nil {
		if block := bc.CurrentBlock(); block.Number.Uint64() == 0 {
			alloc, err := getGenesisState(bc.db, block.Hash())
			if err != nil {
				return nil, fmt.Errorf("failed to get genesis state: %w", err)
			}
			if alloc == nil {
				return nil, errors.New("live blockchain tracer requires genesis alloc to be set")
			}
			bc.logger.OnGenesisBlock(bc.genesisBlock, alloc)
		}
>>>>>>> aa55f5ea
	}

	// Warm up [hc.acceptedNumberCache] and [acceptedLogsCache]
	bc.warmAcceptedCaches()

	// if txlookup limit is 0 (uindexing disabled), we don't need to repair the tx index tail.
	if bc.cacheConfig.TransactionHistory != 0 {
		latestStateSynced := rawdb.GetLatestSyncPerformed(bc.db)
		bc.setTxIndexTail(latestStateSynced)
	}
<<<<<<< HEAD

	// Start processing accepted blocks effects in the background
	go bc.startAcceptor()
=======
	// Rewind the chain in case of an incompatible config upgrade.
	if compat, ok := genesisErr.(*params.ConfigCompatError); ok {
		log.Warn("Rewinding chain to upgrade configuration", "err", compat)
		if compat.RewindToTime > 0 {
			bc.SetHeadWithTimestamp(compat.RewindToTime)
		} else {
			bc.SetHead(compat.RewindToBlock)
		}
		rawdb.WriteChainConfig(db, genesisHash, chainConfig)
	}
>>>>>>> aa55f5ea

	// Start tx indexer if it's enabled.
	if bc.cacheConfig.TransactionHistory != 0 {
		bc.txIndexer = newTxIndexer(bc.cacheConfig.TransactionHistory, bc)
	}
	return bc, nil
}

// writeBlockAcceptedIndices writes any indices that must be persisted for accepted block.
// This includes the following:
// - transaction lookup indices
// - updating the acceptor tip index
func (bc *BlockChain) writeBlockAcceptedIndices(b *types.Block) error {
	batch := bc.db.NewBatch()
	if err := bc.batchBlockAcceptedIndices(batch, b); err != nil {
		return err
	}
	if err := batch.Write(); err != nil {
		return fmt.Errorf("%w: failed to write accepted indices entries batch", err)
	}
	return nil
}

func (bc *BlockChain) batchBlockAcceptedIndices(batch ethdb.Batch, b *types.Block) error {
	if !bc.cacheConfig.SkipTxIndexing {
		rawdb.WriteTxLookupEntriesByBlock(batch, b)
	}
	if err := rawdb.WriteAcceptorTip(batch, b.Hash()); err != nil {
		return fmt.Errorf("%w: failed to write acceptor tip key", err)
	}
	return nil
}

// flattenSnapshot attempts to flatten a block of [hash] to disk.
func (bc *BlockChain) flattenSnapshot(postAbortWork func() error, hash common.Hash) error {
	// If snapshots are not initialized, perform [postAbortWork] immediately.
	if bc.snaps == nil {
		return postAbortWork()
	}

	// Abort snapshot generation before pruning anything from trie database
	// (could occur in AcceptTrie)
	bc.snaps.AbortGeneration()

	// Perform work after snapshot generation is aborted (typically trie updates)
	if err := postAbortWork(); err != nil {
		return err
	}

	// Ensure we avoid flattening the snapshot while we are processing a block, or
	// block execution will fallback to reading from the trie (which is much
	// slower).
	bc.flattenLock.Lock()
	defer bc.flattenLock.Unlock()

	// Flatten the entire snap Trie to disk
	//
	// Note: This resumes snapshot generation.
	return bc.snaps.Flatten(hash)
}

// warmAcceptedCaches fetches previously accepted headers and logs from disk to
// pre-populate [hc.acceptedNumberCache] and [acceptedLogsCache].
func (bc *BlockChain) warmAcceptedCaches() {
	var (
		startTime       = time.Now()
		lastAccepted    = bc.LastAcceptedBlock().NumberU64()
		startIndex      = uint64(1)
		targetCacheSize = uint64(bc.cacheConfig.AcceptedCacheSize)
	)
	if targetCacheSize == 0 {
		log.Info("Not warming accepted cache because disabled")
		return
	}
	if lastAccepted < startIndex {
		// This could occur if we haven't accepted any blocks yet
		log.Info("Not warming accepted cache because there are no accepted blocks")
		return
	}
	cacheDiff := targetCacheSize - 1 // last accepted lookback is inclusive, so we reduce size by 1
	if cacheDiff < lastAccepted {
		startIndex = lastAccepted - cacheDiff
	}
	for i := startIndex; i <= lastAccepted; i++ {
		block := bc.GetBlockByNumber(i)
		if block == nil {
			// This could happen if a node state-synced
			log.Info("Exiting accepted cache warming early because header is nil", "height", i, "t", time.Since(startTime))
			break
		}
		// TODO: handle blocks written to disk during state sync
		bc.hc.acceptedNumberCache.Put(block.NumberU64(), block.Header())
		logs := bc.collectUnflattenedLogs(block, false)
		bc.acceptedLogsCache.Put(block.Hash(), logs)
	}
	log.Info("Warmed accepted caches", "start", startIndex, "end", lastAccepted, "t", time.Since(startTime))
}

// startAcceptor starts processing items on the [acceptorQueue]. If a [nil]
// object is placed on the [acceptorQueue], the [startAcceptor] will exit.
func (bc *BlockChain) startAcceptor() {
	log.Info("Starting Acceptor", "queue length", bc.cacheConfig.AcceptorQueueLimit)

	for next := range bc.acceptorQueue {
		start := time.Now()
		acceptorQueueGauge.Dec(1)

		if err := bc.flattenSnapshot(func() error {
			return bc.stateManager.AcceptTrie(next)
		}, next.Hash()); err != nil {
			log.Crit("unable to flatten snapshot from acceptor", "blockHash", next.Hash(), "err", err)
		}

		// Update last processed and transaction lookup index
		if err := bc.writeBlockAcceptedIndices(next); err != nil {
			log.Crit("failed to write accepted block effects", "err", err)
		}

		// Ensure [hc.acceptedNumberCache] and [acceptedLogsCache] have latest content
		bc.hc.acceptedNumberCache.Put(next.NumberU64(), next.Header())
		logs := bc.collectUnflattenedLogs(next, false)
		bc.acceptedLogsCache.Put(next.Hash(), logs)

		// Update the acceptor tip before sending events to ensure that any client acting based off of
		// the events observes the updated acceptorTip on subsequent requests
		bc.acceptorTipLock.Lock()
		bc.acceptorTip = next
		bc.acceptorTipLock.Unlock()

		// Update accepted feeds
		flattenedLogs := types.FlattenLogs(logs)
		bc.chainAcceptedFeed.Send(ChainEvent{Block: next, Hash: next.Hash(), Logs: flattenedLogs})
		if len(flattenedLogs) > 0 {
			bc.logsAcceptedFeed.Send(flattenedLogs)
		}
		if len(next.Transactions()) != 0 {
			bc.txAcceptedFeed.Send(NewTxsEvent{next.Transactions()})
		}

		bc.acceptorWg.Done()

		acceptorWorkTimer.Inc(time.Since(start).Milliseconds())
		acceptorWorkCount.Inc(1)
		// Note: in contrast to most accepted metrics, we increment the accepted log metrics in the acceptor queue because
		// the logs are already processed in the acceptor queue.
		acceptedLogsCounter.Inc(int64(len(logs)))
	}
}

// addAcceptorQueue adds a new *types.Block to the [acceptorQueue]. This will
// block if there are [AcceptorQueueLimit] items in [acceptorQueue].
func (bc *BlockChain) addAcceptorQueue(b *types.Block) {
	// We only acquire a read lock here because it is ok to add items to the
	// [acceptorQueue] concurrently.
	bc.acceptorClosingLock.RLock()
	defer bc.acceptorClosingLock.RUnlock()

	if bc.acceptorClosed {
		return
	}

	acceptorQueueGauge.Inc(1)
	bc.acceptorWg.Add(1)
	bc.acceptorQueue <- b
}

// DrainAcceptorQueue blocks until all items in [acceptorQueue] have been
// processed.
func (bc *BlockChain) DrainAcceptorQueue() {
	bc.acceptorClosingLock.RLock()
	defer bc.acceptorClosingLock.RUnlock()

	if bc.acceptorClosed {
		return
	}

	bc.acceptorWg.Wait()
}

// stopAcceptor sends a signal to the Acceptor to stop processing accepted
// blocks. The Acceptor will exit once all items in [acceptorQueue] have been
// processed.
func (bc *BlockChain) stopAcceptor() {
	bc.acceptorClosingLock.Lock()
	defer bc.acceptorClosingLock.Unlock()

	// If [acceptorClosed] is already false, we should just return here instead
	// of attempting to close [acceptorQueue] more than once (will cause
	// a panic).
	//
	// This typically happens when a test calls [stopAcceptor] directly (prior to
	// shutdown) and then [stopAcceptor] is called again in shutdown.
	if bc.acceptorClosed {
		return
	}

	// Although nothing should be added to [acceptorQueue] after
	// [acceptorClosed] is updated, we close the channel so the Acceptor
	// goroutine exits.
	bc.acceptorWg.Wait()
	bc.acceptorClosed = true
	close(bc.acceptorQueue)
}

<<<<<<< HEAD
func (bc *BlockChain) InitializeSnapshots() {
	bc.chainmu.Lock()
	defer bc.chainmu.Unlock()

	head := bc.CurrentBlock()
	bc.initSnapshot(head)
}
=======
// rewindHashHead implements the logic of rewindHead in the context of hash scheme.
func (bc *BlockChain) rewindHashHead(head *types.Header, root common.Hash) (*types.Header, uint64) {
	var (
		limit      uint64                             // The oldest block that will be searched for this rewinding
		beyondRoot = root == common.Hash{}            // Flag whether we're beyond the requested root (no root, always true)
		pivot      = rawdb.ReadLastPivotNumber(bc.db) // Associated block number of pivot point state
		rootNumber uint64                             // Associated block number of requested root

		start  = time.Now() // Timestamp the rewinding is restarted
		logged = time.Now() // Timestamp last progress log was printed
	)
	// The oldest block to be searched is determined by the pivot block or a constant
	// searching threshold. The rationale behind this is as follows:
	//
	// - Snap sync is selected if the pivot block is available. The earliest available
	//   state is the pivot block itself, so there is no sense in going further back.
	//
	// - Full sync is selected if the pivot block does not exist. The hash database
	//   periodically flushes the state to disk, and the used searching threshold is
	//   considered sufficient to find a persistent state, even for the testnet. It
	//   might be not enough for a chain that is nearly empty. In the worst case,
	//   the entire chain is reset to genesis, and snap sync is re-enabled on top,
	//   which is still acceptable.
	if pivot != nil {
		limit = *pivot
	} else if head.Number.Uint64() > params.FullImmutabilityThreshold {
		limit = head.Number.Uint64() - params.FullImmutabilityThreshold
	}
	for {
		logger := log.Trace
		if time.Since(logged) > time.Second*8 {
			logged = time.Now()
			logger = log.Info
		}
		logger("Block state missing, rewinding further", "number", head.Number, "hash", head.Hash(), "elapsed", common.PrettyDuration(time.Since(start)))

		// If a root threshold was requested but not yet crossed, check
		if !beyondRoot && head.Root == root {
			beyondRoot, rootNumber = true, head.Number.Uint64()
		}
		// If search limit is reached, return the genesis block as the
		// new chain head.
		if head.Number.Uint64() < limit {
			log.Info("Rewinding limit reached, resetting to genesis", "number", head.Number, "hash", head.Hash(), "limit", limit)
			return bc.genesisBlock.Header(), rootNumber
		}
		// If the associated state is not reachable, continue searching
		// backwards until an available state is found.
		if !bc.HasState(head.Root) {
			// If the chain is gapped in the middle, return the genesis
			// block as the new chain head.
			parent := bc.GetHeader(head.ParentHash, head.Number.Uint64()-1)
			if parent == nil {
				log.Error("Missing block in the middle, resetting to genesis", "number", head.Number.Uint64()-1, "hash", head.ParentHash)
				return bc.genesisBlock.Header(), rootNumber
			}
			head = parent

			// If the genesis block is reached, stop searching.
			if head.Number.Uint64() == 0 {
				log.Info("Genesis block reached", "number", head.Number, "hash", head.Hash())
				return head, rootNumber
			}
			continue // keep rewinding
		}
		// Once the available state is found, ensure that the requested root
		// has already been crossed. If not, continue rewinding.
		if beyondRoot || head.Number.Uint64() == 0 {
			log.Info("Rewound to block with state", "number", head.Number, "hash", head.Hash())
			return head, rootNumber
		}
		log.Debug("Skipping block with threshold state", "number", head.Number, "hash", head.Hash(), "root", head.Root)
		head = bc.GetHeader(head.ParentHash, head.Number.Uint64()-1) // Keep rewinding
	}
}

// rewindPathHead implements the logic of rewindHead in the context of path scheme.
func (bc *BlockChain) rewindPathHead(head *types.Header, root common.Hash) (*types.Header, uint64) {
	var (
		pivot      = rawdb.ReadLastPivotNumber(bc.db) // Associated block number of pivot block
		rootNumber uint64                             // Associated block number of requested root

		// BeyondRoot represents whether the requested root is already
		// crossed. The flag value is set to true if the root is empty.
		beyondRoot = root == common.Hash{}

		// noState represents if the target state requested for search
		// is unavailable and impossible to be recovered.
		noState = !bc.HasState(root) && !bc.stateRecoverable(root)

		start  = time.Now() // Timestamp the rewinding is restarted
		logged = time.Now() // Timestamp last progress log was printed
	)
	// Rewind the head block tag until an available state is found.
	for {
		logger := log.Trace
		if time.Since(logged) > time.Second*8 {
			logged = time.Now()
			logger = log.Info
		}
		logger("Block state missing, rewinding further", "number", head.Number, "hash", head.Hash(), "elapsed", common.PrettyDuration(time.Since(start)))

		// If a root threshold was requested but not yet crossed, check
		if !beyondRoot && head.Root == root {
			beyondRoot, rootNumber = true, head.Number.Uint64()
		}
		// If the root threshold hasn't been crossed but the available
		// state is reached, quickly determine if the target state is
		// possible to be reached or not.
		if !beyondRoot && noState && bc.HasState(head.Root) {
			beyondRoot = true
			log.Info("Disable the search for unattainable state", "root", root)
		}
		// Check if the associated state is available or recoverable if
		// the requested root has already been crossed.
		if beyondRoot && (bc.HasState(head.Root) || bc.stateRecoverable(head.Root)) {
			break
		}
		// If pivot block is reached, return the genesis block as the
		// new chain head. Theoretically there must be a persistent
		// state before or at the pivot block, prevent endless rewinding
		// towards the genesis just in case.
		if pivot != nil && *pivot >= head.Number.Uint64() {
			log.Info("Pivot block reached, resetting to genesis", "number", head.Number, "hash", head.Hash())
			return bc.genesisBlock.Header(), rootNumber
		}
		// If the chain is gapped in the middle, return the genesis
		// block as the new chain head
		parent := bc.GetHeader(head.ParentHash, head.Number.Uint64()-1) // Keep rewinding
		if parent == nil {
			log.Error("Missing block in the middle, resetting to genesis", "number", head.Number.Uint64()-1, "hash", head.ParentHash)
			return bc.genesisBlock.Header(), rootNumber
		}
		head = parent

		// If the genesis block is reached, stop searching.
		if head.Number.Uint64() == 0 {
			log.Info("Genesis block reached", "number", head.Number, "hash", head.Hash())
			return head, rootNumber
		}
	}
	// Recover if the target state if it's not available yet.
	if !bc.HasState(head.Root) {
		if err := bc.triedb.Recover(head.Root); err != nil {
			log.Crit("Failed to rollback state", "err", err)
		}
	}
	log.Info("Rewound to block with state", "number", head.Number, "hash", head.Hash())
	return head, rootNumber
}

// rewindHead searches the available states in the database and returns the associated
// block as the new head block.
//
// If the given root is not empty, then the rewind should attempt to pass the specified
// state root and return the associated block number as well. If the root, typically
// representing the state corresponding to snapshot disk layer, is deemed impassable,
// then block number zero is returned, indicating that snapshot recovery is disabled
// and the whole snapshot should be auto-generated in case of head mismatch.
func (bc *BlockChain) rewindHead(head *types.Header, root common.Hash) (*types.Header, uint64) {
	if bc.triedb.Scheme() == rawdb.PathScheme {
		return bc.rewindPathHead(head, root)
	}
	return bc.rewindHashHead(head, root)
}

// setHeadBeyondRoot rewinds the local chain to a new head with the extra condition
// that the rewind must pass the specified state root. This method is meant to be
// used when rewinding with snapshots enabled to ensure that we go back further than
// persistent disk layer. Depending on whether the node was snap synced or full, and
// in which state, the method will try to delete minimal data from disk whilst
// retaining chain consistency.
//
// The method also works in timestamp mode if `head == 0` but `time != 0`. In that
// case blocks are rolled back until the new head becomes older or equal to the
// requested time. If both `head` and `time` is 0, the chain is rewound to genesis.
//
// The method returns the block number where the requested root cap was found.
func (bc *BlockChain) setHeadBeyondRoot(head uint64, time uint64, root common.Hash, repair bool) (uint64, error) {
	if !bc.chainmu.TryLock() {
		return 0, errChainStopped
	}
	defer bc.chainmu.Unlock()

	var (
		// Track the block number of the requested root hash
		rootNumber uint64 // (no root == always 0)

		// Retrieve the last pivot block to short circuit rollbacks beyond it
		// and the current freezer limit to start nuking it's underflown.
		pivot = rawdb.ReadLastPivotNumber(bc.db)
	)
	updateFn := func(db ethdb.KeyValueWriter, header *types.Header) (*types.Header, bool) {
		// Rewind the blockchain, ensuring we don't end up with a stateless head
		// block. Note, depth equality is permitted to allow using SetHead as a
		// chain reparation mechanism without deleting any data!
		if currentBlock := bc.CurrentBlock(); currentBlock != nil && header.Number.Uint64() <= currentBlock.Number.Uint64() {
			var newHeadBlock *types.Header
			newHeadBlock, rootNumber = bc.rewindHead(header, root)
			rawdb.WriteHeadBlockHash(db, newHeadBlock.Hash())

			// Degrade the chain markers if they are explicitly reverted.
			// In theory we should update all in-memory markers in the
			// last step, however the direction of SetHead is from high
			// to low, so it's safe to update in-memory markers directly.
			bc.currentBlock.Store(newHeadBlock)
			headBlockGauge.Update(int64(newHeadBlock.Number.Uint64()))

			// The head state is missing, which is only possible in the path-based
			// scheme. This situation occurs when the chain head is rewound below
			// the pivot point. In this scenario, there is no possible recovery
			// approach except for rerunning a snap sync. Do nothing here until the
			// state syncer picks it up.
			if !bc.HasState(newHeadBlock.Root) {
				if newHeadBlock.Number.Uint64() != 0 {
					log.Crit("Chain is stateless at a non-genesis block")
				}
				log.Info("Chain is stateless, wait state sync", "number", newHeadBlock.Number, "hash", newHeadBlock.Hash())
			}
		}
		// Rewind the snap block in a simpleton way to the target head
		if currentSnapBlock := bc.CurrentSnapBlock(); currentSnapBlock != nil && header.Number.Uint64() < currentSnapBlock.Number.Uint64() {
			newHeadSnapBlock := bc.GetBlock(header.Hash(), header.Number.Uint64())
			// If either blocks reached nil, reset to the genesis state
			if newHeadSnapBlock == nil {
				newHeadSnapBlock = bc.genesisBlock
			}
			rawdb.WriteHeadFastBlockHash(db, newHeadSnapBlock.Hash())

			// Degrade the chain markers if they are explicitly reverted.
			// In theory we should update all in-memory markers in the
			// last step, however the direction of SetHead is from high
			// to low, so it's safe the update in-memory markers directly.
			bc.currentSnapBlock.Store(newHeadSnapBlock.Header())
			headFastBlockGauge.Update(int64(newHeadSnapBlock.NumberU64()))
		}
		var (
			headHeader = bc.CurrentBlock()
			headNumber = headHeader.Number.Uint64()
		)
		// If setHead underflown the freezer threshold and the block processing
		// intent afterwards is full block importing, delete the chain segment
		// between the stateful-block and the sethead target.
		var wipe bool
		frozen, _ := bc.db.Ancients()
		if headNumber+1 < frozen {
			wipe = pivot == nil || headNumber >= *pivot
		}
		return headHeader, wipe // Only force wipe if full synced
	}
	// Rewind the header chain, deleting all block bodies until then
	delFn := func(db ethdb.KeyValueWriter, hash common.Hash, num uint64) {
		// Ignore the error here since light client won't hit this path
		frozen, _ := bc.db.Ancients()
		if num+1 <= frozen {
			// Truncate all relative data(header, total difficulty, body, receipt
			// and canonical hash) from ancient store.
			if _, err := bc.db.TruncateHead(num); err != nil {
				log.Crit("Failed to truncate ancient data", "number", num, "err", err)
			}
			// Remove the hash <-> number mapping from the active store.
			rawdb.DeleteHeaderNumber(db, hash)
		} else {
			// Remove relative body and receipts from the active store.
			// The header, total difficulty and canonical hash will be
			// removed in the hc.SetHead function.
			rawdb.DeleteBody(db, hash, num)
			rawdb.DeleteReceipts(db, hash, num)
		}
		// Todo(rjl493456442) txlookup, bloombits, etc
	}
	// If SetHead was only called as a chain reparation method, try to skip
	// touching the header chain altogether, unless the freezer is broken
	if repair {
		if target, force := updateFn(bc.db, bc.CurrentBlock()); force {
			bc.hc.SetHead(target.Number.Uint64(), nil, delFn)
		}
	} else {
		// Rewind the chain to the requested head and keep going backwards until a
		// block with a state is found or snap sync pivot is passed
		if time > 0 {
			log.Warn("Rewinding blockchain to timestamp", "target", time)
			bc.hc.SetHeadWithTimestamp(time, updateFn, delFn)
		} else {
			log.Warn("Rewinding blockchain to block", "target", head)
			bc.hc.SetHead(head, updateFn, delFn)
		}
	}
	// Clear out any stale content from the caches
	bc.bodyCache.Purge()
	bc.bodyRLPCache.Purge()
	bc.receiptsCache.Purge()
	bc.blockCache.Purge()
	bc.txLookupCache.Purge()
>>>>>>> aa55f5ea

// SenderCacher returns the *TxSenderCacher used within the core package.
func (bc *BlockChain) SenderCacher() *TxSenderCacher {
	return bc.senderCacher
}

// loadLastState loads the last known chain state from the database. This method
// assumes that the chain manager mutex is held.
func (bc *BlockChain) loadLastState(lastAcceptedHash common.Hash) error {
	// Initialize genesis state
	if lastAcceptedHash == (common.Hash{}) {
		return bc.loadGenesisState()
	}

	// Restore the last known head block
	head := rawdb.ReadHeadBlockHash(bc.db)
	if head == (common.Hash{}) {
		return errors.New("could not read head block hash")
	}
	// Make sure the entire head block is available
	headBlock := bc.GetBlockByHash(head)
	if headBlock == nil {
		return fmt.Errorf("could not load head block %s", head.Hex())
	}
	// Everything seems to be fine, set as the head block
	bc.currentBlock.Store(headBlock.Header())

	// Restore the last known head header
	currentHeader := headBlock.Header()
	if head := rawdb.ReadHeadHeaderHash(bc.db); head != (common.Hash{}) {
		if header := bc.GetHeaderByHash(head); header != nil {
			currentHeader = header
		}
	}
	bc.hc.SetCurrentHeader(currentHeader)

	log.Info("Loaded most recent local header", "number", currentHeader.Number, "hash", currentHeader.Hash(), "age", common.PrettyAge(time.Unix(int64(currentHeader.Time), 0)))
	log.Info("Loaded most recent local full block", "number", headBlock.Number(), "hash", headBlock.Hash(), "age", common.PrettyAge(time.Unix(int64(headBlock.Time()), 0)))

	// Otherwise, set the last accepted block and perform a re-org.
	bc.lastAccepted = bc.GetBlockByHash(lastAcceptedHash)
	if bc.lastAccepted == nil {
		return fmt.Errorf("could not load last accepted block")
	}

	// This ensures that the head block is updated to the last accepted block on startup
	if err := bc.setPreference(bc.lastAccepted); err != nil {
		return fmt.Errorf("failed to set preference to last accepted block while loading last state: %w", err)
	}

	// reprocessState is necessary to ensure that the last accepted state is
	// available. The state may not be available if it was not committed due
	// to an unclean shutdown.
	return bc.reprocessState(bc.lastAccepted, 2*bc.cacheConfig.CommitInterval)
}

func (bc *BlockChain) loadGenesisState() error {
	// Prepare the genesis block and reinitialise the chain
	batch := bc.db.NewBatch()
	rawdb.WriteBlock(batch, bc.genesisBlock)
	if err := batch.Write(); err != nil {
		log.Crit("Failed to write genesis block", "err", err)
	}
	bc.writeHeadBlock(bc.genesisBlock)

	// Last update all in-memory chain markers
	bc.lastAccepted = bc.genesisBlock
	bc.currentBlock.Store(bc.genesisBlock.Header())
	bc.hc.SetGenesis(bc.genesisBlock.Header())
	bc.hc.SetCurrentHeader(bc.genesisBlock.Header())
	return nil
}

// Export writes the active chain to the given writer.
func (bc *BlockChain) Export(w io.Writer) error {
	return bc.ExportN(w, uint64(0), bc.CurrentBlock().Number.Uint64())
}

// ExportN writes a subset of the active chain to the given writer.
func (bc *BlockChain) ExportN(w io.Writer, first uint64, last uint64) error {
	return bc.ExportCallback(func(block *types.Block) error {
		return block.EncodeRLP(w)
	}, first, last)
}

// ExportCallback invokes [callback] for every block from [first] to [last] in order.
func (bc *BlockChain) ExportCallback(callback func(block *types.Block) error, first uint64, last uint64) error {
	if first > last {
		return fmt.Errorf("export failed: first (%d) is greater than last (%d)", first, last)
	}
	log.Info("Exporting batch of blocks", "count", last-first+1)

	var (
		parentHash common.Hash
		start      = time.Now()
		reported   = time.Now()
	)
	for nr := first; nr <= last; nr++ {
		block := bc.GetBlockByNumber(nr)
		if block == nil {
			return fmt.Errorf("export failed on #%d: not found", nr)
		}
		if nr > first && block.ParentHash() != parentHash {
			return errors.New("export failed: chain reorg during export")
		}
		parentHash = block.Hash()
		if err := callback(block); err != nil {
			return err
		}
		if time.Since(reported) >= statsReportLimit {
			log.Info("Exporting blocks", "exported", block.NumberU64()-first, "elapsed", common.PrettyDuration(time.Since(start)))
			reported = time.Now()
		}
	}
	return nil
}

// writeHeadBlock injects a new head block into the current block chain. This method
// assumes that the block is indeed a true head. It will also reset the head
// header to this very same block if they are older or if they are on a different side chain.
//
// Note, this function assumes that the `mu` mutex is held!
func (bc *BlockChain) writeHeadBlock(block *types.Block) {
	// If the block is on a side chain or an unknown one, force other heads onto it too
	// Add the block to the canonical chain number scheme and mark as the head
	batch := bc.db.NewBatch()
	rawdb.WriteCanonicalHash(batch, block.Hash(), block.NumberU64())

	rawdb.WriteHeadBlockHash(batch, block.Hash())
	rawdb.WriteHeadHeaderHash(batch, block.Hash())

	// Flush the whole batch into the disk, exit the node if failed
	if err := batch.Write(); err != nil {
		log.Crit("Failed to update chain indexes and markers", "err", err)
	}
	// Update all in-memory chain markers in the last step
	bc.hc.SetCurrentHeader(block.Header())
	bc.currentBlock.Store(block.Header())
}

// ValidateCanonicalChain confirms a canonical chain is well-formed.
func (bc *BlockChain) ValidateCanonicalChain() error {
	// Ensure all accepted blocks are fully processed
	bc.DrainAcceptorQueue()

	current := bc.CurrentBlock()
	i := 0
	log.Info("Beginning to validate canonical chain", "startBlock", current.Number)

	for current.Hash() != bc.genesisBlock.Hash() {
		blkByHash := bc.GetBlockByHash(current.Hash())
		if blkByHash == nil {
			return fmt.Errorf("couldn't find block by hash %s at height %d", current.Hash().String(), current.Number)
		}
		if blkByHash.Hash() != current.Hash() {
			return fmt.Errorf("blockByHash returned a block with an unexpected hash: %s, expected: %s", blkByHash.Hash().String(), current.Hash().String())
		}
		blkByNumber := bc.GetBlockByNumber(current.Number.Uint64())
		if blkByNumber == nil {
			return fmt.Errorf("couldn't find block by number at height %d", current.Number)
		}
		if blkByNumber.Hash() != current.Hash() {
			return fmt.Errorf("blockByNumber returned a block with unexpected hash: %s, expected: %s", blkByNumber.Hash().String(), current.Hash().String())
		}

		hdrByHash := bc.GetHeaderByHash(current.Hash())
		if hdrByHash == nil {
			return fmt.Errorf("couldn't find block header by hash %s at height %d", current.Hash().String(), current.Number)
		}
		if hdrByHash.Hash() != current.Hash() {
			return fmt.Errorf("hdrByHash returned a block header with an unexpected hash: %s, expected: %s", hdrByHash.Hash().String(), current.Hash().String())
		}
		hdrByNumber := bc.GetHeaderByNumber(current.Number.Uint64())
		if hdrByNumber == nil {
			return fmt.Errorf("couldn't find block header by number at height %d", current.Number)
		}
		if hdrByNumber.Hash() != current.Hash() {
			return fmt.Errorf("hdrByNumber returned a block header with unexpected hash: %s, expected: %s", hdrByNumber.Hash().String(), current.Hash().String())
		}

		// Lookup the full block to get the transactions
		block := bc.GetBlock(current.Hash(), current.Number.Uint64())
		if block == nil {
			log.Error("Current block not found in database", "block", current.Number, "hash", current.Hash())
			return fmt.Errorf("current block missing: #%d [%x..]", current.Number, current.Hash().Bytes()[:4])
		}
		txs := block.Transactions()

		// Transactions are only indexed beneath the last accepted block, so we only check
		// that the transactions have been indexed, if we are checking below the last accepted
		// block.
		shouldIndexTxs := !bc.cacheConfig.SkipTxIndexing &&
			(bc.cacheConfig.TransactionHistory == 0 || bc.lastAccepted.NumberU64() < current.Number.Uint64()+bc.cacheConfig.TransactionHistory)
		if current.Number.Uint64() <= bc.lastAccepted.NumberU64() && shouldIndexTxs {
			// Ensure that all of the transactions have been stored correctly in the canonical
			// chain
			for txIndex, tx := range txs {
				txLookup, _, _ := bc.GetTransactionLookup(tx.Hash())
				if txLookup == nil {
					return fmt.Errorf("failed to find transaction %s", tx.Hash().String())
				}
				if txLookup.BlockHash != current.Hash() {
					return fmt.Errorf("tx lookup returned with incorrect block hash: %s, expected: %s", txLookup.BlockHash.String(), current.Hash().String())
				}
				if txLookup.BlockIndex != current.Number.Uint64() {
					return fmt.Errorf("tx lookup returned with incorrect block index: %d, expected: %d", txLookup.BlockIndex, current.Number)
				}
				if txLookup.Index != uint64(txIndex) {
					return fmt.Errorf("tx lookup returned with incorrect transaction index: %d, expected: %d", txLookup.Index, txIndex)
				}
			}
		}

		blkReceipts := bc.GetReceiptsByHash(current.Hash())
		if blkReceipts.Len() != len(txs) {
			return fmt.Errorf("found %d transaction receipts, expected %d", blkReceipts.Len(), len(txs))
		}
		for index, txReceipt := range blkReceipts {
			if txReceipt.TxHash != txs[index].Hash() {
				return fmt.Errorf("transaction receipt mismatch, expected %s, but found: %s", txs[index].Hash().String(), txReceipt.TxHash.String())
			}
			if txReceipt.BlockHash != current.Hash() {
				return fmt.Errorf("transaction receipt had block hash %s, but expected %s", txReceipt.BlockHash.String(), current.Hash().String())
			}
			if txReceipt.BlockNumber.Uint64() != current.Number.Uint64() {
				return fmt.Errorf("transaction receipt had block number %d, but expected %d", txReceipt.BlockNumber.Uint64(), current.Number)
			}
		}

		i += 1
		if i%1000 == 0 {
			log.Info("Validate Canonical Chain Update", "totalBlocks", i)
		}

		parent := bc.GetHeaderByHash(current.ParentHash)
		if parent.Hash() != current.ParentHash {
			return fmt.Errorf("getBlockByHash retrieved parent block with incorrect hash, found %s, expected: %s", parent.Hash().String(), current.ParentHash.String())
		}
		current = parent
	}

	return nil
}

// stopWithoutSaving stops the blockchain service. If any imports are currently in progress
// it will abort them using the procInterrupt. This method stops all running
// goroutines, but does not do all the post-stop work of persisting data.
// OBS! It is generally recommended to use the Stop method!
// This method has been exposed to allow tests to stop the blockchain while simulating
// a crash.
func (bc *BlockChain) stopWithoutSaving() {
	if !bc.stopping.CompareAndSwap(false, true) {
		return
	}
	// Signal shutdown tx indexer.
	if bc.txIndexer != nil {
		bc.txIndexer.close()
	}

	log.Info("Closing quit channel")
	close(bc.quit) // XXX: Why is this closed before [scope] but it's opposite upstream?
	// Wait for accepted feed to process all remaining items
	log.Info("Stopping Acceptor")
	start := time.Now()
	bc.stopAcceptor()
	log.Info("Acceptor queue drained", "t", time.Since(start))

	// Stop senderCacher's goroutines
	log.Info("Shutting down sender cacher")
	bc.senderCacher.Shutdown()

	// Unsubscribe all subscriptions registered from blockchain.
	log.Info("Closing scope")
	bc.scope.Close()

	// Waiting for background processes to complete
	log.Info("Waiting for background processes to complete")
	bc.wg.Wait()
}

// Stop stops the blockchain service. If any imports are currently in progress
// it will abort them using the procInterrupt.
func (bc *BlockChain) Stop() {
	bc.stopWithoutSaving()

	// Ensure that the entirety of the state snapshot is journaled to disk.
	if bc.snaps != nil {
		bc.snaps.Release()
	}
	if bc.triedb.Scheme() == rawdb.PathScheme {
		// Ensure that the in-memory trie nodes are journaled to disk properly.
		if err := bc.triedb.Journal(bc.CurrentBlock().Root); err != nil {
			log.Info("Failed to journal in-memory trie nodes", "err", err)
		}
<<<<<<< HEAD
	}
	log.Info("Shutting down state manager")
	start := time.Now()
	if err := bc.stateManager.Shutdown(); err != nil {
		log.Error("Failed to Shutdown state manager", "err", err)
	}
	log.Info("State manager shut down", "t", time.Since(start))
=======
	} else {
		// Ensure the state of a recent block is also stored to disk before exiting.
		// We're writing three different states to catch different restart scenarios:
		//  - HEAD:     So we don't need to reprocess any blocks in the general case
		//  - HEAD-1:   So we don't do large reorgs if our HEAD becomes an uncle
		//  - HEAD-127: So we have a hard limit on the number of blocks reexecuted
		if !bc.cacheConfig.TrieDirtyDisabled {
			triedb := bc.triedb

			for _, offset := range []uint64{0, 1, state.TriesInMemory - 1} {
				if number := bc.CurrentBlock().Number.Uint64(); number > offset {
					recent := bc.GetBlockByNumber(number - offset)

					log.Info("Writing cached state to disk", "block", recent.Number(), "hash", recent.Hash(), "root", recent.Root())
					if err := triedb.Commit(recent.Root(), true); err != nil {
						log.Error("Failed to commit recent state trie", "err", err)
					}
				}
			}
			if snapBase != (common.Hash{}) {
				log.Info("Writing snapshot state to disk", "root", snapBase)
				if err := triedb.Commit(snapBase, true); err != nil {
					log.Error("Failed to commit recent state trie", "err", err)
				}
			}
			for !bc.triegc.Empty() {
				triedb.Dereference(bc.triegc.PopItem())
			}
			if _, nodes, _ := triedb.Size(); nodes != 0 { // all memory is contained within the nodes return for hashdb
				log.Error("Dangling trie nodes after full cleanup")
			}
		}
	}
	// Allow tracers to clean-up and release resources.
	if bc.logger != nil && bc.logger.OnClose != nil {
		bc.logger.OnClose()
	}
>>>>>>> aa55f5ea
	// Close the trie database, release all the held resources as the last step.
	if err := bc.triedb.Close(); err != nil {
		log.Error("Failed to close trie database", "err", err)
	}
	log.Info("Blockchain stopped")
}

// SetPreference attempts to update the head block to be the provided block and
// emits a ChainHeadEvent if successful. This function will handle all reorg
// side effects, if necessary.
//
// Note: This function should ONLY be called on blocks that have already been
// inserted into the chain.
//
// Assumes [bc.chainmu] is not held by the caller.
func (bc *BlockChain) SetPreference(block *types.Block) error {
	bc.chainmu.Lock()
	defer bc.chainmu.Unlock()

	return bc.setPreference(block)
}

<<<<<<< HEAD
// setPreference attempts to update the head block to be the provided block and
// emits a ChainHeadEvent if successful. This function will handle all reorg
// side effects, if necessary.
//
// Assumes [bc.chainmu] is held by the caller.
func (bc *BlockChain) setPreference(block *types.Block) error {
	current := bc.CurrentBlock()

	// Return early if the current block is already the block
	// we are trying to write.
	if current.Hash() == block.Hash() {
		return nil
	}

	log.Debug("Setting preference", "number", block.Number(), "hash", block.Hash())

	// writeKnownBlock updates the head block and will handle any reorg side
	// effects automatically.
	if err := bc.writeKnownBlock(block); err != nil {
		return fmt.Errorf("unable to invoke writeKnownBlock: %w", err)
	}

	// Send a ChainHeadEvent if we end up altering
	// the head block. Many internal aysnc processes rely on
	// receiving these events (i.e. the TxPool).
	bc.chainHeadFeed.Send(ChainHeadEvent{Block: block})
	return nil
}

// LastConsensusAcceptedBlock returns the last block to be marked as accepted. It may or
// may not yet be processed.
func (bc *BlockChain) LastConsensusAcceptedBlock() *types.Block {
	bc.chainmu.Lock()
	defer bc.chainmu.Unlock()
=======
// WriteStatus status of write
type WriteStatus byte
>>>>>>> aa55f5ea

	return bc.lastAccepted
}

// LastAcceptedBlock returns the last block to be marked as accepted and is
// processed.
//
// Note: During initialization, [acceptorTip] is equal to [lastAccepted].
func (bc *BlockChain) LastAcceptedBlock() *types.Block {
	bc.acceptorTipLock.Lock()
	defer bc.acceptorTipLock.Unlock()

	return bc.acceptorTip
}

// Accept sets a minimum height at which no reorg can pass. Additionally,
// this function may trigger a reorg if the block being accepted is not in the
// canonical chain.
//
// Assumes [bc.chainmu] is not held by the caller.
func (bc *BlockChain) Accept(block *types.Block) error {
	bc.chainmu.Lock()
	defer bc.chainmu.Unlock()

<<<<<<< HEAD
	// The parent of [block] must be the last accepted block.
	if bc.lastAccepted.Hash() != block.ParentHash() {
		return fmt.Errorf(
			"expected accepted block to have parent %s:%d but got %s:%d",
			bc.lastAccepted.Hash().Hex(),
			bc.lastAccepted.NumberU64(),
			block.ParentHash().Hex(),
			block.NumberU64()-1,
=======
	var (
		stats = struct{ processed, ignored int32 }{}
		start = time.Now()
		size  = int64(0)
	)

	// updateHead updates the head snap sync block if the inserted blocks are better
	// and returns an indicator whether the inserted blocks are canonical.
	updateHead := func(head *types.Block) bool {
		if !bc.chainmu.TryLock() {
			return false
		}
		defer bc.chainmu.Unlock()

		// Rewind may have occurred, skip in that case.
		if bc.CurrentHeader().Number.Cmp(head.Number()) >= 0 {
			reorg, err := bc.forker.ReorgNeeded(bc.CurrentSnapBlock(), head.Header())
			if err != nil {
				log.Warn("Reorg failed", "err", err)
				return false
			} else if !reorg {
				return false
			}
			rawdb.WriteHeadFastBlockHash(bc.db, head.Hash())
			bc.currentSnapBlock.Store(head.Header())
			headFastBlockGauge.Update(int64(head.NumberU64()))
			return true
		}
		return false
	}
	// writeAncient writes blockchain and corresponding receipt chain into ancient store.
	//
	// this function only accepts canonical chain data. All side chain will be reverted
	// eventually.
	writeAncient := func(blockChain types.Blocks, receiptChain []types.Receipts) (int, error) {
		first := blockChain[0]
		last := blockChain[len(blockChain)-1]

		// Ensure genesis is in ancients.
		if first.NumberU64() == 1 {
			if frozen, _ := bc.db.Ancients(); frozen == 0 {
				td := bc.genesisBlock.Difficulty()
				writeSize, err := rawdb.WriteAncientBlocks(bc.db, []*types.Block{bc.genesisBlock}, []types.Receipts{nil}, td)
				if err != nil {
					log.Error("Error writing genesis to ancients", "err", err)
					return 0, err
				}
				size += writeSize
				log.Info("Wrote genesis to ancients")
			}
		}
		// Before writing the blocks to the ancients, we need to ensure that
		// they correspond to the what the headerchain 'expects'.
		// We only check the last block/header, since it's a contiguous chain.
		if !bc.HasHeader(last.Hash(), last.NumberU64()) {
			return 0, fmt.Errorf("containing header #%d [%x..] unknown", last.Number(), last.Hash().Bytes()[:4])
		}

		// Write all chain data to ancients.
		td := bc.GetTd(first.Hash(), first.NumberU64())
		writeSize, err := rawdb.WriteAncientBlocks(bc.db, blockChain, receiptChain, td)
		if err != nil {
			log.Error("Error importing chain data to ancients", "err", err)
			return 0, err
		}
		size += writeSize

		// Sync the ancient store explicitly to ensure all data has been flushed to disk.
		if err := bc.db.Sync(); err != nil {
			return 0, err
		}
		// Update the current snap block because all block data is now present in DB.
		previousSnapBlock := bc.CurrentSnapBlock().Number.Uint64()
		if !updateHead(blockChain[len(blockChain)-1]) {
			// We end up here if the header chain has reorg'ed, and the blocks/receipts
			// don't match the canonical chain.
			if _, err := bc.db.TruncateHead(previousSnapBlock + 1); err != nil {
				log.Error("Can't truncate ancient store after failed insert", "err", err)
			}
			return 0, errSideChainReceipts
		}

		// Delete block data from the main database.
		var (
			batch       = bc.db.NewBatch()
			canonHashes = make(map[common.Hash]struct{}, len(blockChain))
>>>>>>> aa55f5ea
		)
	}

	// If the canonical hash at the block height does not match the block we are
	// accepting, we need to trigger a reorg.
	canonical := bc.GetCanonicalHash(block.NumberU64())
	if canonical != block.Hash() {
		log.Debug("Accepting block in non-canonical chain", "number", block.Number(), "hash", block.Hash())
		if err := bc.setPreference(block); err != nil {
			return fmt.Errorf("could not set new preferred block %d:%s as preferred: %w", block.Number(), block.Hash(), err)
		}
	}

	// Enqueue block in the acceptor
	bc.lastAccepted = block
	bc.addAcceptorQueue(block)
	acceptedBlockGasUsedCounter.Inc(int64(block.GasUsed()))
	acceptedTxsCounter.Inc(int64(len(block.Transactions())))
	if baseFee := block.BaseFee(); baseFee != nil {
		lastAcceptedBlockBaseFeeGauge.Update(baseFee.Int64())
	}
	total, err := TotalFees(block, bc.GetReceiptsByHash(block.Hash()))
	if err != nil {
		log.Error(fmt.Sprintf("TotalFees error: %s", err))
	} else {
		blockTotalFeesGauge.Update(total.Int64())
	}
	return nil
}

// TotalFees computes total consumed fees in wei. Block transactions and receipts have to have the same order.
func TotalFees(block *types.Block, receipts []*types.Receipt) (*big.Int, error) {
	baseFee := block.BaseFee()
	feesWei := new(big.Int)
	if len(block.Transactions()) != len(receipts) {
		return nil, errors.New("mismatch between total number of transactions and receipts")
	}
	for i, tx := range block.Transactions() {
		var minerFee *big.Int
		if baseFee == nil {
			// legacy block, no baseFee
			minerFee = tx.GasPrice()
		} else {
			minerFee = new(big.Int).Add(baseFee, tx.EffectiveGasTipValue(baseFee))
		}
		feesWei.Add(feesWei, new(big.Int).Mul(new(big.Int).SetUint64(receipts[i].GasUsed), minerFee))
	}
	return feesWei, nil
}

// TotalFees computes total consumed fees in ether. Block transactions and receipts have to have the same order.
func TotalFeesFloat(block *types.Block, receipts []*types.Receipt) (*big.Float, error) {
	total, err := TotalFees(block, receipts)
	if err != nil {
		return nil, err
	}
	return new(big.Float).Quo(new(big.Float).SetInt(total), new(big.Float).SetInt(big.NewInt(params.Ether))), nil
}

func (bc *BlockChain) Reject(block *types.Block) error {
	bc.chainmu.Lock()
	defer bc.chainmu.Unlock()

	// Reject Trie
	if err := bc.stateManager.RejectTrie(block); err != nil {
		return fmt.Errorf("unable to reject trie: %w", err)
	}

	if bc.snaps != nil {
		if err := bc.snaps.Discard(block.Hash()); err != nil {
			log.Error("unable to discard snap from rejected block", "block", block.Hash(), "number", block.NumberU64(), "root", block.Root())
		}
	}

	// Remove the block since its data is no longer needed
	batch := bc.db.NewBatch()
	rawdb.DeleteBlock(batch, block.Hash(), block.NumberU64())
	if err := batch.Write(); err != nil {
		return fmt.Errorf("failed to write delete block batch: %w", err)
	}

	return nil
}

// writeKnownBlock updates the head block flag with a known block
// and introduces chain reorg if necessary.
func (bc *BlockChain) writeKnownBlock(block *types.Block) error {
	current := bc.CurrentBlock()
	if block.ParentHash() != current.Hash() {
		if err := bc.reorg(current, block); err != nil {
			return err
		}
	}
	bc.writeHeadBlock(block)
	return nil
}

<<<<<<< HEAD
// writeCanonicalBlockWithLogs writes the new head [block] and emits events
// for the new head block.
func (bc *BlockChain) writeCanonicalBlockWithLogs(block *types.Block, logs []*types.Log) {
	bc.writeHeadBlock(block)
	bc.chainFeed.Send(ChainEvent{Block: block, Hash: block.Hash(), Logs: logs})
	if len(logs) > 0 {
		bc.logsFeed.Send(logs)
	}
	bc.chainHeadFeed.Send(ChainHeadEvent{Block: block})
}

// newTip returns a boolean indicating if the block should be appended to
// the canonical chain.
func (bc *BlockChain) newTip(block *types.Block) bool {
	return block.ParentHash() == bc.CurrentBlock().Hash()
}

// writeBlockAndSetHead persists the block and associated state to the database
// and optimistically updates the canonical chain if [block] extends the current
// canonical chain.
// writeBlockAndSetHead expects to be the last verification step during InsertBlock
// since it creates a reference that will only be cleaned up by Accept/Reject.
func (bc *BlockChain) writeBlockAndSetHead(block *types.Block, receipts []*types.Receipt, logs []*types.Log, state *state.StateDB) error {
	if err := bc.writeBlockWithState(block, receipts, state); err != nil {
		return err
	}

	// If [block] represents a new tip of the canonical chain, we optimistically add it before
	// setPreference is called. Otherwise, we consider it a side chain block.
	if bc.newTip(block) {
		bc.writeCanonicalBlockWithLogs(block, logs)
	} else {
		bc.chainSideFeed.Send(ChainSideEvent{Block: block})
=======
// writeBlockWithState writes block, metadata and corresponding state data to the
// database.
func (bc *BlockChain) writeBlockWithState(block *types.Block, receipts []*types.Receipt, statedb *state.StateDB) error {
	// Calculate the total difficulty of the block
	ptd := bc.GetTd(block.ParentHash(), block.NumberU64()-1)
	if ptd == nil {
		return consensus.ErrUnknownAncestor
>>>>>>> aa55f5ea
	}

	return nil
}

// writeBlockWithState writes the block and all associated state to the database,
// but it expects the chain mutex to be held.
func (bc *BlockChain) writeBlockWithState(block *types.Block, receipts []*types.Receipt, state *state.StateDB) error {
	// Irrelevant of the canonical status, write the block itself to the database.
	//
	// Note all the components of block(hash->number map, header, body, receipts)
	// should be written atomically. BlockBatch is used for containing all components.
	blockBatch := bc.db.NewBatch()
	rawdb.WriteBlock(blockBatch, block)
	rawdb.WriteReceipts(blockBatch, block.Hash(), block.NumberU64(), receipts)
	rawdb.WritePreimages(blockBatch, statedb.Preimages())
	if err := blockBatch.Write(); err != nil {
		log.Crit("Failed to write block into disk", "err", err)
	}

	// Commit all cached state changes into underlying memory database.
<<<<<<< HEAD
	// If snapshots are enabled, call CommitWithSnaps to explicitly create a snapshot
	// diff layer for the block.
	var err error
	if bc.snaps == nil {
		_, err = state.Commit(block.NumberU64(), bc.chainConfig.IsEIP158(block.Number()), true)
	} else {
		_, err = state.CommitWithSnap(block.NumberU64(), bc.chainConfig.IsEIP158(block.Number()), bc.snaps, block.Hash(), block.ParentHash(), true)
	}
=======
	root, err := statedb.Commit(block.NumberU64(), bc.chainConfig.IsEIP158(block.Number()))
>>>>>>> aa55f5ea
	if err != nil {
		return err
	}
	// If node is running in path mode, skip explicit gc operation
	// which is unnecessary in this mode.
	if bc.triedb.Scheme() == rawdb.PathScheme {
		return nil
	}
<<<<<<< HEAD

	// Note: if InsertTrie must be the last step in verification that can return an error.
	// This allows [stateManager] to assume that if it inserts a trie without returning an
	// error then the block has passed verification and either AcceptTrie/RejectTrie will
	// eventually be called on [root] unless a fatal error occurs. It does not assume that
	// the node will not shutdown before either AcceptTrie/RejectTrie is called.
	if err := bc.stateManager.InsertTrie(block); err != nil {
		if bc.snaps != nil {
			discardErr := bc.snaps.Discard(block.Hash())
			if discardErr != nil {
				log.Debug("failed to discard snapshot after being unable to insert block trie", "block", block.Hash(), "root", block.Root())
			}
		}
		return err
	}
	return nil
=======
	// If we're running an archive node, always flush
	if bc.cacheConfig.TrieDirtyDisabled {
		return bc.triedb.Commit(root, false)
	}
	// Full but not archive node, do proper garbage collection
	bc.triedb.Reference(root, common.Hash{}) // metadata reference to keep trie alive
	bc.triegc.Push(root, -int64(block.NumberU64()))

	// Flush limits are not considered for the first TriesInMemory blocks.
	current := block.NumberU64()
	if current <= state.TriesInMemory {
		return nil
	}
	// If we exceeded our memory allowance, flush matured singleton nodes to disk
	var (
		_, nodes, imgs = bc.triedb.Size() // all memory is contained within the nodes return for hashdb
		limit          = common.StorageSize(bc.cacheConfig.TrieDirtyLimit) * 1024 * 1024
	)
	if nodes > limit || imgs > 4*1024*1024 {
		bc.triedb.Cap(limit - ethdb.IdealBatchSize)
	}
	// Find the next state trie we need to commit
	chosen := current - state.TriesInMemory
	flushInterval := time.Duration(bc.flushInterval.Load())
	// If we exceeded time allowance, flush an entire trie to disk
	if bc.gcproc > flushInterval {
		// If the header is missing (canonical chain behind), we're reorging a low
		// diff sidechain. Suspend committing until this operation is completed.
		header := bc.GetHeaderByNumber(chosen)
		if header == nil {
			log.Warn("Reorg in progress, trie commit postponed", "number", chosen)
		} else {
			// If we're exceeding limits but haven't reached a large enough memory gap,
			// warn the user that the system is becoming unstable.
			if chosen < bc.lastWrite+state.TriesInMemory && bc.gcproc >= 2*flushInterval {
				log.Info("State in memory for too long, committing", "time", bc.gcproc, "allowance", flushInterval, "optimum", float64(chosen-bc.lastWrite)/state.TriesInMemory)
			}
			// Flush an entire trie and restart the counters
			bc.triedb.Commit(header.Root, true)
			bc.lastWrite = chosen
			bc.gcproc = 0
		}
	}
	// Garbage collect anything below our required write retention
	for !bc.triegc.Empty() {
		root, number := bc.triegc.Pop()
		if uint64(-number) > chosen {
			bc.triegc.Push(root, number)
			break
		}
		bc.triedb.Dereference(root)
	}
	return nil
}

// writeBlockAndSetHead is the internal implementation of WriteBlockAndSetHead.
// This function expects the chain mutex to be held.
func (bc *BlockChain) writeBlockAndSetHead(block *types.Block, receipts []*types.Receipt, logs []*types.Log, state *state.StateDB, emitHeadEvent bool) (status WriteStatus, err error) {
	if err := bc.writeBlockWithState(block, receipts, state); err != nil {
		return NonStatTy, err
	}
	currentBlock := bc.CurrentBlock()
	reorg, err := bc.forker.ReorgNeeded(currentBlock, block.Header())
	if err != nil {
		return NonStatTy, err
	}
	if reorg {
		// Reorganise the chain if the parent is not the head block
		if block.ParentHash() != currentBlock.Hash() {
			if err := bc.reorg(currentBlock, block); err != nil {
				return NonStatTy, err
			}
		}
		status = CanonStatTy
	} else {
		status = SideStatTy
	}
	// Set new head.
	if status == CanonStatTy {
		bc.writeHeadBlock(block)
	}
	if status == CanonStatTy {
		bc.chainFeed.Send(ChainEvent{Block: block, Hash: block.Hash(), Logs: logs})
		if len(logs) > 0 {
			bc.logsFeed.Send(logs)
		}
		// In theory, we should fire a ChainHeadEvent when we inject
		// a canonical block, but sometimes we can insert a batch of
		// canonical blocks. Avoid firing too many ChainHeadEvents,
		// we will fire an accumulated ChainHeadEvent and disable fire
		// event here.
		if emitHeadEvent {
			bc.chainHeadFeed.Send(ChainHeadEvent{Block: block})
		}
	} else {
		bc.chainSideFeed.Send(ChainSideEvent{Block: block})
	}
	return status, nil
>>>>>>> aa55f5ea
}

// InsertChain attempts to insert the given batch of blocks in to the canonical
// chain or, otherwise, create a fork. If an error is returned it will return
// the index number of the failing block as well an error describing what went
// wrong.
//
// After insertion is done, all accumulated events will be fired.
func (bc *BlockChain) InsertChain(chain types.Blocks) (int, error) {
	// Sanity check that we have something meaningful to import
	if len(chain) == 0 {
		return 0, nil
	}

	bc.blockProcFeed.Send(true)
	defer bc.blockProcFeed.Send(false)

	// Do a sanity check that the provided chain is actually ordered and linked.
	for i := 1; i < len(chain); i++ {
		block, prev := chain[i], chain[i-1]
		if block.NumberU64() != prev.NumberU64()+1 || block.ParentHash() != prev.Hash() {
			log.Error("Non contiguous block insert",
				"number", block.Number(),
				"hash", block.Hash(),
				"parent", block.ParentHash(),
				"prevnumber", prev.Number(),
				"prevhash", prev.Hash(),
			)
			return 0, fmt.Errorf("non contiguous insert: item %d is #%d [%x…], item %d is #%d [%x…] (parent [%x…])", i-1, prev.NumberU64(),
				prev.Hash().Bytes()[:4], i, block.NumberU64(), block.Hash().Bytes()[:4], block.ParentHash().Bytes()[:4])
		}
	}
	// Pre-checks passed, start the full block imports
	bc.chainmu.Lock()
	defer bc.chainmu.Unlock()
	for n, block := range chain {
		if err := bc.insertBlock(block, true); err != nil {
			return n, err
		}
	}

	return len(chain), nil
}

func (bc *BlockChain) InsertBlock(block *types.Block) error {
	return bc.InsertBlockManual(block, true)
}

func (bc *BlockChain) InsertBlockManual(block *types.Block, writes bool) error {
	bc.blockProcFeed.Send(true)
	defer bc.blockProcFeed.Send(false)

	bc.chainmu.Lock()
	err := bc.insertBlock(block, writes)
	bc.chainmu.Unlock()

	return err
}

func (bc *BlockChain) insertBlock(block *types.Block, writes bool) error {
	start := time.Now()
	bc.senderCacher.Recover(types.MakeSigner(bc.chainConfig, block.Number(), block.Time()), block.Transactions())

	substart := time.Now()
	err := bc.engine.VerifyHeader(bc, block.Header())
	if err == nil {
		err = bc.validator.ValidateBody(block)
	}

	switch {
	case errors.Is(err, ErrKnownBlock):
		// even if the block is already known, we still need to generate the
		// snapshot layer and add a reference to the triedb, so we re-execute
		// the block. Note that insertBlock should only be called on a block
		// once if it returns nil
		if bc.newTip(block) {
			log.Debug("Setting head to be known block", "number", block.Number(), "hash", block.Hash())
		} else {
<<<<<<< HEAD
			log.Debug("Reprocessing already known block", "number", block.Number(), "hash", block.Hash())
		}

	// If an ancestor has been pruned, then this block cannot be acceptable.
	case errors.Is(err, consensus.ErrPrunedAncestor):
		return errors.New("side chain insertion is not supported")

	// Future blocks are not supported, but should not be reported, so we return an error
	// early here
	case errors.Is(err, consensus.ErrFutureBlock):
		return errFutureBlockUnsupported

	// Some other error occurred, abort
	case err != nil:
=======
			// We're post-merge and the parent is pruned, try to recover the parent state
			log.Debug("Pruned ancestor", "number", block.Number(), "hash", block.Hash())
			_, err := bc.recoverAncestors(block)
			return it.index, err
		}
	// Some other error(except ErrKnownBlock) occurred, abort.
	// ErrKnownBlock is allowed here since some known blocks
	// still need re-execution to generate snapshots that are missing
	case err != nil && !errors.Is(err, ErrKnownBlock):
		stats.ignored += len(it.chain)
>>>>>>> aa55f5ea
		bc.reportBlock(block, nil, err)
		return err
	}
	blockContentValidationTimer.Inc(time.Since(substart).Milliseconds())

	// No validation errors for the block
	var activeState *state.StateDB
	defer func() {
		// The chain importer is starting and stopping trie prefetchers. If a bad
		// block or other error is hit however, an early return may not properly
		// terminate the background threads. This defer ensures that we clean up
		// and dangling prefetcher, without deferring each and holding on live refs.
		if activeState != nil {
			activeState.StopPrefetcher()
		}
	}()

<<<<<<< HEAD
	// Retrieve the parent block to determine which root to build state on
	substart = time.Now()
	parent := bc.GetHeader(block.ParentHash(), block.NumberU64()-1)

	// Instantiate the statedb to use for processing transactions
	//
	// NOTE: Flattening a snapshot during block execution requires fetching state
	// entries directly from the trie (much slower).
	bc.flattenLock.Lock()
	defer bc.flattenLock.Unlock()
	statedb, err := state.New(parent.Root, bc.stateCache, bc.snaps)
	if err != nil {
		return err
	}
	blockStateInitTimer.Inc(time.Since(substart).Milliseconds())
=======
	for ; block != nil && err == nil || errors.Is(err, ErrKnownBlock); block, err = it.next() {
		// If the chain is terminating, stop processing blocks
		if bc.insertStopped() {
			log.Debug("Abort during block processing")
			break
		}
		// If the block is known (in the middle of the chain), it's a special case for
		// Clique blocks where they can share state among each other, so importing an
		// older block might complete the state of the subsequent one. In this case,
		// just skip the block (we already validated it once fully (and crashed), since
		// its header and body was already in the database). But if the corresponding
		// snapshot layer is missing, forcibly rerun the execution to build it.
		if bc.skipBlock(err, it) {
			logger := log.Debug
			if bc.chainConfig.Clique == nil {
				logger = log.Warn
			}
			logger("Inserted known block", "number", block.Number(), "hash", block.Hash(),
				"uncles", len(block.Uncles()), "txs", len(block.Transactions()), "gas", block.GasUsed(),
				"root", block.Root())

			// Special case. Commit the empty receipt slice if we meet the known
			// block in the middle. It can only happen in the clique chain. Whenever
			// we insert blocks via `insertSideChain`, we only commit `td`, `header`
			// and `body` if it's non-existent. Since we don't have receipts without
			// reexecution, so nothing to commit. But if the sidechain will be adopted
			// as the canonical chain eventually, it needs to be reexecuted for missing
			// state, but if it's this special case here(skip reexecution) we will lose
			// the empty receipt entry.
			if len(block.Transactions()) == 0 {
				rawdb.WriteReceipts(bc.db, block.Hash(), block.NumberU64(), nil)
			} else {
				log.Error("Please file an issue, skip known block execution without receipt",
					"hash", block.Hash(), "number", block.NumberU64())
			}
			if err := bc.writeKnownBlock(block); err != nil {
				return it.index, err
			}
			stats.processed++
			if bc.logger != nil && bc.logger.OnSkippedBlock != nil {
				bc.logger.OnSkippedBlock(tracing.BlockEvent{
					Block:     block,
					TD:        bc.GetTd(block.ParentHash(), block.NumberU64()-1),
					Finalized: bc.CurrentFinalBlock(),
					Safe:      bc.CurrentSafeBlock(),
				})
			}

			// We can assume that logs are empty here, since the only way for consecutive
			// Clique blocks to have the same state is if there are no transactions.
			lastCanon = block
			continue
		}

		// Retrieve the parent block and it's state to execute on top
		start := time.Now()
		parent := it.previous()
		if parent == nil {
			parent = bc.GetHeader(block.ParentHash(), block.NumberU64()-1)
		}
		statedb, err := state.New(parent.Root, bc.stateCache, bc.snaps)
		if err != nil {
			return it.index, err
		}
		statedb.SetLogger(bc.logger)

		// If we are past Byzantium, enable prefetching to pull in trie node paths
		// while processing transactions. Before Byzantium the prefetcher is mostly
		// useless due to the intermediate root hashing after each transaction.
		if bc.chainConfig.IsByzantium(block.Number()) {
			var witness *stateless.Witness
			if bc.vmConfig.EnableWitnessCollection {
				witness, err = stateless.NewWitness(bc, block)
				if err != nil {
					return it.index, err
				}
			}
			statedb.StartPrefetcher("chain", witness)
		}
		activeState = statedb

		// If we have a followup block, run that against the current state to pre-cache
		// transactions and probabilistically some of the account/storage trie nodes.
		var followupInterrupt atomic.Bool
		if !bc.cacheConfig.TrieCleanNoPrefetch {
			if followup, err := it.peek(); followup != nil && err == nil {
				throwaway, _ := state.New(parent.Root, bc.stateCache, bc.snaps)

				go func(start time.Time, followup *types.Block, throwaway *state.StateDB) {
					// Disable tracing for prefetcher executions.
					vmCfg := bc.vmConfig
					vmCfg.Tracer = nil
					bc.prefetcher.Prefetch(followup, throwaway, vmCfg, &followupInterrupt)

					blockPrefetchExecuteTimer.Update(time.Since(start))
					if followupInterrupt.Load() {
						blockPrefetchInterruptMeter.Mark(1)
					}
				}(time.Now(), followup, throwaway)
			}
		}

		// The traced section of block import.
		res, err := bc.processBlock(block, statedb, start, setHead)
		followupInterrupt.Store(true)
		if err != nil {
			return it.index, err
		}
		// Report the import stats before returning the various results
		stats.processed++
		stats.usedGas += res.usedGas

		var snapDiffItems, snapBufItems common.StorageSize
		if bc.snaps != nil {
			snapDiffItems, snapBufItems = bc.snaps.Size()
		}
		trieDiffNodes, trieBufNodes, _ := bc.triedb.Size()
		stats.report(chain, it.index, snapDiffItems, snapBufItems, trieDiffNodes, trieBufNodes, setHead)

		if !setHead {
			// After merge we expect few side chains. Simply count
			// all blocks the CL gives us for GC processing time
			bc.gcproc += res.procTime
			return it.index, nil // Direct block insertion of a single block
		}
		switch res.status {
		case CanonStatTy:
			log.Debug("Inserted new block", "number", block.Number(), "hash", block.Hash(),
				"uncles", len(block.Uncles()), "txs", len(block.Transactions()), "gas", block.GasUsed(),
				"elapsed", common.PrettyDuration(time.Since(start)),
				"root", block.Root())

			lastCanon = block

			// Only count canonical blocks for GC processing time
			bc.gcproc += res.procTime

		case SideStatTy:
			log.Debug("Inserted forked block", "number", block.Number(), "hash", block.Hash(),
				"diff", block.Difficulty(), "elapsed", common.PrettyDuration(time.Since(start)),
				"txs", len(block.Transactions()), "gas", block.GasUsed(), "uncles", len(block.Uncles()),
				"root", block.Root())

		default:
			// This in theory is impossible, but lets be nice to our future selves and leave
			// a log, instead of trying to track down blocks imports that don't emit logs.
			log.Warn("Inserted block with unknown status", "number", block.Number(), "hash", block.Hash(),
				"diff", block.Difficulty(), "elapsed", common.PrettyDuration(time.Since(start)),
				"txs", len(block.Transactions()), "gas", block.GasUsed(), "uncles", len(block.Uncles()),
				"root", block.Root())
		}
	}
	stats.ignored += it.remaining()
	return it.index, err
}

// blockProcessingResult is a summary of block processing
// used for updating the stats.
type blockProcessingResult struct {
	usedGas  uint64
	procTime time.Duration
	status   WriteStatus
}

// processBlock executes and validates the given block. If there was no error
// it writes the block and associated state to database.
func (bc *BlockChain) processBlock(block *types.Block, statedb *state.StateDB, start time.Time, setHead bool) (_ *blockProcessingResult, blockEndErr error) {
	if bc.logger != nil && bc.logger.OnBlockStart != nil {
		td := bc.GetTd(block.ParentHash(), block.NumberU64()-1)
		bc.logger.OnBlockStart(tracing.BlockEvent{
			Block:     block,
			TD:        td,
			Finalized: bc.CurrentFinalBlock(),
			Safe:      bc.CurrentSafeBlock(),
		})
	}
	if bc.logger != nil && bc.logger.OnBlockEnd != nil {
		defer func() {
			bc.logger.OnBlockEnd(blockEndErr)
		}()
	}

	// Process block using the parent state as reference point
	pstart := time.Now()
	receipts, logs, usedGas, err := bc.processor.Process(block, statedb, bc.vmConfig)
	if err != nil {
		bc.reportBlock(block, receipts, err)
		return nil, err
	}
	ptime := time.Since(pstart)

	vstart := time.Now()
	if err := bc.validator.ValidateState(block, statedb, receipts, usedGas, false); err != nil {
		bc.reportBlock(block, receipts, err)
		return nil, err
	}
	vtime := time.Since(vstart)

	if witness := statedb.Witness(); witness != nil {
		if err = bc.validator.ValidateWitness(witness, block.ReceiptHash(), block.Root()); err != nil {
			bc.reportBlock(block, receipts, err)
			return nil, fmt.Errorf("cross verification failed: %v", err)
		}
	}
	proctime := time.Since(start) // processing + validation

	// Update the metrics touched during block processing and validation
	accountReadTimer.Update(statedb.AccountReads)                   // Account reads are complete(in processing)
	storageReadTimer.Update(statedb.StorageReads)                   // Storage reads are complete(in processing)
	snapshotAccountReadTimer.Update(statedb.SnapshotAccountReads)   // Account reads are complete(in processing)
	snapshotStorageReadTimer.Update(statedb.SnapshotStorageReads)   // Storage reads are complete(in processing)
	accountUpdateTimer.Update(statedb.AccountUpdates)               // Account updates are complete(in validation)
	storageUpdateTimer.Update(statedb.StorageUpdates)               // Storage updates are complete(in validation)
	accountHashTimer.Update(statedb.AccountHashes)                  // Account hashes are complete(in validation)
	triehash := statedb.AccountHashes                               // The time spent on tries hashing
	trieUpdate := statedb.AccountUpdates + statedb.StorageUpdates   // The time spent on tries update
	trieRead := statedb.SnapshotAccountReads + statedb.AccountReads // The time spent on account read
	trieRead += statedb.SnapshotStorageReads + statedb.StorageReads // The time spent on storage read
	blockExecutionTimer.Update(ptime - trieRead)                    // The time spent on EVM processing
	blockValidationTimer.Update(vtime - (triehash + trieUpdate))    // The time spent on block validation

	// Write the block to the chain and get the status.
	var (
		wstart = time.Now()
		status WriteStatus
	)
	if !setHead {
		// Don't set the head, only insert the block
		err = bc.writeBlockWithState(block, receipts, statedb)
	} else {
		status, err = bc.writeBlockAndSetHead(block, receipts, logs, statedb, false)
	}
	if err != nil {
		return nil, err
	}
	// Update the metrics touched during block commit
	accountCommitTimer.Update(statedb.AccountCommits)   // Account commits are complete, we can mark them
	storageCommitTimer.Update(statedb.StorageCommits)   // Storage commits are complete, we can mark them
	snapshotCommitTimer.Update(statedb.SnapshotCommits) // Snapshot commits are complete, we can mark them
	triedbCommitTimer.Update(statedb.TrieDBCommits)     // Trie database commits are complete, we can mark them

	blockWriteTimer.Update(time.Since(wstart) - max(statedb.AccountCommits, statedb.StorageCommits) /* concurrent */ - statedb.SnapshotCommits - statedb.TrieDBCommits)
	blockInsertTimer.UpdateSince(start)

	return &blockProcessingResult{usedGas: usedGas, procTime: proctime, status: status}, nil
}
>>>>>>> aa55f5ea

	// Enable prefetching to pull in trie node paths while processing transactions
	statedb.StartPrefetcher("chain", bc.cacheConfig.TriePrefetcherParallelism)
	activeState = statedb

	// Process block using the parent state as reference point
	pstart := time.Now()
	receipts, logs, usedGas, err := bc.processor.Process(block, parent, statedb, bc.vmConfig)
	if serr := statedb.Error(); serr != nil {
		log.Error("statedb error encountered", "err", serr, "number", block.Number(), "hash", block.Hash())
	}
	if err != nil {
		bc.reportBlock(block, receipts, err)
		return err
	}
	ptime := time.Since(pstart)

	// Validate the state using the default validator
	vstart := time.Now()
	if err := bc.validator.ValidateState(block, statedb, receipts, usedGas); err != nil {
		bc.reportBlock(block, receipts, err)
		return err
	}
	vtime := time.Since(vstart)

	// Update the metrics touched during block processing and validation
	accountReadTimer.Inc(statedb.AccountReads.Milliseconds())                  // Account reads are complete(in processing)
	storageReadTimer.Inc(statedb.StorageReads.Milliseconds())                  // Storage reads are complete(in processing)
	snapshotAccountReadTimer.Inc(statedb.SnapshotAccountReads.Milliseconds())  // Account reads are complete(in processing)
	snapshotStorageReadTimer.Inc(statedb.SnapshotStorageReads.Milliseconds())  // Storage reads are complete(in processing)
	accountUpdateTimer.Inc(statedb.AccountUpdates.Milliseconds())              // Account updates are complete(in validation)
	storageUpdateTimer.Inc(statedb.StorageUpdates.Milliseconds())              // Storage updates are complete(in validation)
	accountHashTimer.Inc(statedb.AccountHashes.Milliseconds())                 // Account hashes are complete(in validation)
	storageHashTimer.Inc(statedb.StorageHashes.Milliseconds())                 // Storage hashes are complete(in validation)
	triehash := statedb.AccountHashes + statedb.StorageHashes                  // The time spent on tries hashing
	trieUpdate := statedb.AccountUpdates + statedb.StorageUpdates              // The time spent on tries update
	trieRead := statedb.SnapshotAccountReads + statedb.AccountReads            // The time spent on account read
	trieRead += statedb.SnapshotStorageReads + statedb.StorageReads            // The time spent on storage read
	blockExecutionTimer.Inc((ptime - trieRead).Milliseconds())                 // The time spent on EVM processing
	blockValidationTimer.Inc((vtime - (triehash + trieUpdate)).Milliseconds()) // The time spent on block validation
	blockTrieOpsTimer.Inc((triehash + trieUpdate + trieRead).Milliseconds())   // The time spent on trie operations

	// If [writes] are disabled, skip [writeBlockWithState] so that we do not write the block
	// or the state trie to disk.
	// Note: in pruning mode, this prevents us from generating a reference to the state root.
	if !writes {
		return nil
	}

	// Write the block to the chain and get the status.
	// writeBlockWithState (called within writeBlockAndSethead) creates a reference that
	// will be cleaned up in Accept/Reject so we need to ensure an error cannot occur
	// later in verification, since that would cause the referenced root to never be dereferenced.
	wstart := time.Now()
	if err := bc.writeBlockAndSetHead(block, receipts, logs, statedb); err != nil {
		return err
	}
	// Update the metrics touched during block commit
	accountCommitTimer.Inc(statedb.AccountCommits.Milliseconds())   // Account commits are complete, we can mark them
	storageCommitTimer.Inc(statedb.StorageCommits.Milliseconds())   // Storage commits are complete, we can mark them
	snapshotCommitTimer.Inc(statedb.SnapshotCommits.Milliseconds()) // Snapshot commits are complete, we can mark them
	triedbCommitTimer.Inc(statedb.TrieDBCommits.Milliseconds())     // Trie database commits are complete, we can mark them
	blockWriteTimer.Inc((time.Since(wstart) - statedb.AccountCommits - statedb.StorageCommits - statedb.SnapshotCommits - statedb.TrieDBCommits).Milliseconds())
	blockInsertTimer.Inc(time.Since(start).Milliseconds())

	log.Debug("Inserted new block", "number", block.Number(), "hash", block.Hash(),
		"parentHash", block.ParentHash(),
		"uncles", len(block.Uncles()), "txs", len(block.Transactions()), "gas", block.GasUsed(),
		"elapsed", common.PrettyDuration(time.Since(start)),
		"root", block.Root(), "baseFeePerGas", block.BaseFee(), "blockGasCost", block.BlockGasCost(),
	)

	processedBlockGasUsedCounter.Inc(int64(block.GasUsed()))
	processedTxsCounter.Inc(int64(block.Transactions().Len()))
	processedLogsCounter.Inc(int64(len(logs)))
	blockInsertCount.Inc(1)
	return nil
}

// collectUnflattenedLogs collects the logs that were generated or removed during
// the processing of a block.
func (bc *BlockChain) collectUnflattenedLogs(b *types.Block, removed bool) [][]*types.Log {
	var blobGasPrice *big.Int
	excessBlobGas := b.ExcessBlobGas()
	if excessBlobGas != nil {
		blobGasPrice = eip4844.CalcBlobFee(*excessBlobGas)
	}
	receipts := rawdb.ReadRawReceipts(bc.db, b.Hash(), b.NumberU64())
	if err := receipts.DeriveFields(bc.chainConfig, b.Hash(), b.NumberU64(), b.Time(), b.BaseFee(), blobGasPrice, b.Transactions()); err != nil {
		log.Error("Failed to derive block receipts fields", "hash", b.Hash(), "number", b.NumberU64(), "err", err)
	}

	// Note: gross but this needs to be initialized here because returning nil will be treated specially as an incorrect
	// error case downstream.
	logs := make([][]*types.Log, len(receipts))
	for i, receipt := range receipts {
		receiptLogs := make([]*types.Log, len(receipt.Logs))
		for i, log := range receipt.Logs {
			if removed {
				log.Removed = true
			}
			receiptLogs[i] = log
		}
		logs[i] = receiptLogs
	}
	return logs
}

// collectLogs collects the logs that were generated or removed during
// the processing of a block. These logs are later announced as deleted or reborn.
func (bc *BlockChain) collectLogs(b *types.Block, removed bool) []*types.Log {
	unflattenedLogs := bc.collectUnflattenedLogs(b, removed)
	return types.FlattenLogs(unflattenedLogs)
}

// reorg takes two blocks, an old chain and a new chain and will reconstruct the
// blocks and inserts them to be part of the new canonical chain and accumulates
// potential missing transactions and post an event about them.
func (bc *BlockChain) reorg(oldHead *types.Header, newHead *types.Block) error {
	var (
		newChain    types.Blocks
		oldChain    types.Blocks
		commonBlock *types.Block
	)
	oldBlock := bc.GetBlock(oldHead.Hash(), oldHead.Number.Uint64())
	if oldBlock == nil {
		return errors.New("current head block missing")
	}
	newBlock := newHead

	// Reduce the longer chain to the same number as the shorter one
	if oldBlock.NumberU64() > newBlock.NumberU64() {
		// Old chain is longer, gather all transactions and logs as deleted ones
		for ; oldBlock != nil && oldBlock.NumberU64() != newBlock.NumberU64(); oldBlock = bc.GetBlock(oldBlock.ParentHash(), oldBlock.NumberU64()-1) {
			oldChain = append(oldChain, oldBlock)
		}
	} else {
		// New chain is longer, stash all blocks away for subsequent insertion
		for ; newBlock != nil && newBlock.NumberU64() != oldBlock.NumberU64(); newBlock = bc.GetBlock(newBlock.ParentHash(), newBlock.NumberU64()-1) {
			newChain = append(newChain, newBlock)
		}
	}
	if oldBlock == nil {
		return errInvalidOldChain
	}
	if newBlock == nil {
		return errInvalidNewChain
	}
	// Both sides of the reorg are at the same number, reduce both until the common
	// ancestor is found
	for {
		// If the common ancestor was found, bail out
		if oldBlock.Hash() == newBlock.Hash() {
			commonBlock = oldBlock
			break
		}
		// Remove an old block as well as stash away a new block
		oldChain = append(oldChain, oldBlock)
		newChain = append(newChain, newBlock)

		// Step back with both chains
		oldBlock = bc.GetBlock(oldBlock.ParentHash(), oldBlock.NumberU64()-1)
		if oldBlock == nil {
			return errInvalidOldChain
		}
		newBlock = bc.GetBlock(newBlock.ParentHash(), newBlock.NumberU64()-1)
		if newBlock == nil {
			return errInvalidNewChain
		}
	}

	// If the commonBlock is less than the last accepted height, we return an error
	// because performing a reorg would mean removing an accepted block from the
	// canonical chain.
	if commonBlock.NumberU64() < bc.lastAccepted.NumberU64() {
		return fmt.Errorf("cannot orphan finalized block at height: %d to common block at height: %d", bc.lastAccepted.NumberU64(), commonBlock.NumberU64())
	}

	// Ensure the user sees large reorgs
	if len(oldChain) > 0 && len(newChain) > 0 {
		logFn := log.Info
		msg := "Resetting chain preference"
		if len(oldChain) > 63 {
			msg = "Large chain preference change detected"
			logFn = log.Warn
		}
		logFn(msg, "number", commonBlock.Number(), "hash", commonBlock.Hash(),
			"drop", len(oldChain), "dropfrom", oldChain[0].Hash(), "add", len(newChain), "addfrom", newChain[0].Hash())
	} else {
		log.Debug("Preference change (rewind to ancestor) occurred", "oldnum", oldHead.Number, "oldhash", oldHead.Hash(), "newnum", newHead.Number(), "newhash", newHead.Hash())
	}
	// Acquire the tx-lookup lock before mutation. This step is essential
	// as the txlookups should be changed atomically, and all subsequent
	// reads should be blocked until the mutation is complete.
	bc.txLookupLock.Lock()

	// Insert the new chain segment in incremental order, from the old
	// to the new. The new chain head (newChain[0]) is not inserted here,
	// as it will be handled separately outside of this function
	for i := len(newChain) - 1; i >= 1; i-- {
		// Insert the block in the canonical way, re-writing history
		bc.writeHeadBlock(newChain[i])
	}

	// Delete any canonical number assignments above the new head
	indexesBatch := bc.db.NewBatch()

	// Use the height of [newHead] to determine which canonical hashes to remove
	// in case the new chain is shorter than the old chain, in which case
	// there may be hashes set on the canonical chain that were invalidated
	// but not yet overwritten by the re-org.
	for i := newHead.NumberU64() + 1; ; i++ {
		hash := rawdb.ReadCanonicalHash(bc.db, i)
		if hash == (common.Hash{}) {
			break
		}
		rawdb.DeleteCanonicalHash(indexesBatch, i)
	}
	if err := indexesBatch.Write(); err != nil {
		log.Crit("Failed to delete useless indexes", "err", err)
	}
	// Reset the tx lookup cache to clear stale txlookup cache.
	bc.txLookupCache.Purge()

	// Release the tx-lookup lock after mutation.
	bc.txLookupLock.Unlock()

	// Send out events for logs from the old canon chain, and 'reborn'
	// logs from the new canon chain. The number of logs can be very
	// high, so the events are sent in batches of size around 512.

	// Deleted logs + blocks:
	var deletedLogs []*types.Log
	for i := len(oldChain) - 1; i >= 0; i-- {
		// Also send event for blocks removed from the canon chain.
		bc.chainSideFeed.Send(ChainSideEvent{Block: oldChain[i]})

		// Collect deleted logs for notification
		if logs := bc.collectLogs(oldChain[i], true); len(logs) > 0 {
			deletedLogs = append(deletedLogs, logs...)
		}
		if len(deletedLogs) > 512 {
			bc.rmLogsFeed.Send(RemovedLogsEvent{deletedLogs})
			deletedLogs = nil
		}
	}
	if len(deletedLogs) > 0 {
		bc.rmLogsFeed.Send(RemovedLogsEvent{deletedLogs})
	}

	// New logs:
	var rebirthLogs []*types.Log
	for i := len(newChain) - 1; i >= 1; i-- {
		if logs := bc.collectLogs(newChain[i], false); len(logs) > 0 {
			rebirthLogs = append(rebirthLogs, logs...)
		}
		if len(rebirthLogs) > 512 {
			bc.logsFeed.Send(rebirthLogs)
			rebirthLogs = nil
		}
	}
	if len(rebirthLogs) > 0 {
		bc.logsFeed.Send(rebirthLogs)
	}
	return nil
}

type badBlock struct {
	block  *types.Block
	reason *BadBlockReason
}

type BadBlockReason struct {
	ChainConfig *params.ChainConfig `json:"chainConfig"`
	Receipts    types.Receipts      `json:"receipts"`
	Number      uint64              `json:"number"`
	Hash        common.Hash         `json:"hash"`
	Error       string              `json:"error"`
}

func (b *BadBlockReason) String() string {
	var receiptString string
	for i, receipt := range b.Receipts {
		receiptString += fmt.Sprintf("\n  %d: cumulative: %v gas: %v contract: %v status: %v tx: %v logs: %v bloom: %x state: %x",
			i, receipt.CumulativeGasUsed, receipt.GasUsed, receipt.ContractAddress.Hex(),
			receipt.Status, receipt.TxHash.Hex(), receipt.Logs, receipt.Bloom, receipt.PostState)
	}
	version, vcs := version.Info()
	platform := fmt.Sprintf("%s %s %s %s", version, runtime.Version(), runtime.GOARCH, runtime.GOOS)
	if vcs != "" {
		vcs = fmt.Sprintf("\nVCS: %s", vcs)
	}
	return fmt.Sprintf(`
########## BAD BLOCK #########
Block: %v (%#x)
Error: %v
Platform: %v%v
Chain config: %#v
Receipts: %v
##############################
`, b.Number, b.Hash, b.Error, platform, vcs, b.ChainConfig, receiptString)
}

// BadBlocks returns a list of the last 'bad blocks' that the client has seen on the network and the BadBlockReason
// that caused each to be reported as a bad block.
// BadBlocks ensures that the length of the blocks and the BadBlockReason slice have the same length.
func (bc *BlockChain) BadBlocks() ([]*types.Block, []*BadBlockReason) {
	blocks := make([]*types.Block, 0, bc.badBlocks.Len())
	reasons := make([]*BadBlockReason, 0, bc.badBlocks.Len())
	for _, hash := range bc.badBlocks.Keys() {
		if badBlk, exist := bc.badBlocks.Peek(hash); exist {
			blocks = append(blocks, badBlk.block)
			reasons = append(reasons, badBlk.reason)
		}
	}
	return blocks, reasons
}

// addBadBlock adds a bad block to the bad-block LRU cache
func (bc *BlockChain) addBadBlock(block *types.Block, reason *BadBlockReason) {
	bc.badBlocks.Add(block.Hash(), &badBlock{
		block:  block,
		reason: reason,
	})
}

// reportBlock logs a bad block error.
func (bc *BlockChain) reportBlock(block *types.Block, receipts types.Receipts, err error) {
	reason := &BadBlockReason{
		ChainConfig: bc.chainConfig,
		Receipts:    receipts,
		Number:      block.NumberU64(),
		Hash:        block.Hash(),
		Error:       err.Error(),
	}

	badBlockCounter.Inc(1)
	bc.addBadBlock(block, reason)
	log.Debug(reason.String())
}

func (bc *BlockChain) RemoveRejectedBlocks(start, end uint64) error {
	batch := bc.db.NewBatch()

	for i := start; i < end; i++ {
		hashes := rawdb.ReadAllHashes(bc.db, i)
		canonicalBlock := bc.GetBlockByNumber((i))
		if canonicalBlock == nil {
			return fmt.Errorf("failed to retrieve block by number at height %d", i)
		}
		canonicalHash := canonicalBlock.Hash()
		for _, hash := range hashes {
			if hash == canonicalHash {
				continue
			}
			rawdb.DeleteBlock(batch, hash, i)
		}

		if err := batch.Write(); err != nil {
			return fmt.Errorf("failed to write delete rejected block batch at height %d", i)
		}
		batch.Reset()
	}

	return nil
}

// reprocessBlock reprocesses a previously accepted block. This is often used
// to regenerate previously pruned state tries.
func (bc *BlockChain) reprocessBlock(parent *types.Block, current *types.Block) (common.Hash, error) {
	// Retrieve the parent block and its state to execute block
	var (
		statedb    *state.StateDB
		err        error
		parentRoot = parent.Root()
	)
	// We don't simply use [NewWithSnapshot] here because it doesn't return an
	// error if [bc.snaps != nil] and [bc.snaps.Snapshot(parentRoot) == nil].
	if bc.snaps == nil {
		statedb, err = state.New(parentRoot, bc.stateCache, nil)
	} else {
		snap := bc.snaps.Snapshot(parentRoot)
		if snap == nil {
			return common.Hash{}, fmt.Errorf("failed to get snapshot for parent root: %s", parentRoot)
		}
		statedb, err = state.NewWithSnapshot(parentRoot, bc.stateCache, snap)
	}
	if err != nil {
		return common.Hash{}, fmt.Errorf("could not fetch state for (%s: %d): %v", parent.Hash().Hex(), parent.NumberU64(), err)
	}

	// Enable prefetching to pull in trie node paths while processing transactions
	statedb.StartPrefetcher("chain", bc.cacheConfig.TriePrefetcherParallelism)
	defer func() {
		statedb.StopPrefetcher()
	}()

	// Process previously stored block
	receipts, _, usedGas, err := bc.processor.Process(current, parent.Header(), statedb, vm.Config{})
	if err != nil {
		return common.Hash{}, fmt.Errorf("failed to re-process block (%s: %d): %v", current.Hash().Hex(), current.NumberU64(), err)
	}

	// Validate the state using the default validator
	if err := bc.validator.ValidateState(current, statedb, receipts, usedGas); err != nil {
		return common.Hash{}, fmt.Errorf("failed to validate state while re-processing block (%s: %d): %v", current.Hash().Hex(), current.NumberU64(), err)
	}
	log.Debug("Processed block", "block", current.Hash(), "number", current.NumberU64())

	// Commit all cached state changes into underlying memory database.
	// If snapshots are enabled, call CommitWithSnaps to explicitly create a snapshot
	// diff layer for the block.
	if bc.snaps == nil {
		return statedb.Commit(current.NumberU64(), bc.chainConfig.IsEIP158(current.Number()), false)
	}
	return statedb.CommitWithSnap(current.NumberU64(), bc.chainConfig.IsEIP158(current.Number()), bc.snaps, current.Hash(), current.ParentHash(), false)
}

<<<<<<< HEAD
// initSnapshot instantiates a Snapshot instance and adds it to [bc]
func (bc *BlockChain) initSnapshot(b *types.Header) {
	if bc.cacheConfig.SnapshotLimit <= 0 || bc.snaps != nil {
		return
	}

	// If we are starting from genesis, generate the original snapshot disk layer
	// up front, so we can use it while executing blocks in bootstrapping. This
	// also avoids a costly async generation process when reaching tip.
	//
	// Additionally, we should always repair a snapshot if starting at genesis
	// if [SnapshotLimit] > 0.
	asyncBuild := !bc.cacheConfig.SnapshotWait && b.Number.Uint64() > 0
	noBuild := bc.cacheConfig.SnapshotNoBuild && b.Number.Uint64() > 0
	log.Info("Initializing snapshots", "async", asyncBuild, "rebuild", !noBuild, "headHash", b.Hash(), "headRoot", b.Root)
	snapconfig := snapshot.Config{
		CacheSize:  bc.cacheConfig.SnapshotLimit,
		NoBuild:    noBuild,
		AsyncBuild: asyncBuild,
		SkipVerify: !bc.cacheConfig.SnapshotVerify,
	}
	var err error
	bc.snaps, err = snapshot.New(snapconfig, bc.db, bc.triedb, b.Hash(), b.Root)
	if err != nil {
		log.Error("failed to initialize snapshots", "headHash", b.Hash(), "headRoot", b.Root, "err", err, "async", asyncBuild)
	}
}

// reprocessState reprocesses the state up to [block], iterating through its ancestors until
// it reaches a block with a state committed to the database. reprocessState does not use
// snapshots since the disk layer for snapshots will most likely be above the last committed
// state that reprocessing will start from.
func (bc *BlockChain) reprocessState(current *types.Block, reexec uint64) error {
	origin := current.NumberU64()
	acceptorTip, err := rawdb.ReadAcceptorTip(bc.db)
	if err != nil {
		return fmt.Errorf("%w: unable to get Acceptor tip", err)
=======
// skipBlock returns 'true', if the block being imported can be skipped over, meaning
// that the block does not need to be processed but can be considered already fully 'done'.
func (bc *BlockChain) skipBlock(err error, it *insertIterator) bool {
	// We can only ever bypass processing if the only error returned by the validator
	// is ErrKnownBlock, which means all checks passed, but we already have the block
	// and state.
	if !errors.Is(err, ErrKnownBlock) {
		return false
>>>>>>> aa55f5ea
	}
	log.Info("Loaded Acceptor tip", "hash", acceptorTip)

	// The acceptor tip is up to date either if it matches the current hash, or it has not been
	// initialized (i.e., this node has not accepted any blocks asynchronously).
	acceptorTipUpToDate := acceptorTip == (common.Hash{}) || acceptorTip == current.Hash()

	// If the state is already available and the acceptor tip is up to date, skip re-processing.
	if bc.HasState(current.Root()) && acceptorTipUpToDate {
		log.Info("Skipping state reprocessing", "root", current.Root())
		return nil
	}

	// If the acceptorTip is a non-empty hash, jump re-processing back to the acceptor tip to ensure that
	// we re-process at a minimum from the last processed accepted block.
	// Note: we do not have a guarantee that the last trie on disk will be at a height <= acceptorTip.
	// Since we need to re-process from at least the acceptorTip to ensure indices are updated correctly
	// we must start searching for the block to start re-processing at the acceptorTip.
	// This may occur if we are running in archive mode where every block's trie is committed on insertion
	// or during an unclean shutdown.
	if acceptorTip != (common.Hash{}) {
		current = bc.GetBlockByHash(acceptorTip)
		if current == nil {
			return fmt.Errorf("failed to get block for acceptor tip %s", acceptorTip)
		}
	}

	for i := 0; i < int(reexec); i++ {
		// TODO: handle canceled context

		if current.NumberU64() == 0 {
			return errors.New("genesis state is missing")
		}
		parent := bc.GetBlock(current.ParentHash(), current.NumberU64()-1)
		if parent == nil {
			return fmt.Errorf("missing block %s:%d", current.ParentHash().Hex(), current.NumberU64()-1)
		}
		current = parent
		_, err = bc.stateCache.OpenTrie(current.Root())
		if err == nil {
			break
		}
	}
	if err != nil {
		switch err.(type) {
		case *trie.MissingNodeError:
			return fmt.Errorf("required historical state unavailable (reexec=%d)", reexec)
		default:
			return err
		}
	}

	// State was available at historical point, regenerate
	var (
		start        = time.Now()
		logged       time.Time
		previousRoot common.Hash
		triedb       = bc.triedb
		writeIndices bool
	)
	// Note: we add 1 since in each iteration, we attempt to re-execute the next block.
	log.Info("Re-executing blocks to generate state for last accepted block", "from", current.NumberU64()+1, "to", origin)
	for current.NumberU64() < origin {
		// TODO: handle canceled context

		// Print progress logs if long enough time elapsed
		if time.Since(logged) > 8*time.Second {
			log.Info("Regenerating historical state", "block", current.NumberU64()+1, "target", origin, "remaining", origin-current.NumberU64(), "elapsed", time.Since(start))
			logged = time.Now()
		}

		// Retrieve the next block to regenerate and process it
		parent := current
		next := current.NumberU64() + 1
		if current = bc.GetBlockByNumber(next); current == nil {
			return fmt.Errorf("failed to retrieve block %d while re-generating state", next)
		}

		// Initialize snapshot if required (prevents full snapshot re-generation in
		// the case of unclean shutdown)
		if parent.Hash() == acceptorTip {
			log.Info("Recovering snapshot", "hash", parent.Hash(), "index", parent.NumberU64())
			// TODO: switch to checking the snapshot block hash markers here to ensure that when we re-process the block, we have the opportunity to apply
			// a snapshot diff layer that we may have been in the middle of committing during shutdown. This will prevent snapshot re-generation in the case
			// that the node stops mid-way through snapshot flattening (performed across multiple DB batches).
			// If snapshot initialization is delayed due to state sync, skip initializing snaps here
			if !bc.cacheConfig.SnapshotDelayInit {
				bc.initSnapshot(parent.Header())
			}
			writeIndices = true // Set [writeIndices] to true, so that the indices will be updated from the last accepted tip onwards.
		}

		// Reprocess next block using previously fetched data
		root, err := bc.reprocessBlock(parent, current)
		if err != nil {
			return err
		}

		// Flatten snapshot if initialized, holding a reference to the state root until the next block
		// is processed.
		if err := bc.flattenSnapshot(func() error {
			triedb.Reference(root, common.Hash{})
			if previousRoot != (common.Hash{}) {
				triedb.Dereference(previousRoot)
			}
			previousRoot = root
			return nil
		}, current.Hash()); err != nil {
			return err
		}

		// Write any unsaved indices to disk
		if writeIndices {
			if err := bc.writeBlockAcceptedIndices(current); err != nil {
				return fmt.Errorf("%w: failed to process accepted block indices", err)
			}
		}
	}

	_, nodes, imgs := triedb.Size()
	log.Info("Historical state regenerated", "block", current.NumberU64(), "elapsed", time.Since(start), "nodes", nodes, "preimages", imgs)
	if previousRoot != (common.Hash{}) {
		return triedb.Commit(previousRoot, true)
	}
	return nil
}

func (bc *BlockChain) protectTrieIndex() error {
	if !bc.cacheConfig.Pruning {
		return rawdb.WritePruningDisabled(bc.db)
	}
	pruningDisabled, err := rawdb.HasPruningDisabled(bc.db)
	if err != nil {
		return fmt.Errorf("failed to check if the chain has been run with pruning disabled: %w", err)
	}
	if !pruningDisabled {
		return nil
	}
	if !bc.cacheConfig.AllowMissingTries {
		return ErrRefuseToCorruptArchiver
	}
	return nil
}

// populateMissingTries iterates from [bc.cacheConfig.PopulateMissingTries] (defaults to 0)
// to [LastAcceptedBlock] and persists all tries to disk that are not already on disk. This is
// used to fill trie index gaps in an "archive" node without resyncing from scratch.
//
// NOTE: Assumes the genesis root and last accepted root are written to disk
func (bc *BlockChain) populateMissingTries() error {
	if bc.cacheConfig.PopulateMissingTries == nil {
		return nil
	}

	var (
		lastAccepted = bc.LastAcceptedBlock().NumberU64()
		startHeight  = *bc.cacheConfig.PopulateMissingTries
		startTime    = time.Now()
		logged       time.Time
		triedb       = bc.triedb
		missing      = 0
	)

	// Do not allow the config to specify a starting point above the last accepted block.
	if startHeight > lastAccepted {
		return fmt.Errorf("cannot populate missing tries from a starting point (%d) > last accepted block (%d)", startHeight, lastAccepted)
	}

	// If we are starting from the genesis, increment the start height by 1 so we don't attempt to re-process
	// the genesis block.
	if startHeight == 0 {
		startHeight += 1
	}
	parent := bc.GetBlockByNumber(startHeight - 1)
	if parent == nil {
		return fmt.Errorf("failed to fetch initial parent block for re-populate missing tries at height %d", startHeight-1)
	}

	it := newBlockChainIterator(bc, startHeight, bc.cacheConfig.PopulateMissingTriesParallelism)
	defer it.Stop()

	for i := startHeight; i < lastAccepted; i++ {
		// Print progress logs if long enough time elapsed
		if time.Since(logged) > 8*time.Second {
			log.Info("Populating missing tries", "missing", missing, "block", i, "remaining", lastAccepted-i, "elapsed", time.Since(startTime))
			logged = time.Now()
		}

		// TODO: handle canceled context
		current, hasState, err := it.Next(context.TODO())
		if err != nil {
			return fmt.Errorf("error while populating missing tries: %w", err)
		}

		if hasState {
			parent = current
			continue
		}

		root, err := bc.reprocessBlock(parent, current)
		if err != nil {
			return err
		}

		// Commit root to disk so that it can be accessed directly
		if err := triedb.Commit(root, false); err != nil {
			return err
		}
		parent = current
		log.Debug("Populated missing trie", "block", current.NumberU64(), "root", root)
		missing++
	}

	// Write marker to DB to indicate populate missing tries finished successfully.
	// Note: writing the marker here means that we do allow consecutive runs of re-populating
	// missing tries if it does not finish during the prior run.
	if err := rawdb.WritePopulateMissingTries(bc.db); err != nil {
		return fmt.Errorf("failed to write offline pruning success marker: %w", err)
	}

	_, nodes, imgs := triedb.Size()
	log.Info("All missing tries populated", "startHeight", startHeight, "lastAcceptedHeight", lastAccepted, "missing", missing, "elapsed", time.Since(startTime), "nodes", nodes, "preimages", imgs)
	return nil
}

// CleanBlockRootsAboveLastAccepted gathers the blocks that may have previously been in processing above the
// last accepted block and wipes their block roots from disk to mark their tries as inaccessible.
// This is used prior to pruning to ensure that all of the tries that may still be in processing are marked
// as inaccessible and mirrors the handling of middle roots in the geth offline pruning implementation.
// This is not strictly necessary, but maintains a soft assumption.
func (bc *BlockChain) CleanBlockRootsAboveLastAccepted() error {
	targetRoot := bc.LastAcceptedBlock().Root()

	// Clean up any block roots above the last accepted block before we start pruning.
	// Note: this takes the place of middleRoots in the geth implementation since we do not
	// track processing block roots via snapshot journals in the same way.
	processingRoots := bc.gatherBlockRootsAboveLastAccepted()
	// If there is a block above the last accepted block with an identical state root, we
	// explicitly remove it from the set to ensure we do not corrupt the last accepted trie.
	delete(processingRoots, targetRoot)
	for processingRoot := range processingRoots {
		// Delete the processing root from disk to mark the trie as inaccessible (no need to handle this in a batch).
		if err := bc.db.Delete(processingRoot[:]); err != nil {
			return fmt.Errorf("failed to remove processing root (%s) preparing for offline pruning: %w", processingRoot, err)
		}
	}

	return nil
}

// gatherBlockRootsAboveLastAccepted iterates forward from the last accepted block and returns a list of all block roots
// for any blocks that were inserted above the last accepted block.
// Given that we never insert a block into the chain unless all of its ancestors have been inserted, this should gather
// all of the block roots for blocks inserted above the last accepted block that may have been in processing at some point
// in the past and are therefore potentially still acceptable.
// Note: there is an edge case where the node dies while the consensus engine is rejecting a branch of blocks since the
// consensus engine will reject the lowest ancestor first. In this case, these blocks will not be considered acceptable in
// the future.
// Ex.
//
//	   A
//	 /   \
//	B     C
//	|
//	D
//	|
//	E
//	|
//	F
//
// The consensus engine accepts block C and proceeds to reject the other branch in order (B, D, E, F).
// If the consensus engine dies after rejecting block D, block D will be deleted, such that the forward iteration
// may not find any blocks at this height and will not reach the previously processing blocks E and F.
func (bc *BlockChain) gatherBlockRootsAboveLastAccepted() map[common.Hash]struct{} {
	blockRoots := make(map[common.Hash]struct{})
	for height := bc.lastAccepted.NumberU64() + 1; ; height++ {
		blockHashes := rawdb.ReadAllHashes(bc.db, height)
		// If there are no block hashes at [height], then there should be no further acceptable blocks
		// past this point.
		if len(blockHashes) == 0 {
			break
		}

		// Fetch the blocks and append their roots.
		for _, blockHash := range blockHashes {
			block := bc.GetBlockByHash(blockHash)
			if block == nil {
				continue
			}

			blockRoots[block.Root()] = struct{}{}
		}
	}

	return blockRoots
}

// TODO: split extras to blockchain_extra.go

// ResetToStateSyncedBlock reinitializes the state of the blockchain
// to the trie represented by [block.Root()] after updating
// in-memory and on disk current block pointers to [block].
// Only should be called after state sync has completed.
func (bc *BlockChain) ResetToStateSyncedBlock(block *types.Block) error {
	bc.chainmu.Lock()
	defer bc.chainmu.Unlock()

	// Update head block and snapshot pointers on disk
	batch := bc.db.NewBatch()
	if err := bc.batchBlockAcceptedIndices(batch, block); err != nil {
		return err
	}
	rawdb.WriteHeadBlockHash(batch, block.Hash())
	rawdb.WriteHeadHeaderHash(batch, block.Hash())
	rawdb.WriteSnapshotBlockHash(batch, block.Hash())
	rawdb.WriteSnapshotRoot(batch, block.Root())
	if err := rawdb.WriteSyncPerformed(batch, block.NumberU64()); err != nil {
		return err
	}

	if err := batch.Write(); err != nil {
		return err
	}

	// if txlookup limit is 0 (uindexing disabled), we don't need to repair the tx index tail.
	if bc.cacheConfig.TransactionHistory != 0 {
		bc.setTxIndexTail(block.NumberU64())
	}

	// Update all in-memory chain markers
	bc.lastAccepted = block
	bc.acceptorTip = block
	bc.currentBlock.Store(block.Header())
	bc.hc.SetCurrentHeader(block.Header())

	lastAcceptedHash := block.Hash()
	bc.stateCache = state.NewDatabaseWithNodeDB(bc.db, bc.triedb)

	if err := bc.loadLastState(lastAcceptedHash); err != nil {
		return err
	}
	// Create the state manager
	bc.stateManager = NewTrieWriter(bc.triedb, bc.cacheConfig)

	// Make sure the state associated with the block is available
	head := bc.CurrentBlock()
	if !bc.HasState(head.Root) {
		return fmt.Errorf("head state missing %d:%s", head.Number, head.Hash())
	}

	bc.initSnapshot(head)
	return nil
}

// CacheConfig returns a reference to [bc.cacheConfig]
//
// This is used by [miner] to set prefetch parallelism
// during block building.
func (bc *BlockChain) CacheConfig() *CacheConfig {
	return bc.cacheConfig
}

func (bc *BlockChain) setTxIndexTail(newTail uint64) error {
	bc.txIndexTailLock.Lock()
	defer bc.txIndexTailLock.Unlock()

	tailP := rawdb.ReadTxIndexTail(bc.db)
	var tailV uint64
	if tailP != nil {
		tailV = *tailP
	}

	if newTail > tailV {
		log.Info("Repairing tx index tail", "old", tailV, "new", newTail)
		rawdb.WriteTxIndexTail(bc.db, newTail)
	}
	return nil
}<|MERGE_RESOLUTION|>--- conflicted
+++ resolved
@@ -37,7 +37,6 @@
 	"github.com/ethereum/go-ethereum/core/rawdb"
 	"github.com/ethereum/go-ethereum/core/state"
 	"github.com/ethereum/go-ethereum/core/state/snapshot"
-	"github.com/ethereum/go-ethereum/core/stateless"
 	"github.com/ethereum/go-ethereum/core/tracing"
 	"github.com/ethereum/go-ethereum/core/types"
 	"github.com/ethereum/go-ethereum/core/vm"
@@ -54,7 +53,6 @@
 )
 
 var (
-<<<<<<< HEAD
 	accountReadTimer         = metrics.NewRegisteredCounter("chain/account/reads", nil)
 	accountHashTimer         = metrics.NewRegisteredCounter("chain/account/hashes", nil)
 	accountUpdateTimer       = metrics.NewRegisteredCounter("chain/account/updates", nil)
@@ -110,54 +108,6 @@
 	feeConfigCacheLimit      = 256
 	coinbaseConfigCacheLimit = 256
 	badBlockLimit            = 10
-=======
-	headBlockGauge          = metrics.NewRegisteredGauge("chain/head/block", nil)
-	headHeaderGauge         = metrics.NewRegisteredGauge("chain/head/header", nil)
-	headFastBlockGauge      = metrics.NewRegisteredGauge("chain/head/receipt", nil)
-	headFinalizedBlockGauge = metrics.NewRegisteredGauge("chain/head/finalized", nil)
-	headSafeBlockGauge      = metrics.NewRegisteredGauge("chain/head/safe", nil)
-
-	chainInfoGauge = metrics.NewRegisteredGaugeInfo("chain/info", nil)
-
-	accountReadTimer   = metrics.NewRegisteredResettingTimer("chain/account/reads", nil)
-	accountHashTimer   = metrics.NewRegisteredResettingTimer("chain/account/hashes", nil)
-	accountUpdateTimer = metrics.NewRegisteredResettingTimer("chain/account/updates", nil)
-	accountCommitTimer = metrics.NewRegisteredResettingTimer("chain/account/commits", nil)
-
-	storageReadTimer   = metrics.NewRegisteredResettingTimer("chain/storage/reads", nil)
-	storageUpdateTimer = metrics.NewRegisteredResettingTimer("chain/storage/updates", nil)
-	storageCommitTimer = metrics.NewRegisteredResettingTimer("chain/storage/commits", nil)
-
-	snapshotAccountReadTimer = metrics.NewRegisteredResettingTimer("chain/snapshot/account/reads", nil)
-	snapshotStorageReadTimer = metrics.NewRegisteredResettingTimer("chain/snapshot/storage/reads", nil)
-	snapshotCommitTimer      = metrics.NewRegisteredResettingTimer("chain/snapshot/commits", nil)
-
-	triedbCommitTimer = metrics.NewRegisteredResettingTimer("chain/triedb/commits", nil)
-
-	blockInsertTimer     = metrics.NewRegisteredResettingTimer("chain/inserts", nil)
-	blockValidationTimer = metrics.NewRegisteredResettingTimer("chain/validation", nil)
-	blockExecutionTimer  = metrics.NewRegisteredResettingTimer("chain/execution", nil)
-	blockWriteTimer      = metrics.NewRegisteredResettingTimer("chain/write", nil)
-
-	blockReorgMeter     = metrics.NewRegisteredMeter("chain/reorg/executes", nil)
-	blockReorgAddMeter  = metrics.NewRegisteredMeter("chain/reorg/add", nil)
-	blockReorgDropMeter = metrics.NewRegisteredMeter("chain/reorg/drop", nil)
-
-	blockPrefetchExecuteTimer   = metrics.NewRegisteredTimer("chain/prefetch/executes", nil)
-	blockPrefetchInterruptMeter = metrics.NewRegisteredMeter("chain/prefetch/interrupts", nil)
-
-	errInsertionInterrupted = errors.New("insertion is interrupted")
-	errChainStopped         = errors.New("blockchain is stopped")
-	errInvalidOldChain      = errors.New("invalid old chain")
-	errInvalidNewChain      = errors.New("invalid new chain")
-)
-
-const (
-	bodyCacheLimit     = 256
-	blockCacheLimit    = 256
-	receiptsCacheLimit = 32
-	txLookupCacheLimit = 1024
->>>>>>> aa55f5ea
 
 	// BlockChainVersion ensures that an incompatible database forces a resync from scratch.
 	//
@@ -333,33 +283,24 @@
 	bodyCache           *lru.Cache[common.Hash, *types.Body]              // Cache for the most recent block bodies
 	receiptsCache       *lru.Cache[common.Hash, []*types.Receipt]         // Cache for the most recent receipts per block
 	blockCache          *lru.Cache[common.Hash, *types.Block]             // Cache for the most recent entire blocks
-	txLookupCache       *lru.Cache[common.Hash, txLookup]                 // Cache for the most recent transaction lookup data.
 	badBlocks           *lru.Cache[common.Hash, *badBlock]                // Cache for bad blocks
 	feeConfigCache      *lru.Cache[common.Hash, *cacheableFeeConfig]      // Cache for the most recent feeConfig lookup data.
 	coinbaseConfigCache *lru.Cache[common.Hash, *cacheableCoinbaseConfig] // Cache for the most recent coinbaseConfig lookup data.
 
-	stopping atomic.Bool // false if chain is running, true when stopped
-
-<<<<<<< HEAD
+	stopping      atomic.Bool // false if chain is running, true when stopped
+	txLookupLock  sync.RWMutex
+	txLookupCache *lru.Cache[common.Hash, txLookup]
+
 	engine    consensus.Engine
 	validator Validator // Block and state validator interface
 	processor Processor // Block transaction processor interface
 	vmConfig  vm.Config
+	logger    *tracing.Hooks
 
 	lastAccepted *types.Block // Prevents reorgs past this height
-=======
-	bodyCache     *lru.Cache[common.Hash, *types.Body]
-	bodyRLPCache  *lru.Cache[common.Hash, rlp.RawValue]
-	receiptsCache *lru.Cache[common.Hash, []*types.Receipt]
-	blockCache    *lru.Cache[common.Hash, *types.Block]
-
-	txLookupLock  sync.RWMutex
-	txLookupCache *lru.Cache[common.Hash, txLookup]
->>>>>>> aa55f5ea
 
 	senderCacher *TxSenderCacher
 
-<<<<<<< HEAD
 	// [acceptorQueue] is a processing queue for the Acceptor. This is
 	// different than [chainAcceptedFeed], which is sent an event after an accepted
 	// block is processed (after each loop of the accepted worker). If there is a
@@ -402,15 +343,6 @@
 
 	// [txIndexTailLock] is used to synchronize the updating of the tx index tail.
 	txIndexTailLock sync.Mutex
-=======
-	engine     consensus.Engine
-	validator  Validator // Block and state validator interface
-	prefetcher Prefetcher
-	processor  Processor // Block transaction processor interface
-	forker     *ForkChoice
-	vmConfig   vm.Config
-	logger     *tracing.Hooks
->>>>>>> aa55f5ea
 }
 
 // NewBlockChain returns a fully initialised block chain using information
@@ -445,7 +377,6 @@
 	log.Info("")
 
 	bc := &BlockChain{
-<<<<<<< HEAD
 		chainConfig:         chainConfig,
 		cacheConfig:         cacheConfig,
 		db:                  db,
@@ -459,36 +390,14 @@
 		coinbaseConfigCache: lru.NewCache[common.Hash, *cacheableCoinbaseConfig](coinbaseConfigCacheLimit),
 		engine:              engine,
 		vmConfig:            vmConfig,
+		logger:              vmConfig.Tracer,
 		senderCacher:        NewTxSenderCacher(runtime.NumCPU()),
 		acceptorQueue:       make(chan *types.Block, cacheConfig.AcceptorQueueLimit),
 		quit:                make(chan struct{}),
 		acceptedLogsCache:   NewFIFOCache[common.Hash, [][]*types.Log](cacheConfig.AcceptedCacheSize),
 	}
-	bc.stateCache = state.NewDatabaseWithNodeDB(bc.db, bc.triedb)
-	bc.validator = NewBlockValidator(chainConfig, bc, engine)
-	bc.processor = NewStateProcessor(chainConfig, bc, engine)
-
-	bc.hc, err = NewHeaderChain(db, chainConfig, cacheConfig, engine)
-=======
-		chainConfig:   chainConfig,
-		cacheConfig:   cacheConfig,
-		db:            db,
-		triedb:        triedb,
-		triegc:        prque.New[int64, common.Hash](nil),
-		quit:          make(chan struct{}),
-		chainmu:       syncx.NewClosableMutex(),
-		bodyCache:     lru.NewCache[common.Hash, *types.Body](bodyCacheLimit),
-		bodyRLPCache:  lru.NewCache[common.Hash, rlp.RawValue](bodyCacheLimit),
-		receiptsCache: lru.NewCache[common.Hash, []*types.Receipt](receiptsCacheLimit),
-		blockCache:    lru.NewCache[common.Hash, *types.Block](blockCacheLimit),
-		txLookupCache: lru.NewCache[common.Hash, txLookup](txLookupCacheLimit),
-		engine:        engine,
-		vmConfig:      vmConfig,
-		logger:        vmConfig.Tracer,
-	}
 	var err error
 	bc.hc, err = NewHeaderChain(db, chainConfig, engine, bc.insertStopped)
->>>>>>> aa55f5ea
 	if err != nil {
 		return nil, err
 	}
@@ -535,7 +444,6 @@
 	if err := bc.populateMissingTries(); err != nil {
 		return nil, fmt.Errorf("could not populate missing tries: %v", err)
 	}
-<<<<<<< HEAD
 
 	// If snapshot initialization is delayed for fast sync, skip initializing it here.
 	// This assumes that no blocks will be processed until ResetState is called to initialize
@@ -544,27 +452,6 @@
 		// Load any existing snapshot, regenerating it if loading failed (if not
 		// already initialized in recovery)
 		bc.initSnapshot(head)
-=======
-	// The first thing the node will do is reconstruct the verification data for
-	// the head block (ethash cache or clique voting snapshot). Might as well do
-	// it in advance.
-	bc.engine.VerifyHeader(bc, bc.CurrentHeader())
-
-	if bc.logger != nil && bc.logger.OnBlockchainInit != nil {
-		bc.logger.OnBlockchainInit(chainConfig)
-	}
-	if bc.logger != nil && bc.logger.OnGenesisBlock != nil {
-		if block := bc.CurrentBlock(); block.Number.Uint64() == 0 {
-			alloc, err := getGenesisState(bc.db, block.Hash())
-			if err != nil {
-				return nil, fmt.Errorf("failed to get genesis state: %w", err)
-			}
-			if alloc == nil {
-				return nil, errors.New("live blockchain tracer requires genesis alloc to be set")
-			}
-			bc.logger.OnGenesisBlock(bc.genesisBlock, alloc)
-		}
->>>>>>> aa55f5ea
 	}
 
 	// Warm up [hc.acceptedNumberCache] and [acceptedLogsCache]
@@ -575,22 +462,9 @@
 		latestStateSynced := rawdb.GetLatestSyncPerformed(bc.db)
 		bc.setTxIndexTail(latestStateSynced)
 	}
-<<<<<<< HEAD
 
 	// Start processing accepted blocks effects in the background
 	go bc.startAcceptor()
-=======
-	// Rewind the chain in case of an incompatible config upgrade.
-	if compat, ok := genesisErr.(*params.ConfigCompatError); ok {
-		log.Warn("Rewinding chain to upgrade configuration", "err", compat)
-		if compat.RewindToTime > 0 {
-			bc.SetHeadWithTimestamp(compat.RewindToTime)
-		} else {
-			bc.SetHead(compat.RewindToBlock)
-		}
-		rawdb.WriteChainConfig(db, genesisHash, chainConfig)
-	}
->>>>>>> aa55f5ea
 
 	// Start tx indexer if it's enabled.
 	if bc.cacheConfig.TransactionHistory != 0 {
@@ -795,7 +669,6 @@
 	close(bc.acceptorQueue)
 }
 
-<<<<<<< HEAD
 func (bc *BlockChain) InitializeSnapshots() {
 	bc.chainmu.Lock()
 	defer bc.chainmu.Unlock()
@@ -803,302 +676,6 @@
 	head := bc.CurrentBlock()
 	bc.initSnapshot(head)
 }
-=======
-// rewindHashHead implements the logic of rewindHead in the context of hash scheme.
-func (bc *BlockChain) rewindHashHead(head *types.Header, root common.Hash) (*types.Header, uint64) {
-	var (
-		limit      uint64                             // The oldest block that will be searched for this rewinding
-		beyondRoot = root == common.Hash{}            // Flag whether we're beyond the requested root (no root, always true)
-		pivot      = rawdb.ReadLastPivotNumber(bc.db) // Associated block number of pivot point state
-		rootNumber uint64                             // Associated block number of requested root
-
-		start  = time.Now() // Timestamp the rewinding is restarted
-		logged = time.Now() // Timestamp last progress log was printed
-	)
-	// The oldest block to be searched is determined by the pivot block or a constant
-	// searching threshold. The rationale behind this is as follows:
-	//
-	// - Snap sync is selected if the pivot block is available. The earliest available
-	//   state is the pivot block itself, so there is no sense in going further back.
-	//
-	// - Full sync is selected if the pivot block does not exist. The hash database
-	//   periodically flushes the state to disk, and the used searching threshold is
-	//   considered sufficient to find a persistent state, even for the testnet. It
-	//   might be not enough for a chain that is nearly empty. In the worst case,
-	//   the entire chain is reset to genesis, and snap sync is re-enabled on top,
-	//   which is still acceptable.
-	if pivot != nil {
-		limit = *pivot
-	} else if head.Number.Uint64() > params.FullImmutabilityThreshold {
-		limit = head.Number.Uint64() - params.FullImmutabilityThreshold
-	}
-	for {
-		logger := log.Trace
-		if time.Since(logged) > time.Second*8 {
-			logged = time.Now()
-			logger = log.Info
-		}
-		logger("Block state missing, rewinding further", "number", head.Number, "hash", head.Hash(), "elapsed", common.PrettyDuration(time.Since(start)))
-
-		// If a root threshold was requested but not yet crossed, check
-		if !beyondRoot && head.Root == root {
-			beyondRoot, rootNumber = true, head.Number.Uint64()
-		}
-		// If search limit is reached, return the genesis block as the
-		// new chain head.
-		if head.Number.Uint64() < limit {
-			log.Info("Rewinding limit reached, resetting to genesis", "number", head.Number, "hash", head.Hash(), "limit", limit)
-			return bc.genesisBlock.Header(), rootNumber
-		}
-		// If the associated state is not reachable, continue searching
-		// backwards until an available state is found.
-		if !bc.HasState(head.Root) {
-			// If the chain is gapped in the middle, return the genesis
-			// block as the new chain head.
-			parent := bc.GetHeader(head.ParentHash, head.Number.Uint64()-1)
-			if parent == nil {
-				log.Error("Missing block in the middle, resetting to genesis", "number", head.Number.Uint64()-1, "hash", head.ParentHash)
-				return bc.genesisBlock.Header(), rootNumber
-			}
-			head = parent
-
-			// If the genesis block is reached, stop searching.
-			if head.Number.Uint64() == 0 {
-				log.Info("Genesis block reached", "number", head.Number, "hash", head.Hash())
-				return head, rootNumber
-			}
-			continue // keep rewinding
-		}
-		// Once the available state is found, ensure that the requested root
-		// has already been crossed. If not, continue rewinding.
-		if beyondRoot || head.Number.Uint64() == 0 {
-			log.Info("Rewound to block with state", "number", head.Number, "hash", head.Hash())
-			return head, rootNumber
-		}
-		log.Debug("Skipping block with threshold state", "number", head.Number, "hash", head.Hash(), "root", head.Root)
-		head = bc.GetHeader(head.ParentHash, head.Number.Uint64()-1) // Keep rewinding
-	}
-}
-
-// rewindPathHead implements the logic of rewindHead in the context of path scheme.
-func (bc *BlockChain) rewindPathHead(head *types.Header, root common.Hash) (*types.Header, uint64) {
-	var (
-		pivot      = rawdb.ReadLastPivotNumber(bc.db) // Associated block number of pivot block
-		rootNumber uint64                             // Associated block number of requested root
-
-		// BeyondRoot represents whether the requested root is already
-		// crossed. The flag value is set to true if the root is empty.
-		beyondRoot = root == common.Hash{}
-
-		// noState represents if the target state requested for search
-		// is unavailable and impossible to be recovered.
-		noState = !bc.HasState(root) && !bc.stateRecoverable(root)
-
-		start  = time.Now() // Timestamp the rewinding is restarted
-		logged = time.Now() // Timestamp last progress log was printed
-	)
-	// Rewind the head block tag until an available state is found.
-	for {
-		logger := log.Trace
-		if time.Since(logged) > time.Second*8 {
-			logged = time.Now()
-			logger = log.Info
-		}
-		logger("Block state missing, rewinding further", "number", head.Number, "hash", head.Hash(), "elapsed", common.PrettyDuration(time.Since(start)))
-
-		// If a root threshold was requested but not yet crossed, check
-		if !beyondRoot && head.Root == root {
-			beyondRoot, rootNumber = true, head.Number.Uint64()
-		}
-		// If the root threshold hasn't been crossed but the available
-		// state is reached, quickly determine if the target state is
-		// possible to be reached or not.
-		if !beyondRoot && noState && bc.HasState(head.Root) {
-			beyondRoot = true
-			log.Info("Disable the search for unattainable state", "root", root)
-		}
-		// Check if the associated state is available or recoverable if
-		// the requested root has already been crossed.
-		if beyondRoot && (bc.HasState(head.Root) || bc.stateRecoverable(head.Root)) {
-			break
-		}
-		// If pivot block is reached, return the genesis block as the
-		// new chain head. Theoretically there must be a persistent
-		// state before or at the pivot block, prevent endless rewinding
-		// towards the genesis just in case.
-		if pivot != nil && *pivot >= head.Number.Uint64() {
-			log.Info("Pivot block reached, resetting to genesis", "number", head.Number, "hash", head.Hash())
-			return bc.genesisBlock.Header(), rootNumber
-		}
-		// If the chain is gapped in the middle, return the genesis
-		// block as the new chain head
-		parent := bc.GetHeader(head.ParentHash, head.Number.Uint64()-1) // Keep rewinding
-		if parent == nil {
-			log.Error("Missing block in the middle, resetting to genesis", "number", head.Number.Uint64()-1, "hash", head.ParentHash)
-			return bc.genesisBlock.Header(), rootNumber
-		}
-		head = parent
-
-		// If the genesis block is reached, stop searching.
-		if head.Number.Uint64() == 0 {
-			log.Info("Genesis block reached", "number", head.Number, "hash", head.Hash())
-			return head, rootNumber
-		}
-	}
-	// Recover if the target state if it's not available yet.
-	if !bc.HasState(head.Root) {
-		if err := bc.triedb.Recover(head.Root); err != nil {
-			log.Crit("Failed to rollback state", "err", err)
-		}
-	}
-	log.Info("Rewound to block with state", "number", head.Number, "hash", head.Hash())
-	return head, rootNumber
-}
-
-// rewindHead searches the available states in the database and returns the associated
-// block as the new head block.
-//
-// If the given root is not empty, then the rewind should attempt to pass the specified
-// state root and return the associated block number as well. If the root, typically
-// representing the state corresponding to snapshot disk layer, is deemed impassable,
-// then block number zero is returned, indicating that snapshot recovery is disabled
-// and the whole snapshot should be auto-generated in case of head mismatch.
-func (bc *BlockChain) rewindHead(head *types.Header, root common.Hash) (*types.Header, uint64) {
-	if bc.triedb.Scheme() == rawdb.PathScheme {
-		return bc.rewindPathHead(head, root)
-	}
-	return bc.rewindHashHead(head, root)
-}
-
-// setHeadBeyondRoot rewinds the local chain to a new head with the extra condition
-// that the rewind must pass the specified state root. This method is meant to be
-// used when rewinding with snapshots enabled to ensure that we go back further than
-// persistent disk layer. Depending on whether the node was snap synced or full, and
-// in which state, the method will try to delete minimal data from disk whilst
-// retaining chain consistency.
-//
-// The method also works in timestamp mode if `head == 0` but `time != 0`. In that
-// case blocks are rolled back until the new head becomes older or equal to the
-// requested time. If both `head` and `time` is 0, the chain is rewound to genesis.
-//
-// The method returns the block number where the requested root cap was found.
-func (bc *BlockChain) setHeadBeyondRoot(head uint64, time uint64, root common.Hash, repair bool) (uint64, error) {
-	if !bc.chainmu.TryLock() {
-		return 0, errChainStopped
-	}
-	defer bc.chainmu.Unlock()
-
-	var (
-		// Track the block number of the requested root hash
-		rootNumber uint64 // (no root == always 0)
-
-		// Retrieve the last pivot block to short circuit rollbacks beyond it
-		// and the current freezer limit to start nuking it's underflown.
-		pivot = rawdb.ReadLastPivotNumber(bc.db)
-	)
-	updateFn := func(db ethdb.KeyValueWriter, header *types.Header) (*types.Header, bool) {
-		// Rewind the blockchain, ensuring we don't end up with a stateless head
-		// block. Note, depth equality is permitted to allow using SetHead as a
-		// chain reparation mechanism without deleting any data!
-		if currentBlock := bc.CurrentBlock(); currentBlock != nil && header.Number.Uint64() <= currentBlock.Number.Uint64() {
-			var newHeadBlock *types.Header
-			newHeadBlock, rootNumber = bc.rewindHead(header, root)
-			rawdb.WriteHeadBlockHash(db, newHeadBlock.Hash())
-
-			// Degrade the chain markers if they are explicitly reverted.
-			// In theory we should update all in-memory markers in the
-			// last step, however the direction of SetHead is from high
-			// to low, so it's safe to update in-memory markers directly.
-			bc.currentBlock.Store(newHeadBlock)
-			headBlockGauge.Update(int64(newHeadBlock.Number.Uint64()))
-
-			// The head state is missing, which is only possible in the path-based
-			// scheme. This situation occurs when the chain head is rewound below
-			// the pivot point. In this scenario, there is no possible recovery
-			// approach except for rerunning a snap sync. Do nothing here until the
-			// state syncer picks it up.
-			if !bc.HasState(newHeadBlock.Root) {
-				if newHeadBlock.Number.Uint64() != 0 {
-					log.Crit("Chain is stateless at a non-genesis block")
-				}
-				log.Info("Chain is stateless, wait state sync", "number", newHeadBlock.Number, "hash", newHeadBlock.Hash())
-			}
-		}
-		// Rewind the snap block in a simpleton way to the target head
-		if currentSnapBlock := bc.CurrentSnapBlock(); currentSnapBlock != nil && header.Number.Uint64() < currentSnapBlock.Number.Uint64() {
-			newHeadSnapBlock := bc.GetBlock(header.Hash(), header.Number.Uint64())
-			// If either blocks reached nil, reset to the genesis state
-			if newHeadSnapBlock == nil {
-				newHeadSnapBlock = bc.genesisBlock
-			}
-			rawdb.WriteHeadFastBlockHash(db, newHeadSnapBlock.Hash())
-
-			// Degrade the chain markers if they are explicitly reverted.
-			// In theory we should update all in-memory markers in the
-			// last step, however the direction of SetHead is from high
-			// to low, so it's safe the update in-memory markers directly.
-			bc.currentSnapBlock.Store(newHeadSnapBlock.Header())
-			headFastBlockGauge.Update(int64(newHeadSnapBlock.NumberU64()))
-		}
-		var (
-			headHeader = bc.CurrentBlock()
-			headNumber = headHeader.Number.Uint64()
-		)
-		// If setHead underflown the freezer threshold and the block processing
-		// intent afterwards is full block importing, delete the chain segment
-		// between the stateful-block and the sethead target.
-		var wipe bool
-		frozen, _ := bc.db.Ancients()
-		if headNumber+1 < frozen {
-			wipe = pivot == nil || headNumber >= *pivot
-		}
-		return headHeader, wipe // Only force wipe if full synced
-	}
-	// Rewind the header chain, deleting all block bodies until then
-	delFn := func(db ethdb.KeyValueWriter, hash common.Hash, num uint64) {
-		// Ignore the error here since light client won't hit this path
-		frozen, _ := bc.db.Ancients()
-		if num+1 <= frozen {
-			// Truncate all relative data(header, total difficulty, body, receipt
-			// and canonical hash) from ancient store.
-			if _, err := bc.db.TruncateHead(num); err != nil {
-				log.Crit("Failed to truncate ancient data", "number", num, "err", err)
-			}
-			// Remove the hash <-> number mapping from the active store.
-			rawdb.DeleteHeaderNumber(db, hash)
-		} else {
-			// Remove relative body and receipts from the active store.
-			// The header, total difficulty and canonical hash will be
-			// removed in the hc.SetHead function.
-			rawdb.DeleteBody(db, hash, num)
-			rawdb.DeleteReceipts(db, hash, num)
-		}
-		// Todo(rjl493456442) txlookup, bloombits, etc
-	}
-	// If SetHead was only called as a chain reparation method, try to skip
-	// touching the header chain altogether, unless the freezer is broken
-	if repair {
-		if target, force := updateFn(bc.db, bc.CurrentBlock()); force {
-			bc.hc.SetHead(target.Number.Uint64(), nil, delFn)
-		}
-	} else {
-		// Rewind the chain to the requested head and keep going backwards until a
-		// block with a state is found or snap sync pivot is passed
-		if time > 0 {
-			log.Warn("Rewinding blockchain to timestamp", "target", time)
-			bc.hc.SetHeadWithTimestamp(time, updateFn, delFn)
-		} else {
-			log.Warn("Rewinding blockchain to block", "target", head)
-			bc.hc.SetHead(head, updateFn, delFn)
-		}
-	}
-	// Clear out any stale content from the caches
-	bc.bodyCache.Purge()
-	bc.bodyRLPCache.Purge()
-	bc.receiptsCache.Purge()
-	bc.blockCache.Purge()
-	bc.txLookupCache.Purge()
->>>>>>> aa55f5ea
 
 // SenderCacher returns the *TxSenderCacher used within the core package.
 func (bc *BlockChain) SenderCacher() *TxSenderCacher {
@@ -1169,6 +746,22 @@
 	bc.currentBlock.Store(bc.genesisBlock.Header())
 	bc.hc.SetGenesis(bc.genesisBlock.Header())
 	bc.hc.SetCurrentHeader(bc.genesisBlock.Header())
+
+	if bc.logger != nil && bc.logger.OnBlockchainInit != nil {
+		bc.logger.OnBlockchainInit(chainConfig)
+	}
+	if bc.logger != nil && bc.logger.OnGenesisBlock != nil {
+		if block := bc.CurrentBlock(); block.Number.Uint64() == 0 {
+			alloc, err := getGenesisState(bc.db, block.Hash())
+			if err != nil {
+				return nil, fmt.Errorf("failed to get genesis state: %w", err)
+			}
+			if alloc == nil {
+				return nil, errors.New("live blockchain tracer requires genesis alloc to be set")
+			}
+			bc.logger.OnGenesisBlock(bc.genesisBlock, alloc)
+		}
+	}
 	return nil
 }
 
@@ -1393,7 +986,6 @@
 		if err := bc.triedb.Journal(bc.CurrentBlock().Root); err != nil {
 			log.Info("Failed to journal in-memory trie nodes", "err", err)
 		}
-<<<<<<< HEAD
 	}
 	log.Info("Shutting down state manager")
 	start := time.Now()
@@ -1401,45 +993,10 @@
 		log.Error("Failed to Shutdown state manager", "err", err)
 	}
 	log.Info("State manager shut down", "t", time.Since(start))
-=======
-	} else {
-		// Ensure the state of a recent block is also stored to disk before exiting.
-		// We're writing three different states to catch different restart scenarios:
-		//  - HEAD:     So we don't need to reprocess any blocks in the general case
-		//  - HEAD-1:   So we don't do large reorgs if our HEAD becomes an uncle
-		//  - HEAD-127: So we have a hard limit on the number of blocks reexecuted
-		if !bc.cacheConfig.TrieDirtyDisabled {
-			triedb := bc.triedb
-
-			for _, offset := range []uint64{0, 1, state.TriesInMemory - 1} {
-				if number := bc.CurrentBlock().Number.Uint64(); number > offset {
-					recent := bc.GetBlockByNumber(number - offset)
-
-					log.Info("Writing cached state to disk", "block", recent.Number(), "hash", recent.Hash(), "root", recent.Root())
-					if err := triedb.Commit(recent.Root(), true); err != nil {
-						log.Error("Failed to commit recent state trie", "err", err)
-					}
-				}
-			}
-			if snapBase != (common.Hash{}) {
-				log.Info("Writing snapshot state to disk", "root", snapBase)
-				if err := triedb.Commit(snapBase, true); err != nil {
-					log.Error("Failed to commit recent state trie", "err", err)
-				}
-			}
-			for !bc.triegc.Empty() {
-				triedb.Dereference(bc.triegc.PopItem())
-			}
-			if _, nodes, _ := triedb.Size(); nodes != 0 { // all memory is contained within the nodes return for hashdb
-				log.Error("Dangling trie nodes after full cleanup")
-			}
-		}
-	}
 	// Allow tracers to clean-up and release resources.
 	if bc.logger != nil && bc.logger.OnClose != nil {
 		bc.logger.OnClose()
 	}
->>>>>>> aa55f5ea
 	// Close the trie database, release all the held resources as the last step.
 	if err := bc.triedb.Close(); err != nil {
 		log.Error("Failed to close trie database", "err", err)
@@ -1462,7 +1019,6 @@
 	return bc.setPreference(block)
 }
 
-<<<<<<< HEAD
 // setPreference attempts to update the head block to be the provided block and
 // emits a ChainHeadEvent if successful. This function will handle all reorg
 // side effects, if necessary.
@@ -1497,10 +1053,6 @@
 func (bc *BlockChain) LastConsensusAcceptedBlock() *types.Block {
 	bc.chainmu.Lock()
 	defer bc.chainmu.Unlock()
-=======
-// WriteStatus status of write
-type WriteStatus byte
->>>>>>> aa55f5ea
 
 	return bc.lastAccepted
 }
@@ -1525,7 +1077,6 @@
 	bc.chainmu.Lock()
 	defer bc.chainmu.Unlock()
 
-<<<<<<< HEAD
 	// The parent of [block] must be the last accepted block.
 	if bc.lastAccepted.Hash() != block.ParentHash() {
 		return fmt.Errorf(
@@ -1534,94 +1085,6 @@
 			bc.lastAccepted.NumberU64(),
 			block.ParentHash().Hex(),
 			block.NumberU64()-1,
-=======
-	var (
-		stats = struct{ processed, ignored int32 }{}
-		start = time.Now()
-		size  = int64(0)
-	)
-
-	// updateHead updates the head snap sync block if the inserted blocks are better
-	// and returns an indicator whether the inserted blocks are canonical.
-	updateHead := func(head *types.Block) bool {
-		if !bc.chainmu.TryLock() {
-			return false
-		}
-		defer bc.chainmu.Unlock()
-
-		// Rewind may have occurred, skip in that case.
-		if bc.CurrentHeader().Number.Cmp(head.Number()) >= 0 {
-			reorg, err := bc.forker.ReorgNeeded(bc.CurrentSnapBlock(), head.Header())
-			if err != nil {
-				log.Warn("Reorg failed", "err", err)
-				return false
-			} else if !reorg {
-				return false
-			}
-			rawdb.WriteHeadFastBlockHash(bc.db, head.Hash())
-			bc.currentSnapBlock.Store(head.Header())
-			headFastBlockGauge.Update(int64(head.NumberU64()))
-			return true
-		}
-		return false
-	}
-	// writeAncient writes blockchain and corresponding receipt chain into ancient store.
-	//
-	// this function only accepts canonical chain data. All side chain will be reverted
-	// eventually.
-	writeAncient := func(blockChain types.Blocks, receiptChain []types.Receipts) (int, error) {
-		first := blockChain[0]
-		last := blockChain[len(blockChain)-1]
-
-		// Ensure genesis is in ancients.
-		if first.NumberU64() == 1 {
-			if frozen, _ := bc.db.Ancients(); frozen == 0 {
-				td := bc.genesisBlock.Difficulty()
-				writeSize, err := rawdb.WriteAncientBlocks(bc.db, []*types.Block{bc.genesisBlock}, []types.Receipts{nil}, td)
-				if err != nil {
-					log.Error("Error writing genesis to ancients", "err", err)
-					return 0, err
-				}
-				size += writeSize
-				log.Info("Wrote genesis to ancients")
-			}
-		}
-		// Before writing the blocks to the ancients, we need to ensure that
-		// they correspond to the what the headerchain 'expects'.
-		// We only check the last block/header, since it's a contiguous chain.
-		if !bc.HasHeader(last.Hash(), last.NumberU64()) {
-			return 0, fmt.Errorf("containing header #%d [%x..] unknown", last.Number(), last.Hash().Bytes()[:4])
-		}
-
-		// Write all chain data to ancients.
-		td := bc.GetTd(first.Hash(), first.NumberU64())
-		writeSize, err := rawdb.WriteAncientBlocks(bc.db, blockChain, receiptChain, td)
-		if err != nil {
-			log.Error("Error importing chain data to ancients", "err", err)
-			return 0, err
-		}
-		size += writeSize
-
-		// Sync the ancient store explicitly to ensure all data has been flushed to disk.
-		if err := bc.db.Sync(); err != nil {
-			return 0, err
-		}
-		// Update the current snap block because all block data is now present in DB.
-		previousSnapBlock := bc.CurrentSnapBlock().Number.Uint64()
-		if !updateHead(blockChain[len(blockChain)-1]) {
-			// We end up here if the header chain has reorg'ed, and the blocks/receipts
-			// don't match the canonical chain.
-			if _, err := bc.db.TruncateHead(previousSnapBlock + 1); err != nil {
-				log.Error("Can't truncate ancient store after failed insert", "err", err)
-			}
-			return 0, errSideChainReceipts
-		}
-
-		// Delete block data from the main database.
-		var (
-			batch       = bc.db.NewBatch()
-			canonHashes = make(map[common.Hash]struct{}, len(blockChain))
->>>>>>> aa55f5ea
 		)
 	}
 
@@ -1719,7 +1182,6 @@
 	return nil
 }
 
-<<<<<<< HEAD
 // writeCanonicalBlockWithLogs writes the new head [block] and emits events
 // for the new head block.
 func (bc *BlockChain) writeCanonicalBlockWithLogs(block *types.Block, logs []*types.Log) {
@@ -1753,15 +1215,6 @@
 		bc.writeCanonicalBlockWithLogs(block, logs)
 	} else {
 		bc.chainSideFeed.Send(ChainSideEvent{Block: block})
-=======
-// writeBlockWithState writes block, metadata and corresponding state data to the
-// database.
-func (bc *BlockChain) writeBlockWithState(block *types.Block, receipts []*types.Receipt, statedb *state.StateDB) error {
-	// Calculate the total difficulty of the block
-	ptd := bc.GetTd(block.ParentHash(), block.NumberU64()-1)
-	if ptd == nil {
-		return consensus.ErrUnknownAncestor
->>>>>>> aa55f5ea
 	}
 
 	return nil
@@ -1783,7 +1236,6 @@
 	}
 
 	// Commit all cached state changes into underlying memory database.
-<<<<<<< HEAD
 	// If snapshots are enabled, call CommitWithSnaps to explicitly create a snapshot
 	// diff layer for the block.
 	var err error
@@ -1792,9 +1244,6 @@
 	} else {
 		_, err = state.CommitWithSnap(block.NumberU64(), bc.chainConfig.IsEIP158(block.Number()), bc.snaps, block.Hash(), block.ParentHash(), true)
 	}
-=======
-	root, err := statedb.Commit(block.NumberU64(), bc.chainConfig.IsEIP158(block.Number()))
->>>>>>> aa55f5ea
 	if err != nil {
 		return err
 	}
@@ -1803,7 +1252,6 @@
 	if bc.triedb.Scheme() == rawdb.PathScheme {
 		return nil
 	}
-<<<<<<< HEAD
 
 	// Note: if InsertTrie must be the last step in verification that can return an error.
 	// This allows [stateManager] to assume that if it inserts a trie without returning an
@@ -1820,106 +1268,6 @@
 		return err
 	}
 	return nil
-=======
-	// If we're running an archive node, always flush
-	if bc.cacheConfig.TrieDirtyDisabled {
-		return bc.triedb.Commit(root, false)
-	}
-	// Full but not archive node, do proper garbage collection
-	bc.triedb.Reference(root, common.Hash{}) // metadata reference to keep trie alive
-	bc.triegc.Push(root, -int64(block.NumberU64()))
-
-	// Flush limits are not considered for the first TriesInMemory blocks.
-	current := block.NumberU64()
-	if current <= state.TriesInMemory {
-		return nil
-	}
-	// If we exceeded our memory allowance, flush matured singleton nodes to disk
-	var (
-		_, nodes, imgs = bc.triedb.Size() // all memory is contained within the nodes return for hashdb
-		limit          = common.StorageSize(bc.cacheConfig.TrieDirtyLimit) * 1024 * 1024
-	)
-	if nodes > limit || imgs > 4*1024*1024 {
-		bc.triedb.Cap(limit - ethdb.IdealBatchSize)
-	}
-	// Find the next state trie we need to commit
-	chosen := current - state.TriesInMemory
-	flushInterval := time.Duration(bc.flushInterval.Load())
-	// If we exceeded time allowance, flush an entire trie to disk
-	if bc.gcproc > flushInterval {
-		// If the header is missing (canonical chain behind), we're reorging a low
-		// diff sidechain. Suspend committing until this operation is completed.
-		header := bc.GetHeaderByNumber(chosen)
-		if header == nil {
-			log.Warn("Reorg in progress, trie commit postponed", "number", chosen)
-		} else {
-			// If we're exceeding limits but haven't reached a large enough memory gap,
-			// warn the user that the system is becoming unstable.
-			if chosen < bc.lastWrite+state.TriesInMemory && bc.gcproc >= 2*flushInterval {
-				log.Info("State in memory for too long, committing", "time", bc.gcproc, "allowance", flushInterval, "optimum", float64(chosen-bc.lastWrite)/state.TriesInMemory)
-			}
-			// Flush an entire trie and restart the counters
-			bc.triedb.Commit(header.Root, true)
-			bc.lastWrite = chosen
-			bc.gcproc = 0
-		}
-	}
-	// Garbage collect anything below our required write retention
-	for !bc.triegc.Empty() {
-		root, number := bc.triegc.Pop()
-		if uint64(-number) > chosen {
-			bc.triegc.Push(root, number)
-			break
-		}
-		bc.triedb.Dereference(root)
-	}
-	return nil
-}
-
-// writeBlockAndSetHead is the internal implementation of WriteBlockAndSetHead.
-// This function expects the chain mutex to be held.
-func (bc *BlockChain) writeBlockAndSetHead(block *types.Block, receipts []*types.Receipt, logs []*types.Log, state *state.StateDB, emitHeadEvent bool) (status WriteStatus, err error) {
-	if err := bc.writeBlockWithState(block, receipts, state); err != nil {
-		return NonStatTy, err
-	}
-	currentBlock := bc.CurrentBlock()
-	reorg, err := bc.forker.ReorgNeeded(currentBlock, block.Header())
-	if err != nil {
-		return NonStatTy, err
-	}
-	if reorg {
-		// Reorganise the chain if the parent is not the head block
-		if block.ParentHash() != currentBlock.Hash() {
-			if err := bc.reorg(currentBlock, block); err != nil {
-				return NonStatTy, err
-			}
-		}
-		status = CanonStatTy
-	} else {
-		status = SideStatTy
-	}
-	// Set new head.
-	if status == CanonStatTy {
-		bc.writeHeadBlock(block)
-	}
-	if status == CanonStatTy {
-		bc.chainFeed.Send(ChainEvent{Block: block, Hash: block.Hash(), Logs: logs})
-		if len(logs) > 0 {
-			bc.logsFeed.Send(logs)
-		}
-		// In theory, we should fire a ChainHeadEvent when we inject
-		// a canonical block, but sometimes we can insert a batch of
-		// canonical blocks. Avoid firing too many ChainHeadEvents,
-		// we will fire an accumulated ChainHeadEvent and disable fire
-		// event here.
-		if emitHeadEvent {
-			bc.chainHeadFeed.Send(ChainHeadEvent{Block: block})
-		}
-	} else {
-		bc.chainSideFeed.Send(ChainSideEvent{Block: block})
-	}
-	return status, nil
->>>>>>> aa55f5ea
 }
 
 // InsertChain attempts to insert the given batch of blocks in to the canonical
@@ -1998,7 +1346,6 @@
 		if bc.newTip(block) {
 			log.Debug("Setting head to be known block", "number", block.Number(), "hash", block.Hash())
 		} else {
-<<<<<<< HEAD
 			log.Debug("Reprocessing already known block", "number", block.Number(), "hash", block.Hash())
 		}
 
@@ -2013,18 +1360,6 @@
 
 	// Some other error occurred, abort
 	case err != nil:
-=======
-			// We're post-merge and the parent is pruned, try to recover the parent state
-			log.Debug("Pruned ancestor", "number", block.Number(), "hash", block.Hash())
-			_, err := bc.recoverAncestors(block)
-			return it.index, err
-		}
-	// Some other error(except ErrKnownBlock) occurred, abort.
-	// ErrKnownBlock is allowed here since some known blocks
-	// still need re-execution to generate snapshots that are missing
-	case err != nil && !errors.Is(err, ErrKnownBlock):
-		stats.ignored += len(it.chain)
->>>>>>> aa55f5ea
 		bc.reportBlock(block, nil, err)
 		return err
 	}
@@ -2042,7 +1377,6 @@
 		}
 	}()
 
-<<<<<<< HEAD
 	// Retrieve the parent block to determine which root to build state on
 	substart = time.Now()
 	parent := bc.GetHeader(block.ParentHash(), block.NumberU64()-1)
@@ -2058,254 +1392,6 @@
 		return err
 	}
 	blockStateInitTimer.Inc(time.Since(substart).Milliseconds())
-=======
-	for ; block != nil && err == nil || errors.Is(err, ErrKnownBlock); block, err = it.next() {
-		// If the chain is terminating, stop processing blocks
-		if bc.insertStopped() {
-			log.Debug("Abort during block processing")
-			break
-		}
-		// If the block is known (in the middle of the chain), it's a special case for
-		// Clique blocks where they can share state among each other, so importing an
-		// older block might complete the state of the subsequent one. In this case,
-		// just skip the block (we already validated it once fully (and crashed), since
-		// its header and body was already in the database). But if the corresponding
-		// snapshot layer is missing, forcibly rerun the execution to build it.
-		if bc.skipBlock(err, it) {
-			logger := log.Debug
-			if bc.chainConfig.Clique == nil {
-				logger = log.Warn
-			}
-			logger("Inserted known block", "number", block.Number(), "hash", block.Hash(),
-				"uncles", len(block.Uncles()), "txs", len(block.Transactions()), "gas", block.GasUsed(),
-				"root", block.Root())
-
-			// Special case. Commit the empty receipt slice if we meet the known
-			// block in the middle. It can only happen in the clique chain. Whenever
-			// we insert blocks via `insertSideChain`, we only commit `td`, `header`
-			// and `body` if it's non-existent. Since we don't have receipts without
-			// reexecution, so nothing to commit. But if the sidechain will be adopted
-			// as the canonical chain eventually, it needs to be reexecuted for missing
-			// state, but if it's this special case here(skip reexecution) we will lose
-			// the empty receipt entry.
-			if len(block.Transactions()) == 0 {
-				rawdb.WriteReceipts(bc.db, block.Hash(), block.NumberU64(), nil)
-			} else {
-				log.Error("Please file an issue, skip known block execution without receipt",
-					"hash", block.Hash(), "number", block.NumberU64())
-			}
-			if err := bc.writeKnownBlock(block); err != nil {
-				return it.index, err
-			}
-			stats.processed++
-			if bc.logger != nil && bc.logger.OnSkippedBlock != nil {
-				bc.logger.OnSkippedBlock(tracing.BlockEvent{
-					Block:     block,
-					TD:        bc.GetTd(block.ParentHash(), block.NumberU64()-1),
-					Finalized: bc.CurrentFinalBlock(),
-					Safe:      bc.CurrentSafeBlock(),
-				})
-			}
-
-			// We can assume that logs are empty here, since the only way for consecutive
-			// Clique blocks to have the same state is if there are no transactions.
-			lastCanon = block
-			continue
-		}
-
-		// Retrieve the parent block and it's state to execute on top
-		start := time.Now()
-		parent := it.previous()
-		if parent == nil {
-			parent = bc.GetHeader(block.ParentHash(), block.NumberU64()-1)
-		}
-		statedb, err := state.New(parent.Root, bc.stateCache, bc.snaps)
-		if err != nil {
-			return it.index, err
-		}
-		statedb.SetLogger(bc.logger)
-
-		// If we are past Byzantium, enable prefetching to pull in trie node paths
-		// while processing transactions. Before Byzantium the prefetcher is mostly
-		// useless due to the intermediate root hashing after each transaction.
-		if bc.chainConfig.IsByzantium(block.Number()) {
-			var witness *stateless.Witness
-			if bc.vmConfig.EnableWitnessCollection {
-				witness, err = stateless.NewWitness(bc, block)
-				if err != nil {
-					return it.index, err
-				}
-			}
-			statedb.StartPrefetcher("chain", witness)
-		}
-		activeState = statedb
-
-		// If we have a followup block, run that against the current state to pre-cache
-		// transactions and probabilistically some of the account/storage trie nodes.
-		var followupInterrupt atomic.Bool
-		if !bc.cacheConfig.TrieCleanNoPrefetch {
-			if followup, err := it.peek(); followup != nil && err == nil {
-				throwaway, _ := state.New(parent.Root, bc.stateCache, bc.snaps)
-
-				go func(start time.Time, followup *types.Block, throwaway *state.StateDB) {
-					// Disable tracing for prefetcher executions.
-					vmCfg := bc.vmConfig
-					vmCfg.Tracer = nil
-					bc.prefetcher.Prefetch(followup, throwaway, vmCfg, &followupInterrupt)
-
-					blockPrefetchExecuteTimer.Update(time.Since(start))
-					if followupInterrupt.Load() {
-						blockPrefetchInterruptMeter.Mark(1)
-					}
-				}(time.Now(), followup, throwaway)
-			}
-		}
-
-		// The traced section of block import.
-		res, err := bc.processBlock(block, statedb, start, setHead)
-		followupInterrupt.Store(true)
-		if err != nil {
-			return it.index, err
-		}
-		// Report the import stats before returning the various results
-		stats.processed++
-		stats.usedGas += res.usedGas
-
-		var snapDiffItems, snapBufItems common.StorageSize
-		if bc.snaps != nil {
-			snapDiffItems, snapBufItems = bc.snaps.Size()
-		}
-		trieDiffNodes, trieBufNodes, _ := bc.triedb.Size()
-		stats.report(chain, it.index, snapDiffItems, snapBufItems, trieDiffNodes, trieBufNodes, setHead)
-
-		if !setHead {
-			// After merge we expect few side chains. Simply count
-			// all blocks the CL gives us for GC processing time
-			bc.gcproc += res.procTime
-			return it.index, nil // Direct block insertion of a single block
-		}
-		switch res.status {
-		case CanonStatTy:
-			log.Debug("Inserted new block", "number", block.Number(), "hash", block.Hash(),
-				"uncles", len(block.Uncles()), "txs", len(block.Transactions()), "gas", block.GasUsed(),
-				"elapsed", common.PrettyDuration(time.Since(start)),
-				"root", block.Root())
-
-			lastCanon = block
-
-			// Only count canonical blocks for GC processing time
-			bc.gcproc += res.procTime
-
-		case SideStatTy:
-			log.Debug("Inserted forked block", "number", block.Number(), "hash", block.Hash(),
-				"diff", block.Difficulty(), "elapsed", common.PrettyDuration(time.Since(start)),
-				"txs", len(block.Transactions()), "gas", block.GasUsed(), "uncles", len(block.Uncles()),
-				"root", block.Root())
-
-		default:
-			// This in theory is impossible, but lets be nice to our future selves and leave
-			// a log, instead of trying to track down blocks imports that don't emit logs.
-			log.Warn("Inserted block with unknown status", "number", block.Number(), "hash", block.Hash(),
-				"diff", block.Difficulty(), "elapsed", common.PrettyDuration(time.Since(start)),
-				"txs", len(block.Transactions()), "gas", block.GasUsed(), "uncles", len(block.Uncles()),
-				"root", block.Root())
-		}
-	}
-	stats.ignored += it.remaining()
-	return it.index, err
-}
-
-// blockProcessingResult is a summary of block processing
-// used for updating the stats.
-type blockProcessingResult struct {
-	usedGas  uint64
-	procTime time.Duration
-	status   WriteStatus
-}
-
-// processBlock executes and validates the given block. If there was no error
-// it writes the block and associated state to database.
-func (bc *BlockChain) processBlock(block *types.Block, statedb *state.StateDB, start time.Time, setHead bool) (_ *blockProcessingResult, blockEndErr error) {
-	if bc.logger != nil && bc.logger.OnBlockStart != nil {
-		td := bc.GetTd(block.ParentHash(), block.NumberU64()-1)
-		bc.logger.OnBlockStart(tracing.BlockEvent{
-			Block:     block,
-			TD:        td,
-			Finalized: bc.CurrentFinalBlock(),
-			Safe:      bc.CurrentSafeBlock(),
-		})
-	}
-	if bc.logger != nil && bc.logger.OnBlockEnd != nil {
-		defer func() {
-			bc.logger.OnBlockEnd(blockEndErr)
-		}()
-	}
-
-	// Process block using the parent state as reference point
-	pstart := time.Now()
-	receipts, logs, usedGas, err := bc.processor.Process(block, statedb, bc.vmConfig)
-	if err != nil {
-		bc.reportBlock(block, receipts, err)
-		return nil, err
-	}
-	ptime := time.Since(pstart)
-
-	vstart := time.Now()
-	if err := bc.validator.ValidateState(block, statedb, receipts, usedGas, false); err != nil {
-		bc.reportBlock(block, receipts, err)
-		return nil, err
-	}
-	vtime := time.Since(vstart)
-
-	if witness := statedb.Witness(); witness != nil {
-		if err = bc.validator.ValidateWitness(witness, block.ReceiptHash(), block.Root()); err != nil {
-			bc.reportBlock(block, receipts, err)
-			return nil, fmt.Errorf("cross verification failed: %v", err)
-		}
-	}
-	proctime := time.Since(start) // processing + validation
-
-	// Update the metrics touched during block processing and validation
-	accountReadTimer.Update(statedb.AccountReads)                   // Account reads are complete(in processing)
-	storageReadTimer.Update(statedb.StorageReads)                   // Storage reads are complete(in processing)
-	snapshotAccountReadTimer.Update(statedb.SnapshotAccountReads)   // Account reads are complete(in processing)
-	snapshotStorageReadTimer.Update(statedb.SnapshotStorageReads)   // Storage reads are complete(in processing)
-	accountUpdateTimer.Update(statedb.AccountUpdates)               // Account updates are complete(in validation)
-	storageUpdateTimer.Update(statedb.StorageUpdates)               // Storage updates are complete(in validation)
-	accountHashTimer.Update(statedb.AccountHashes)                  // Account hashes are complete(in validation)
-	triehash := statedb.AccountHashes                               // The time spent on tries hashing
-	trieUpdate := statedb.AccountUpdates + statedb.StorageUpdates   // The time spent on tries update
-	trieRead := statedb.SnapshotAccountReads + statedb.AccountReads // The time spent on account read
-	trieRead += statedb.SnapshotStorageReads + statedb.StorageReads // The time spent on storage read
-	blockExecutionTimer.Update(ptime - trieRead)                    // The time spent on EVM processing
-	blockValidationTimer.Update(vtime - (triehash + trieUpdate))    // The time spent on block validation
-
-	// Write the block to the chain and get the status.
-	var (
-		wstart = time.Now()
-		status WriteStatus
-	)
-	if !setHead {
-		// Don't set the head, only insert the block
-		err = bc.writeBlockWithState(block, receipts, statedb)
-	} else {
-		status, err = bc.writeBlockAndSetHead(block, receipts, logs, statedb, false)
-	}
-	if err != nil {
-		return nil, err
-	}
-	// Update the metrics touched during block commit
-	accountCommitTimer.Update(statedb.AccountCommits)   // Account commits are complete, we can mark them
-	storageCommitTimer.Update(statedb.StorageCommits)   // Storage commits are complete, we can mark them
-	snapshotCommitTimer.Update(statedb.SnapshotCommits) // Snapshot commits are complete, we can mark them
-	triedbCommitTimer.Update(statedb.TrieDBCommits)     // Trie database commits are complete, we can mark them
-
-	blockWriteTimer.Update(time.Since(wstart) - max(statedb.AccountCommits, statedb.StorageCommits) /* concurrent */ - statedb.SnapshotCommits - statedb.TrieDBCommits)
-	blockInsertTimer.UpdateSince(start)
-
-	return &blockProcessingResult{usedGas: usedGas, procTime: proctime, status: status}, nil
-}
->>>>>>> aa55f5ea
 
 	// Enable prefetching to pull in trie node paths while processing transactions
 	statedb.StartPrefetcher("chain", bc.cacheConfig.TriePrefetcherParallelism)
@@ -2724,7 +1810,6 @@
 	return statedb.CommitWithSnap(current.NumberU64(), bc.chainConfig.IsEIP158(current.Number()), bc.snaps, current.Hash(), current.ParentHash(), false)
 }
 
-<<<<<<< HEAD
 // initSnapshot instantiates a Snapshot instance and adds it to [bc]
 func (bc *BlockChain) initSnapshot(b *types.Header) {
 	if bc.cacheConfig.SnapshotLimit <= 0 || bc.snaps != nil {
@@ -2762,16 +1847,6 @@
 	acceptorTip, err := rawdb.ReadAcceptorTip(bc.db)
 	if err != nil {
 		return fmt.Errorf("%w: unable to get Acceptor tip", err)
-=======
-// skipBlock returns 'true', if the block being imported can be skipped over, meaning
-// that the block does not need to be processed but can be considered already fully 'done'.
-func (bc *BlockChain) skipBlock(err error, it *insertIterator) bool {
-	// We can only ever bypass processing if the only error returned by the validator
-	// is ErrKnownBlock, which means all checks passed, but we already have the block
-	// and state.
-	if !errors.Is(err, ErrKnownBlock) {
-		return false
->>>>>>> aa55f5ea
 	}
 	log.Info("Loaded Acceptor tip", "hash", acceptorTip)
 
