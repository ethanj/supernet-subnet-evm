// Copyright 2023 The go-ethereum Authors
// This file is part of the go-ethereum library.
//
// The go-ethereum library is free software: you can redistribute it and/or modify
// it under the terms of the GNU Lesser General Public License as published by
// the Free Software Foundation, either version 3 of the License, or
// (at your option) any later version.
//
// The go-ethereum library is distributed in the hope that it will be useful,
// but WITHOUT ANY WARRANTY; without even the implied warranty of
// MERCHANTABILITY or FITNESS FOR A PARTICULAR PURPOSE. See the
// GNU Lesser General Public License for more details.
//
// You should have received a copy of the GNU Lesser General Public License
// along with the go-ethereum library. If not, see <http://www.gnu.org/licenses/>.

package txpool

import (
	"errors"
	"fmt"
	"math/big"
	"sync"
	"sync/atomic"

	"github.com/ethereum/go-ethereum/common"
	"github.com/ethereum/go-ethereum/core"
	"github.com/ethereum/go-ethereum/core/types"
	"github.com/ethereum/go-ethereum/event"
	"github.com/ethereum/go-ethereum/log"
	"github.com/ethereum/go-ethereum/metrics"
)

var (
	// ErrOverdraft is returned if a transaction would cause the senders balance to go negative
	// thus invalidating a potential large number of transactions.
	ErrOverdraft = errors.New("transaction would cause overdraft")
)

// TxStatus is the current status of a transaction as seen by the pool.
type TxStatus uint

const (
	TxStatusUnknown TxStatus = iota
	TxStatusQueued
	TxStatusPending
)

var (
	// reservationsGaugeName is the prefix of a per-subpool address reservation
	// metric.
	//
	// This is mostly a sanity metric to ensure there's no bug that would make
	// some subpool hog all the reservations due to mis-accounting.
	reservationsGaugeName = "txpool/reservations"
)

// BlockChain defines the minimal set of methods needed to back a tx pool with
// a chain. Exists to allow mocking the live chain out of tests.
type BlockChain interface {
	// CurrentBlock returns the current head of the chain.
	CurrentBlock() *types.Header

	// SubscribeChainHeadEvent subscribes to new blocks being added to the chain.
	SubscribeChainHeadEvent(ch chan<- core.ChainHeadEvent) event.Subscription
}

// TxPool is an aggregator for various transaction specific pools, collectively
// tracking all the transactions deemed interesting by the node. Transactions
// enter the pool when they are received from the network or submitted locally.
// They exit the pool when they are included in the blockchain or evicted due to
// resource constraints.
type TxPool struct {
	subpools []SubPool // List of subpools for specialized transaction handling

	reservations map[common.Address]SubPool // Map with the account to pool reservations
	reserveLock  sync.Mutex                 // Lock protecting the account reservations

	subs event.SubscriptionScope // Subscription scope to unsubscribe all on shutdown
	quit chan chan error         // Quit channel to tear down the head updater
<<<<<<< HEAD

	gasTip    atomic.Pointer[big.Int] // Remember last value set so it can be retrieved
	reorgFeed event.Feed
=======
	term chan struct{}           // Termination channel to detect a closed pool

	sync chan chan error // Testing / simulator channel to block until internal reset is done
>>>>>>> 2bd6bd01
}

// New creates a new transaction pool to gather, sort and filter inbound
// transactions from the network.
func New(gasTip uint64, chain BlockChain, subpools []SubPool) (*TxPool, error) {
	// Retrieve the current head so that all subpools and this main coordinator
	// pool will have the same starting state, even if the chain moves forward
	// during initialization.
	head := chain.CurrentBlock()

	pool := &TxPool{
		subpools:     subpools,
		reservations: make(map[common.Address]SubPool),
		quit:         make(chan chan error),
		term:         make(chan struct{}),
		sync:         make(chan chan error),
	}
	for i, subpool := range subpools {
		if err := subpool.Init(gasTip, head, pool.reserver(i, subpool)); err != nil {
			for j := i - 1; j >= 0; j-- {
				subpools[j].Close()
			}
			return nil, err
		}
	}
	pool.gasTip.Store(gasTip)

	// Subscribe to chain head events to trigger subpool resets
	var (
		newHeadCh  = make(chan core.ChainHeadEvent)
		newHeadSub = chain.SubscribeChainHeadEvent(newHeadCh)
	)
	go func() {
		pool.loop(head, newHeadCh)
		newHeadSub.Unsubscribe()
	}()
	return pool, nil
}

// reserver is a method to create an address reservation callback to exclusively
// assign/deassign addresses to/from subpools. This can ensure that at any point
// in time, only a single subpool is able to manage an account, avoiding cross
// subpool eviction issues and nonce conflicts.
func (p *TxPool) reserver(id int, subpool SubPool) AddressReserver {
	return func(addr common.Address, reserve bool) error {
		p.reserveLock.Lock()
		defer p.reserveLock.Unlock()

		owner, exists := p.reservations[addr]
		if reserve {
			// Double reservations are forbidden even from the same pool to
			// avoid subtle bugs in the long term.
			if exists {
				if owner == subpool {
					log.Error("pool attempted to reserve already-owned address", "address", addr)
					return nil // Ignore fault to give the pool a chance to recover while the bug gets fixed
				}
				return ErrAlreadyReserved
			}
			p.reservations[addr] = subpool
			if metrics.Enabled {
				m := fmt.Sprintf("%s/%d", reservationsGaugeName, id)
				metrics.GetOrRegisterGauge(m, nil).Inc(1)
			}
			return nil
		}
		// Ensure subpools only attempt to unreserve their own owned addresses,
		// otherwise flag as a programming error.
		if !exists {
			log.Error("pool attempted to unreserve non-reserved address", "address", addr)
			return errors.New("address not reserved")
		}
		if subpool != owner {
			log.Error("pool attempted to unreserve non-owned address", "address", addr)
			return errors.New("address not owned")
		}
		delete(p.reservations, addr)
		if metrics.Enabled {
			m := fmt.Sprintf("%s/%d", reservationsGaugeName, id)
			metrics.GetOrRegisterGauge(m, nil).Dec(1)
		}
		return nil
	}
}

// Close terminates the transaction pool and all its subpools.
func (p *TxPool) Close() error {
	p.subs.Close()

	var errs []error

	// Terminate the reset loop and wait for it to finish
	errc := make(chan error)
	p.quit <- errc
	if err := <-errc; err != nil {
		errs = append(errs, err)
	}
	// Terminate each subpool
	for _, subpool := range p.subpools {
		if err := subpool.Close(); err != nil {
			errs = append(errs, err)
		}
	}
	// Unsubscribe anyone still listening for tx events
	p.subs.Close()

	if len(errs) > 0 {
		return fmt.Errorf("subpool close errors: %v", errs)
	}
	return nil
}

// loop is the transaction pool's main event loop, waiting for and reacting to
// outside blockchain events as well as for various reporting and transaction
// eviction events.
<<<<<<< HEAD
func (p *TxPool) loop(head *types.Header, newHeadCh <-chan core.ChainHeadEvent) {
=======
func (p *TxPool) loop(head *types.Header, chain BlockChain) {
	// Close the termination marker when the pool stops
	defer close(p.term)

	// Subscribe to chain head events to trigger subpool resets
	var (
		newHeadCh  = make(chan core.ChainHeadEvent)
		newHeadSub = chain.SubscribeChainHeadEvent(newHeadCh)
	)
	defer newHeadSub.Unsubscribe()

>>>>>>> 2bd6bd01
	// Track the previous and current head to feed to an idle reset
	var (
		oldHead = head
		newHead = oldHead
	)
	// Consume chain head events and start resets when none is running
	var (
		resetBusy = make(chan struct{}, 1) // Allow 1 reset to run concurrently
		resetDone = make(chan *types.Header)

		resetForced bool       // Whether a forced reset was requested, only used in simulator mode
		resetWaiter chan error // Channel waiting on a forced reset, only used in simulator mode
	)
	// Notify the live reset waiter to not block if the txpool is closed.
	defer func() {
		if resetWaiter != nil {
			resetWaiter <- errors.New("pool already terminated")
			resetWaiter = nil
		}
	}()
	var errc chan error
	for errc == nil {
		// Something interesting might have happened, run a reset if there is
		// one needed but none is running. The resetter will run on its own
		// goroutine to allow chain head events to be consumed contiguously.
		if newHead != oldHead || resetForced {
			// Try to inject a busy marker and start a reset if successful
			select {
			case resetBusy <- struct{}{}:
				// Busy marker injected, start a new subpool reset
				go func(oldHead, newHead *types.Header) {
					for _, subpool := range p.subpools {
						subpool.Reset(oldHead, newHead)
					}
					p.reorgFeed.Send(core.NewTxPoolReorgEvent{Head: newHead})
					resetDone <- newHead
				}(oldHead, newHead)

				// If the reset operation was explicitly requested, consider it
				// being fulfilled and drop the request marker. If it was not,
				// this is a noop.
				resetForced = false

			default:
				// Reset already running, wait until it finishes.
				//
				// Note, this will not drop any forced reset request. If a forced
				// reset was requested, but we were busy, then when the currently
				// running reset finishes, a new one will be spun up.
			}
		}
		// Wait for the next chain head event or a previous reset finish
		select {
		case event := <-newHeadCh:
			// Chain moved forward, store the head for later consumption
			newHead = event.Block.Header()

		case head := <-resetDone:
			// Previous reset finished, update the old head and allow a new reset
			oldHead = head
			<-resetBusy

			// If someone is waiting for a reset to finish, notify them, unless
			// the forced op is still pending. In that case, wait another round
			// of resets.
			if resetWaiter != nil && !resetForced {
				resetWaiter <- nil
				resetWaiter = nil
			}

		case errc = <-p.quit:
			// Termination requested, break out on the next loop round

		case syncc := <-p.sync:
			// Transaction pool is running inside a simulator, and we are about
			// to create a new block. Request a forced sync operation to ensure
			// that any running reset operation finishes to make block imports
			// deterministic. On top of that, run a new reset operation to make
			// transaction insertions deterministic instead of being stuck in a
			// queue waiting for a reset.
			resetForced = true
			resetWaiter = syncc
		}
	}
	// Notify the closer of termination (no error possible for now)
	errc <- nil
}

// GasTip returns the current gas tip enforced by the transaction pool.
func (p *TxPool) GasTip() *big.Int {
	return new(big.Int).Set(p.gasTip.Load())
}

// SetGasTip updates the minimum gas tip required by the transaction pool for a
// new transaction, and drops all transactions below this threshold.
func (p *TxPool) SetGasTip(tip *big.Int) {
	p.gasTip.Store(new(big.Int).Set(tip))

	for _, subpool := range p.subpools {
		subpool.SetGasTip(tip)
	}
}

// SetMinFee updates the minimum fee required by the transaction pool for a
// new transaction, and drops all transactions below this threshold.
func (p *TxPool) SetMinFee(fee *big.Int) {
	for _, subpool := range p.subpools {
		subpool.SetMinFee(fee)
	}
}

// Has returns an indicator whether the pool has a transaction cached with the
// given hash.
func (p *TxPool) Has(hash common.Hash) bool {
	for _, subpool := range p.subpools {
		if subpool.Has(hash) {
			return true
		}
	}
	return false
}

// HasLocal returns an indicator whether the pool has a local transaction cached
// with the given hash.
func (p *TxPool) HasLocal(hash common.Hash) bool {
	for _, subpool := range p.subpools {
		if subpool.HasLocal(hash) {
			return true
		}
	}
	return false
}

// Get returns a transaction if it is contained in the pool, or nil otherwise.
func (p *TxPool) Get(hash common.Hash) *types.Transaction {
	for _, subpool := range p.subpools {
		if tx := subpool.Get(hash); tx != nil {
			return tx
		}
	}
	return nil
}

// Add enqueues a batch of transactions into the pool if they are valid. Due
// to the large transaction churn, add may postpone fully integrating the tx
// to a later point to batch multiple ones together.
func (p *TxPool) Add(txs []*types.Transaction, local bool, sync bool) []error {
	// Split the input transactions between the subpools. It shouldn't really
	// happen that we receive merged batches, but better graceful than strange
	// errors.
	//
	// We also need to track how the transactions were split across the subpools,
	// so we can piece back the returned errors into the original order.
	txsets := make([][]*types.Transaction, len(p.subpools))
	splits := make([]int, len(txs))

	for i, tx := range txs {
		// Mark this transaction belonging to no-subpool
		splits[i] = -1

		// Try to find a subpool that accepts the transaction
		for j, subpool := range p.subpools {
			if subpool.Filter(tx) {
				txsets[j] = append(txsets[j], tx)
				splits[i] = j
				break
			}
		}
	}
	// Add the transactions split apart to the individual subpools and piece
	// back the errors into the original sort order.
	errsets := make([][]error, len(p.subpools))
	for i := 0; i < len(p.subpools); i++ {
		errsets[i] = p.subpools[i].Add(txsets[i], local, sync)
	}
	errs := make([]error, len(txs))
	for i, split := range splits {
		// If the transaction was rejected by all subpools, mark it unsupported
		if split == -1 {
			errs[i] = core.ErrTxTypeNotSupported
			continue
		}
		// Find which subpool handled it and pull in the corresponding error
		errs[i] = errsets[split][0]
		errsets[split] = errsets[split][1:]
	}
	return errs
}

func (p *TxPool) AddRemotesSync(txs []*types.Transaction) []error {
	return p.Add(txs, false, true)
}

// Pending retrieves all currently processable transactions, grouped by origin
// account and sorted by nonce. The returned transaction set is a copy and can be
// freely modified by calling code.
//
// The enforceTips parameter can be used to do an extra filtering on the pending
// transactions and only return those whose **effective** tip is large enough in
// the next pending execution environment.
// account and sorted by nonce.
<<<<<<< HEAD
func (p *TxPool) Pending(enforceTips bool) map[common.Address][]*LazyTransaction {
	return p.PendingWithBaseFee(enforceTips, nil)
}

// If baseFee is nil, then pool.priced.urgent.baseFee is used.
func (p *TxPool) PendingWithBaseFee(enforceTips bool, baseFee *big.Int) map[common.Address][]*LazyTransaction {
	txs := make(map[common.Address][]*LazyTransaction)
	for _, subpool := range p.subpools {
		for addr, set := range subpool.PendingWithBaseFee(enforceTips, baseFee) {
=======
//
// The transactions can also be pre-filtered by the dynamic fee components to
// reduce allocations and load on downstream subsystems.
func (p *TxPool) Pending(filter PendingFilter) map[common.Address][]*LazyTransaction {
	txs := make(map[common.Address][]*LazyTransaction)
	for _, subpool := range p.subpools {
		for addr, set := range subpool.Pending(filter) {
>>>>>>> 2bd6bd01
			txs[addr] = set
		}
	}
	return txs
}

// PendingSize returns the number of pending txs in the tx pool.
//
// The enforceTips parameter can be used to do an extra filtering on the pending
// transactions and only return those whose **effective** tip is large enough in
// the next pending execution environment.
func (p *TxPool) PendingSize(enforceTips bool) int {
	count := 0
	for _, subpool := range p.subpools {
		for _, txs := range subpool.Pending(enforceTips) {
			count += len(txs)
		}
	}
	return count
}

// IteratePending iterates over [pool.pending] until [f] returns false.
// The caller must not modify [tx].
func (p *TxPool) IteratePending(f func(tx *types.Transaction) bool) {
	for _, subpool := range p.subpools {
		if !subpool.IteratePending(f) {
			return
		}
	}
}

// SubscribeTransactions registers a subscription for new transaction events,
// supporting feeding only newly seen or also resurrected transactions.
func (p *TxPool) SubscribeTransactions(ch chan<- core.NewTxsEvent, reorgs bool) event.Subscription {
	subs := make([]event.Subscription, len(p.subpools))
	for i, subpool := range p.subpools {
		subs[i] = subpool.SubscribeTransactions(ch, reorgs)
	}
	return p.subs.Track(event.JoinSubscriptions(subs...))
}

// SubscribeNewReorgEvent registers a subscription of NewReorgEvent and
// starts sending event to the given channel.
func (p *TxPool) SubscribeNewReorgEvent(ch chan<- core.NewTxPoolReorgEvent) event.Subscription {
	return p.subs.Track(p.reorgFeed.Subscribe(ch))
}

// Nonce returns the next nonce of an account, with all transactions executable
// by the pool already applied on top.
func (p *TxPool) Nonce(addr common.Address) uint64 {
	// Since (for now) accounts are unique to subpools, only one pool will have
	// (at max) a non-state nonce. To avoid stateful lookups, just return the
	// highest nonce for now.
	var nonce uint64
	for _, subpool := range p.subpools {
		if next := subpool.Nonce(addr); nonce < next {
			nonce = next
		}
	}
	return nonce
}

// Stats retrieves the current pool stats, namely the number of pending and the
// number of queued (non-executable) transactions.
func (p *TxPool) Stats() (int, int) {
	var runnable, blocked int
	for _, subpool := range p.subpools {
		run, block := subpool.Stats()

		runnable += run
		blocked += block
	}
	return runnable, blocked
}

// Content retrieves the data content of the transaction pool, returning all the
// pending as well as queued transactions, grouped by account and sorted by nonce.
func (p *TxPool) Content() (map[common.Address][]*types.Transaction, map[common.Address][]*types.Transaction) {
	var (
		runnable = make(map[common.Address][]*types.Transaction)
		blocked  = make(map[common.Address][]*types.Transaction)
	)
	for _, subpool := range p.subpools {
		run, block := subpool.Content()

		for addr, txs := range run {
			runnable[addr] = txs
		}
		for addr, txs := range block {
			blocked[addr] = txs
		}
	}
	return runnable, blocked
}

// ContentFrom retrieves the data content of the transaction pool, returning the
// pending as well as queued transactions of this address, grouped by nonce.
func (p *TxPool) ContentFrom(addr common.Address) ([]*types.Transaction, []*types.Transaction) {
	for _, subpool := range p.subpools {
		run, block := subpool.ContentFrom(addr)
		if len(run) != 0 || len(block) != 0 {
			return run, block
		}
	}
	return []*types.Transaction{}, []*types.Transaction{}
}

// Locals retrieves the accounts currently considered local by the pool.
func (p *TxPool) Locals() []common.Address {
	// Retrieve the locals from each subpool and deduplicate them
	locals := make(map[common.Address]struct{})
	for _, subpool := range p.subpools {
		for _, local := range subpool.Locals() {
			locals[local] = struct{}{}
		}
	}
	// Flatten and return the deduplicated local set
	flat := make([]common.Address, 0, len(locals))
	for local := range locals {
		flat = append(flat, local)
	}
	return flat
}

// Status returns the known status (unknown/pending/queued) of a transaction
// identified by its hash.
func (p *TxPool) Status(hash common.Hash) TxStatus {
	for _, subpool := range p.subpools {
		if status := subpool.Status(hash); status != TxStatusUnknown {
			return status
		}
	}
	return TxStatusUnknown
}

// Sync is a helper method for unit tests or simulator runs where the chain events
// are arriving in quick succession, without any time in between them to run the
// internal background reset operations. This method will run an explicit reset
// operation to ensure the pool stabilises, thus avoiding flakey behavior.
//
// Note, do not use this in production / live code. In live code, the pool is
// meant to reset on a separate thread to avoid DoS vectors.
func (p *TxPool) Sync() error {
	sync := make(chan error)
	select {
	case p.sync <- sync:
		return <-sync
	case <-p.term:
		return errors.New("pool already terminated")
	}
}<|MERGE_RESOLUTION|>--- conflicted
+++ resolved
@@ -78,15 +78,13 @@
 
 	subs event.SubscriptionScope // Subscription scope to unsubscribe all on shutdown
 	quit chan chan error         // Quit channel to tear down the head updater
-<<<<<<< HEAD
 
 	gasTip    atomic.Pointer[big.Int] // Remember last value set so it can be retrieved
 	reorgFeed event.Feed
-=======
-	term chan struct{}           // Termination channel to detect a closed pool
+
+	term chan struct{} // Termination channel to detect a closed pool
 
 	sync chan chan error // Testing / simulator channel to block until internal reset is done
->>>>>>> 2bd6bd01
 }
 
 // New creates a new transaction pool to gather, sort and filter inbound
@@ -202,21 +200,10 @@
 // loop is the transaction pool's main event loop, waiting for and reacting to
 // outside blockchain events as well as for various reporting and transaction
 // eviction events.
-<<<<<<< HEAD
 func (p *TxPool) loop(head *types.Header, newHeadCh <-chan core.ChainHeadEvent) {
-=======
-func (p *TxPool) loop(head *types.Header, chain BlockChain) {
 	// Close the termination marker when the pool stops
 	defer close(p.term)
 
-	// Subscribe to chain head events to trigger subpool resets
-	var (
-		newHeadCh  = make(chan core.ChainHeadEvent)
-		newHeadSub = chain.SubscribeChainHeadEvent(newHeadCh)
-	)
-	defer newHeadSub.Unsubscribe()
-
->>>>>>> 2bd6bd01
 	// Track the previous and current head to feed to an idle reset
 	var (
 		oldHead = head
@@ -418,25 +405,18 @@
 // transactions and only return those whose **effective** tip is large enough in
 // the next pending execution environment.
 // account and sorted by nonce.
-<<<<<<< HEAD
-func (p *TxPool) Pending(enforceTips bool) map[common.Address][]*LazyTransaction {
-	return p.PendingWithBaseFee(enforceTips, nil)
-}
-
-// If baseFee is nil, then pool.priced.urgent.baseFee is used.
-func (p *TxPool) PendingWithBaseFee(enforceTips bool, baseFee *big.Int) map[common.Address][]*LazyTransaction {
-	txs := make(map[common.Address][]*LazyTransaction)
-	for _, subpool := range p.subpools {
-		for addr, set := range subpool.PendingWithBaseFee(enforceTips, baseFee) {
-=======
 //
 // The transactions can also be pre-filtered by the dynamic fee components to
 // reduce allocations and load on downstream subsystems.
 func (p *TxPool) Pending(filter PendingFilter) map[common.Address][]*LazyTransaction {
+	return p.PendingWithBaseFee(enforceTips, nil)
+}
+
+// If baseFee is nil, then pool.priced.urgent.baseFee is used.
+func (p *TxPool) PendingWithBaseFee(filter PendingFilter, baseFee *big.Int) map[common.Address][]*LazyTransaction {
 	txs := make(map[common.Address][]*LazyTransaction)
 	for _, subpool := range p.subpools {
 		for addr, set := range subpool.Pending(filter) {
->>>>>>> 2bd6bd01
 			txs[addr] = set
 		}
 	}
@@ -448,10 +428,10 @@
 // The enforceTips parameter can be used to do an extra filtering on the pending
 // transactions and only return those whose **effective** tip is large enough in
 // the next pending execution environment.
-func (p *TxPool) PendingSize(enforceTips bool) int {
+func (p *TxPool) PendingSize(filter PendingFilter) int {
 	count := 0
 	for _, subpool := range p.subpools {
-		for _, txs := range subpool.Pending(enforceTips) {
+		for _, txs := range subpool.Pending(filter) {
 			count += len(txs)
 		}
 	}
