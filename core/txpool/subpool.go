--- conflicted
+++ resolved
@@ -132,16 +132,12 @@
 
 	// Pending retrieves all currently processable transactions, grouped by origin
 	// account and sorted by nonce.
-<<<<<<< HEAD
-	Pending(enforceTips bool) map[common.Address][]*LazyTransaction
-	PendingWithBaseFee(enforceTips bool, baseFee *big.Int) map[common.Address][]*LazyTransaction
-	IteratePending(f func(tx *types.Transaction) bool) bool // Returns false if iteration was interrupted.
-=======
 	//
 	// The transactions can also be pre-filtered by the dynamic fee components to
 	// reduce allocations and load on downstream subsystems.
 	Pending(filter PendingFilter) map[common.Address][]*LazyTransaction
->>>>>>> 2bd6bd01
+	PendingWithBaseFee(enforceTips bool, baseFee *big.Int) map[common.Address][]*LazyTransaction
+	IteratePending(f func(tx *types.Transaction) bool) bool // Returns false if iteration was interrupted.
 
 	// SubscribeTransactions subscribes to new transaction events. The subscriber
 	// can decide whether to receive notifications only for newly seen transactions
