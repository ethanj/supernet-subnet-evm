--- conflicted
+++ resolved
@@ -17,7 +17,6 @@
 package core
 
 import (
-	"errors"
 	"fmt"
 	"math/big"
 
@@ -97,14 +96,6 @@
 		receipts = append(receipts, receipt)
 		allLogs = append(allLogs, receipt.Logs...)
 	}
-<<<<<<< HEAD
-=======
-	// Fail if Shanghai not enabled and len(withdrawals) is non-zero.
-	withdrawals := block.Withdrawals()
-	if len(withdrawals) > 0 && !p.config.IsShanghai(block.Number(), block.Time()) {
-		return nil, nil, 0, errors.New("withdrawals before shanghai")
-	}
->>>>>>> bed84606
 	// Finalize the block, applying any consensus engine specific extras (e.g. block rewards)
 	if err := p.engine.Finalize(p.bc, block, parent, statedb, receipts); err != nil {
 		return nil, nil, 0, fmt.Errorf("engine finalization check failed: %w", err)
@@ -168,12 +159,7 @@
 		return nil, err
 	}
 	// Create a new context to be used in the EVM environment
-<<<<<<< HEAD
-	vmenv := vm.NewEVM(blockContext, vm.TxContext{}, statedb, config, cfg)
-=======
-	blockContext := NewEVMBlockContext(header, bc, author)
 	vmenv := vm.NewEVM(blockContext, vm.TxContext{BlobHashes: tx.BlobHashes()}, statedb, config, cfg)
->>>>>>> bed84606
 	return applyTransaction(msg, config, gp, statedb, header.Number, header.Hash(), tx, usedGas, vmenv)
 }
 
@@ -194,7 +180,7 @@
 			// (or deconfigure it if it is being disabled.)
 			if activatingConfig.IsDisabled() {
 				log.Info("Disabling precompile", "name", module.ConfigKey)
-				statedb.Suicide(module.Address)
+				statedb.SelfDestruct(module.Address)
 				// Calling Finalise here effectively commits Suicide call and wipes the contract state.
 				// This enables re-configuration of the same contract state in the same block.
 				// Without an immediate Finalise call after the Suicide, a reconfigured precompiled state can be wiped out
