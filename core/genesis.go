--- conflicted
+++ resolved
@@ -29,7 +29,6 @@
 	"github.com/ethereum/go-ethereum/common/math"
 	"github.com/ethereum/go-ethereum/core/rawdb"
 	"github.com/ethereum/go-ethereum/core/state"
-	"github.com/ethereum/go-ethereum/core/tracing"
 	"github.com/ethereum/go-ethereum/core/types"
 	"github.com/ethereum/go-ethereum/crypto"
 	"github.com/ethereum/go-ethereum/ethdb"
@@ -82,152 +81,7 @@
 	BlobGasUsed   *uint64     `json:"blobGasUsed"`   // EIP-4844
 }
 
-<<<<<<< HEAD
 // XXX: why is BaseFee/Alloc ordered differently compared to upstream?
-=======
-func ReadGenesis(db ethdb.Database) (*Genesis, error) {
-	var genesis Genesis
-	stored := rawdb.ReadCanonicalHash(db, 0)
-	if (stored == common.Hash{}) {
-		return nil, fmt.Errorf("invalid genesis hash in database: %x", stored)
-	}
-	blob := rawdb.ReadGenesisStateSpec(db, stored)
-	if blob == nil {
-		return nil, errors.New("genesis state missing from db")
-	}
-	if len(blob) != 0 {
-		if err := genesis.Alloc.UnmarshalJSON(blob); err != nil {
-			return nil, fmt.Errorf("could not unmarshal genesis state json: %s", err)
-		}
-	}
-	genesis.Config = rawdb.ReadChainConfig(db, stored)
-	if genesis.Config == nil {
-		return nil, errors.New("genesis config missing from db")
-	}
-	genesisBlock := rawdb.ReadBlock(db, stored, 0)
-	if genesisBlock == nil {
-		return nil, errors.New("genesis block missing from db")
-	}
-	genesisHeader := genesisBlock.Header()
-	genesis.Nonce = genesisHeader.Nonce.Uint64()
-	genesis.Timestamp = genesisHeader.Time
-	genesis.ExtraData = genesisHeader.Extra
-	genesis.GasLimit = genesisHeader.GasLimit
-	genesis.Difficulty = genesisHeader.Difficulty
-	genesis.Mixhash = genesisHeader.MixDigest
-	genesis.Coinbase = genesisHeader.Coinbase
-	genesis.BaseFee = genesisHeader.BaseFee
-	genesis.ExcessBlobGas = genesisHeader.ExcessBlobGas
-	genesis.BlobGasUsed = genesisHeader.BlobGasUsed
-
-	return &genesis, nil
-}
-
-// hashAlloc computes the state root according to the genesis specification.
-func hashAlloc(ga *types.GenesisAlloc, isVerkle bool) (common.Hash, error) {
-	// If a genesis-time verkle trie is requested, create a trie config
-	// with the verkle trie enabled so that the tree can be initialized
-	// as such.
-	var config *triedb.Config
-	if isVerkle {
-		config = &triedb.Config{
-			PathDB:   pathdb.Defaults,
-			IsVerkle: true,
-		}
-	}
-	// Create an ephemeral in-memory database for computing hash,
-	// all the derived states will be discarded to not pollute disk.
-	db := state.NewDatabaseWithConfig(rawdb.NewMemoryDatabase(), config)
-	statedb, err := state.New(types.EmptyRootHash, db, nil)
-	if err != nil {
-		return common.Hash{}, err
-	}
-	for addr, account := range *ga {
-		if account.Balance != nil {
-			statedb.AddBalance(addr, uint256.MustFromBig(account.Balance), tracing.BalanceIncreaseGenesisBalance)
-		}
-		statedb.SetCode(addr, account.Code)
-		statedb.SetNonce(addr, account.Nonce)
-		for key, value := range account.Storage {
-			statedb.SetState(addr, key, value)
-		}
-	}
-	return statedb.Commit(0, false)
-}
-
-// flushAlloc is very similar with hash, but the main difference is all the generated
-// states will be persisted into the given database. Also, the genesis state
-// specification will be flushed as well.
-func flushAlloc(ga *types.GenesisAlloc, db ethdb.Database, triedb *triedb.Database, blockhash common.Hash) error {
-	statedb, err := state.New(types.EmptyRootHash, state.NewDatabaseWithNodeDB(db, triedb), nil)
-	if err != nil {
-		return err
-	}
-	for addr, account := range *ga {
-		if account.Balance != nil {
-			// This is not actually logged via tracer because OnGenesisBlock
-			// already captures the allocations.
-			statedb.AddBalance(addr, uint256.MustFromBig(account.Balance), tracing.BalanceIncreaseGenesisBalance)
-		}
-		statedb.SetCode(addr, account.Code)
-		statedb.SetNonce(addr, account.Nonce)
-		for key, value := range account.Storage {
-			statedb.SetState(addr, key, value)
-		}
-	}
-	root, err := statedb.Commit(0, false)
-	if err != nil {
-		return err
-	}
-	// Commit newly generated states into disk if it's not empty.
-	if root != types.EmptyRootHash {
-		if err := triedb.Commit(root, true); err != nil {
-			return err
-		}
-	}
-	// Marshal the genesis state specification and persist.
-	blob, err := json.Marshal(ga)
-	if err != nil {
-		return err
-	}
-	rawdb.WriteGenesisStateSpec(db, blockhash, blob)
-	return nil
-}
-
-func getGenesisState(db ethdb.Database, blockhash common.Hash) (alloc types.GenesisAlloc, err error) {
-	blob := rawdb.ReadGenesisStateSpec(db, blockhash)
-	if len(blob) != 0 {
-		if err := alloc.UnmarshalJSON(blob); err != nil {
-			return nil, err
-		}
-
-		return alloc, nil
-	}
-
-	// Genesis allocation is missing and there are several possibilities:
-	// the node is legacy which doesn't persist the genesis allocation or
-	// the persisted allocation is just lost.
-	// - supported networks(mainnet, testnets), recover with defined allocations
-	// - private network, can't recover
-	var genesis *Genesis
-	switch blockhash {
-	case params.MainnetGenesisHash:
-		genesis = DefaultGenesisBlock()
-	case params.GoerliGenesisHash:
-		genesis = DefaultGoerliGenesisBlock()
-	case params.SepoliaGenesisHash:
-		genesis = DefaultSepoliaGenesisBlock()
-	case params.HoleskyGenesisHash:
-		genesis = DefaultHoleskyGenesisBlock()
-	}
-	if genesis != nil {
-		return genesis.Alloc, nil
-	}
-
-	return nil, nil
-}
-
->>>>>>> aa55f5ea
 // field type overrides for gencodec
 type genesisSpecMarshaling struct {
 	Nonce         math.HexOrDecimal64
@@ -281,18 +135,7 @@
 	// Just commit the new block if there is no stored genesis block.
 	stored := rawdb.ReadCanonicalHash(db, 0)
 	if (stored == common.Hash{}) {
-<<<<<<< HEAD
 		log.Info("Writing genesis to database")
-=======
-		if genesis == nil {
-			log.Info("Writing default main-net genesis block")
-			genesis = DefaultGenesisBlock()
-		} else {
-			log.Info("Writing custom genesis block")
-		}
-
-		applyOverrides(genesis.Config)
->>>>>>> aa55f5ea
 		block, err := genesis.Commit(db, triedb)
 		if err != nil {
 			return genesis.Config, common.Hash{}, err
@@ -434,6 +277,7 @@
 	// Do custom allocation after airdrop in case an address shows up in standard
 	// allocation
 	for addr, account := range g.Alloc {
+		// XXX: Should be using AddBalance instead of SetBalance (and passing Tracer?)
 		statedb.SetBalance(addr, uint256.MustFromBig(account.Balance))
 		statedb.SetCode(addr, account.Code)
 		statedb.SetNonce(addr, account.Nonce)
@@ -475,7 +319,6 @@
 			}
 		}
 	}
-<<<<<<< HEAD
 
 	statedb.Commit(0, false, false)
 	// Commit newly generated states into disk if it's not empty.
@@ -484,10 +327,7 @@
 			panic(fmt.Sprintf("unable to commit genesis block: %v", err))
 		}
 	}
-	return types.NewBlock(head, nil, nil, nil, trie.NewStackTrie(nil))
-=======
-	return types.NewBlock(head, &types.Body{Withdrawals: withdrawals}, nil, trie.NewStackTrie(nil))
->>>>>>> aa55f5ea
+	return types.NewBlock(head, &types.Body{}, nil, nil, trie.NewStackTrie(nil))
 }
 
 // Commit writes the block and state of a genesis specification to the database.
@@ -554,74 +394,11 @@
 	return g.MustCommit(db, triedb.NewDatabase(db, triedb.HashDefaults))
 }
 
-<<<<<<< HEAD
 // ReadBlockByHash reads the block with the given hash from the database.
 func ReadBlockByHash(db ethdb.Reader, hash common.Hash) *types.Block {
 	blockNumber := rawdb.ReadHeaderNumber(db, hash)
 	if blockNumber == nil {
 		return nil
-=======
-// DeveloperGenesisBlock returns the 'geth --dev' genesis block.
-func DeveloperGenesisBlock(gasLimit uint64, faucet *common.Address) *Genesis {
-	// Override the default period to the user requested one
-	config := *params.AllDevChainProtocolChanges
-
-	// Assemble and return the genesis with the precompiles and faucet pre-funded
-	genesis := &Genesis{
-		Config:     &config,
-		GasLimit:   gasLimit,
-		BaseFee:    big.NewInt(params.InitialBaseFee),
-		Difficulty: big.NewInt(0),
-		Alloc: map[common.Address]types.Account{
-			common.BytesToAddress([]byte{1}): {Balance: big.NewInt(1)}, // ECRecover
-			common.BytesToAddress([]byte{2}): {Balance: big.NewInt(1)}, // SHA256
-			common.BytesToAddress([]byte{3}): {Balance: big.NewInt(1)}, // RIPEMD
-			common.BytesToAddress([]byte{4}): {Balance: big.NewInt(1)}, // Identity
-			common.BytesToAddress([]byte{5}): {Balance: big.NewInt(1)}, // ModExp
-			common.BytesToAddress([]byte{6}): {Balance: big.NewInt(1)}, // ECAdd
-			common.BytesToAddress([]byte{7}): {Balance: big.NewInt(1)}, // ECScalarMul
-			common.BytesToAddress([]byte{8}): {Balance: big.NewInt(1)}, // ECPairing
-			common.BytesToAddress([]byte{9}): {Balance: big.NewInt(1)}, // BLAKE2b
-			// Pre-deploy EIP-4788 system contract
-			params.BeaconRootsAddress: {Nonce: 1, Code: params.BeaconRootsCode, Balance: common.Big0},
-		},
-	}
-	if faucet != nil {
-		genesis.Alloc[*faucet] = types.Account{Balance: new(big.Int).Sub(new(big.Int).Lsh(big.NewInt(1), 256), big.NewInt(9))}
-	}
-	return genesis
-}
-
-func decodePrealloc(data string) types.GenesisAlloc {
-	var p []struct {
-		Addr    *big.Int
-		Balance *big.Int
-		Misc    *struct {
-			Nonce uint64
-			Code  []byte
-			Slots []struct {
-				Key common.Hash
-				Val common.Hash
-			}
-		} `rlp:"optional"`
-	}
-	if err := rlp.NewStream(strings.NewReader(data), 0).Decode(&p); err != nil {
-		panic(err)
-	}
-	ga := make(types.GenesisAlloc, len(p))
-	for _, account := range p {
-		acc := types.Account{Balance: account.Balance}
-		if account.Misc != nil {
-			acc.Nonce = account.Misc.Nonce
-			acc.Code = account.Misc.Code
-
-			acc.Storage = make(map[common.Hash]common.Hash)
-			for _, slot := range account.Misc.Slots {
-				acc.Storage[slot.Key] = slot.Val
-			}
-		}
-		ga[common.BigToAddress(account.Addr)] = acc
->>>>>>> aa55f5ea
 	}
 	return rawdb.ReadBlock(db, hash, *blockNumber)
 }