// Copyright 2014 The go-ethereum Authors
// This file is part of the go-ethereum library.
//
// The go-ethereum library is free software: you can redistribute it and/or modify
// it under the terms of the GNU Lesser General Public License as published by
// the Free Software Foundation, either version 3 of the License, or
// (at your option) any later version.
//
// The go-ethereum library is distributed in the hope that it will be useful,
// but WITHOUT ANY WARRANTY; without even the implied warranty of
// MERCHANTABILITY or FITNESS FOR A PARTICULAR PURPOSE. See the
// GNU Lesser General Public License for more details.
//
// You should have received a copy of the GNU Lesser General Public License
// along with the go-ethereum library. If not, see <http://www.gnu.org/licenses/>.

package core

import (
	"fmt"
	"math"
	"math/big"

	"github.com/ethereum/go-ethereum/common"
	cmath "github.com/ethereum/go-ethereum/common/math"
	"github.com/ethereum/go-ethereum/core/tracing"
	"github.com/ethereum/go-ethereum/core/types"
	"github.com/ethereum/go-ethereum/core/vm"
	"github.com/ethereum/go-ethereum/crypto/kzg4844"
	"github.com/ethereum/go-ethereum/params"
	"github.com/ethereum/go-ethereum/precompile/contracts/txallowlist"
	"github.com/ethereum/go-ethereum/utils"
	"github.com/ethereum/go-ethereum/vmerrs"
	"github.com/holiman/uint256"
)

// ExecutionResult includes all output after executing given evm
// message no matter the execution itself is successful or not.
type ExecutionResult struct {
	UsedGas     uint64 // Total used gas, not including the refunded gas
	RefundedGas uint64 // Total gas refunded after execution
	Err         error  // Any error encountered during the execution(listed in core/vm/errors.go)
	ReturnData  []byte // Returned data from evm(function result or data supplied with revert opcode)
}

// Unwrap returns the internal evm error which allows us for further
// analysis outside.
func (result *ExecutionResult) Unwrap() error {
	return result.Err
}

// Failed returns the indicator whether the execution is successful or not
func (result *ExecutionResult) Failed() bool { return result.Err != nil }

// Return is a helper function to help caller distinguish between revert reason
// and function return. Return returns the data after execution if no error occurs.
func (result *ExecutionResult) Return() []byte {
	if result.Err != nil {
		return nil
	}
	return common.CopyBytes(result.ReturnData)
}

// Revert returns the concrete revert reason if the execution is aborted by `REVERT`
// opcode. Note the reason can be nil if no data supplied with revert opcode.
func (result *ExecutionResult) Revert() []byte {
	if result.Err != vmerrs.ErrExecutionReverted {
		return nil
	}
	return common.CopyBytes(result.ReturnData)
}

// IntrinsicGas computes the 'intrinsic gas' for a message with the given data.
<<<<<<< HEAD
func IntrinsicGas(data []byte, accessList types.AccessList, isContractCreation bool, rules params.Rules) (uint64, error) {
=======
func IntrinsicGas(data []byte, accessList types.AccessList, isContractCreation, isHomestead, isEIP2028, isEIP3860 bool) (uint64, error) {
>>>>>>> aa55f5ea
	// Set the starting gas for the raw transaction
	var gas uint64
	if isContractCreation && rules.IsHomestead {
		gas = params.TxGasContractCreation
	} else {
		gas = params.TxGas
	}
	dataLen := uint64(len(data))
	// Bump the required gas by the amount of transactional data
	if dataLen > 0 {
		// Zero and non-zero bytes are priced differently
		var nz uint64
		for _, byt := range data {
			if byt != 0 {
				nz++
			}
		}
		// Make sure we don't exceed uint64 for all data combinations
		nonZeroGas := params.TxDataNonZeroGasFrontier
		if rules.IsIstanbul {
			nonZeroGas = params.TxDataNonZeroGasEIP2028
		}
		if (math.MaxUint64-gas)/nonZeroGas < nz {
			return 0, ErrGasUintOverflow
		}
		gas += nz * nonZeroGas

		z := dataLen - nz
		if (math.MaxUint64-gas)/params.TxDataZeroGas < z {
			return 0, ErrGasUintOverflow
		}
		gas += z * params.TxDataZeroGas

		if isContractCreation && rules.IsDurango {
			lenWords := toWordSize(dataLen)
			if (math.MaxUint64-gas)/params.InitCodeWordGas < lenWords {
				return 0, ErrGasUintOverflow
			}
			gas += lenWords * params.InitCodeWordGas
		}
	}
	if accessList != nil {
		accessListGas, err := accessListGas(rules, accessList)
		if err != nil {
			return 0, err
		}
		totalGas, overflow := cmath.SafeAdd(gas, accessListGas)
		if overflow {
			return 0, ErrGasUintOverflow
		}
		gas = totalGas
	}

	return gas, nil
}

func accessListGas(rules params.Rules, accessList types.AccessList) (uint64, error) {
	var gas uint64
	if !rules.PredicatersExist() {
		gas += uint64(len(accessList)) * params.TxAccessListAddressGas
		gas += uint64(accessList.StorageKeys()) * params.TxAccessListStorageKeyGas
		return gas, nil
	}

	for _, accessTuple := range accessList {
		address := accessTuple.Address
		predicaterContract, ok := rules.Predicaters[address]
		if !ok {
			// Previous access list gas calculation does not use safemath because an overflow would not be possible with
			// the size of access lists that could be included in a block and standard access list gas costs.
			// Therefore, we only check for overflow when adding to [totalGas], which could include the sum of values
			// returned by a predicate.
			accessTupleGas := params.TxAccessListAddressGas + uint64(len(accessTuple.StorageKeys))*params.TxAccessListStorageKeyGas
			totalGas, overflow := cmath.SafeAdd(gas, accessTupleGas)
			if overflow {
				return 0, ErrGasUintOverflow
			}
			gas = totalGas
		} else {
			predicateGas, err := predicaterContract.PredicateGas(utils.HashSliceToBytes(accessTuple.StorageKeys))
			if err != nil {
				return 0, err
			}
			totalGas, overflow := cmath.SafeAdd(gas, predicateGas)
			if overflow {
				return 0, ErrGasUintOverflow
			}
			gas = totalGas
		}
	}

	return gas, nil
}

// toWordSize returns the ceiled word size required for init code payment calculation.
func toWordSize(size uint64) uint64 {
	if size > math.MaxUint64-31 {
		return math.MaxUint64/32 + 1
	}

	return (size + 31) / 32
}

// A Message contains the data derived from a single transaction that is relevant to state
// processing.
type Message struct {
	To            *common.Address
	From          common.Address
	Nonce         uint64
	Value         *big.Int
	GasLimit      uint64
	GasPrice      *big.Int
	GasFeeCap     *big.Int
	GasTipCap     *big.Int
	Data          []byte
	AccessList    types.AccessList
	BlobGasFeeCap *big.Int
	BlobHashes    []common.Hash

	// When SkipAccountChecks is true, the message nonce is not checked against the
	// account nonce in state. It also disables checking that the sender is an EOA.
	// This field will be set to true for operations like RPC eth_call.
	SkipAccountChecks bool
}

// TransactionToMessage converts a transaction into a Message.
func TransactionToMessage(tx *types.Transaction, s types.Signer, baseFee *big.Int) (*Message, error) {
	msg := &Message{
		Nonce:             tx.Nonce(),
		GasLimit:          tx.Gas(),
		GasPrice:          new(big.Int).Set(tx.GasPrice()),
		GasFeeCap:         new(big.Int).Set(tx.GasFeeCap()),
		GasTipCap:         new(big.Int).Set(tx.GasTipCap()),
		To:                tx.To(),
		Value:             tx.Value(),
		Data:              tx.Data(),
		AccessList:        tx.AccessList(),
		SkipAccountChecks: false,
		BlobHashes:        tx.BlobHashes(),
		BlobGasFeeCap:     tx.BlobGasFeeCap(),
	}
	// If baseFee provided, set gasPrice to effectiveGasPrice.
	if baseFee != nil {
		msg.GasPrice = cmath.BigMin(msg.GasPrice.Add(msg.GasTipCap, baseFee), msg.GasFeeCap)
	}
	var err error
	msg.From, err = types.Sender(s, tx)
	return msg, err
}

// ApplyMessage computes the new state by applying the given message
// against the old state within the environment.
//
// ApplyMessage returns the bytes returned by any EVM execution (if it took place),
// the gas used (which includes gas refunds) and an error if it failed. An error always
// indicates a core error meaning that the message would always fail for that particular
// state and would never be accepted within a block.
func ApplyMessage(evm *vm.EVM, msg *Message, gp *GasPool) (*ExecutionResult, error) {
	return NewStateTransition(evm, msg, gp).TransitionDb()
}

// StateTransition represents a state transition.
//
// == The State Transitioning Model
//
// A state transition is a change made when a transaction is applied to the current world
// state. The state transitioning model does all the necessary work to work out a valid new
// state root.
//
//  1. Nonce handling
//  2. Pre pay gas
//  3. Create a new state object if the recipient is nil
//  4. Value transfer
//
// == If contract creation ==
//
//	4a. Attempt to run transaction data
//	4b. If valid, use result as code for the new state object
//
// == end ==
//
//  5. Run Script section
//  6. Derive new state root
type StateTransition struct {
	gp           *GasPool
	msg          *Message
	gasRemaining uint64
	initialGas   uint64
	state        vm.StateDB
	evm          *vm.EVM
}

// NewStateTransition initialises and returns a new state transition object.
func NewStateTransition(evm *vm.EVM, msg *Message, gp *GasPool) *StateTransition {
	return &StateTransition{
		gp:    gp,
		evm:   evm,
		msg:   msg,
		state: evm.StateDB,
	}
}

// to returns the recipient of the message.
func (st *StateTransition) to() common.Address {
	if st.msg == nil || st.msg.To == nil /* contract creation */ {
		return common.Address{}
	}
	return *st.msg.To
}

func (st *StateTransition) buyGas() error {
	mgval := new(big.Int).SetUint64(st.msg.GasLimit)
	mgval.Mul(mgval, st.msg.GasPrice)
	balanceCheck := new(big.Int).Set(mgval)
	if st.msg.GasFeeCap != nil {
		balanceCheck.SetUint64(st.msg.GasLimit)
		balanceCheck = balanceCheck.Mul(balanceCheck, st.msg.GasFeeCap)
	}
	balanceCheck.Add(balanceCheck, st.msg.Value)

	if st.evm.ChainConfig().IsCancun(st.evm.Context.BlockNumber, st.evm.Context.Time) {
		if blobGas := st.blobGasUsed(); blobGas > 0 {
			// Check that the user has enough funds to cover blobGasUsed * tx.BlobGasFeeCap
			blobBalanceCheck := new(big.Int).SetUint64(blobGas)
			blobBalanceCheck.Mul(blobBalanceCheck, st.msg.BlobGasFeeCap)
			balanceCheck.Add(balanceCheck, blobBalanceCheck)
			// Pay for blobGasUsed * actual blob fee
			blobFee := new(big.Int).SetUint64(blobGas)
			blobFee.Mul(blobFee, st.evm.Context.BlobBaseFee)
			mgval.Add(mgval, blobFee)
		}
	}
	balanceCheckU256, overflow := uint256.FromBig(balanceCheck)
	if overflow {
		return fmt.Errorf("%w: address %v required balance exceeds 256 bits", ErrInsufficientFunds, st.msg.From.Hex())
	}
	if have, want := st.state.GetBalance(st.msg.From), balanceCheckU256; have.Cmp(want) < 0 {
		return fmt.Errorf("%w: address %v have %v want %v", ErrInsufficientFunds, st.msg.From.Hex(), have, want)
	}
	if err := st.gp.SubGas(st.msg.GasLimit); err != nil {
		return err
	}

	if st.evm.Config.Tracer != nil && st.evm.Config.Tracer.OnGasChange != nil {
		st.evm.Config.Tracer.OnGasChange(0, st.msg.GasLimit, tracing.GasChangeTxInitialBalance)
	}
	st.gasRemaining = st.msg.GasLimit

	st.initialGas = st.msg.GasLimit
	mgvalU256, _ := uint256.FromBig(mgval)
	st.state.SubBalance(st.msg.From, mgvalU256, tracing.BalanceDecreaseGasBuy)
	return nil
}

func (st *StateTransition) preCheck() error {
	// Only check transactions that are not fake
	msg := st.msg
	if !msg.SkipAccountChecks {
		// Make sure this transaction's nonce is correct.
		stNonce := st.state.GetNonce(msg.From)
		if msgNonce := msg.Nonce; stNonce < msgNonce {
			return fmt.Errorf("%w: address %v, tx: %d state: %d", ErrNonceTooHigh,
				msg.From.Hex(), msgNonce, stNonce)
		} else if stNonce > msgNonce {
			return fmt.Errorf("%w: address %v, tx: %d state: %d", ErrNonceTooLow,
				msg.From.Hex(), msgNonce, stNonce)
		} else if stNonce+1 < stNonce {
			return fmt.Errorf("%w: address %v, nonce: %d", ErrNonceMax,
				msg.From.Hex(), stNonce)
		}
		// Make sure the sender is an EOA
		codeHash := st.state.GetCodeHash(msg.From)
		if codeHash != (common.Hash{}) && codeHash != types.EmptyCodeHash {
			return fmt.Errorf("%w: address %v, codehash: %s", ErrSenderNoEOA,
				msg.From.Hex(), codeHash)
		}
		// Make sure the sender is not prohibited
		if vm.IsProhibited(msg.From) {
			return fmt.Errorf("%w: address %v", vmerrs.ErrAddrProhibited, msg.From)
		}

		// Check that the sender is on the tx allow list if enabled
		if st.evm.ChainConfig().IsPrecompileEnabled(txallowlist.ContractAddress, st.evm.Context.Time) {
			txAllowListRole := txallowlist.GetTxAllowListStatus(st.state, msg.From)
			if !txAllowListRole.IsEnabled() {
				return fmt.Errorf("%w: %s", vmerrs.ErrSenderAddressNotAllowListed, msg.From)
			}
		}
	}
	// Make sure that transaction gasFeeCap is greater than the baseFee (post london)
	if st.evm.ChainConfig().IsSubnetEVM(st.evm.Context.Time) {
		// Skip the checks if gas fields are zero and baseFee was explicitly disabled (eth_call)
		skipCheck := st.evm.Config.NoBaseFee && msg.GasFeeCap.BitLen() == 0 && msg.GasTipCap.BitLen() == 0
		if !skipCheck {
			if l := msg.GasFeeCap.BitLen(); l > 256 {
				return fmt.Errorf("%w: address %v, maxFeePerGas bit length: %d", ErrFeeCapVeryHigh,
					msg.From.Hex(), l)
			}
			if l := msg.GasTipCap.BitLen(); l > 256 {
				return fmt.Errorf("%w: address %v, maxPriorityFeePerGas bit length: %d", ErrTipVeryHigh,
					msg.From.Hex(), l)
			}
			if msg.GasFeeCap.Cmp(msg.GasTipCap) < 0 {
				return fmt.Errorf("%w: address %v, maxPriorityFeePerGas: %s, maxFeePerGas: %s", ErrTipAboveFeeCap,
					msg.From.Hex(), msg.GasTipCap, msg.GasFeeCap)
			}
			// This will panic if baseFee is nil, but basefee presence is verified
			// as part of header validation.
			if msg.GasFeeCap.Cmp(st.evm.Context.BaseFee) < 0 {
				return fmt.Errorf("%w: address %v, maxFeePerGas: %s, baseFee: %s", ErrFeeCapTooLow,
					msg.From.Hex(), msg.GasFeeCap, st.evm.Context.BaseFee)
			}
		}
	}
	// Check the blob version validity
	if msg.BlobHashes != nil {
		// The to field of a blob tx type is mandatory, and a `BlobTx` transaction internally
		// has it as a non-nillable value, so any msg derived from blob transaction has it non-nil.
		// However, messages created through RPC (eth_call) don't have this restriction.
		if msg.To == nil {
			return ErrBlobTxCreate
		}
		if len(msg.BlobHashes) == 0 {
			return ErrMissingBlobHashes
		}
		for i, hash := range msg.BlobHashes {
			if !kzg4844.IsValidVersionedHash(hash[:]) {
				return fmt.Errorf("blob %d has invalid hash version", i)
			}
		}
	}
	// Check that the user is paying at least the current blob fee
	if st.evm.ChainConfig().IsCancun(st.evm.Context.BlockNumber, st.evm.Context.Time) {
		if st.blobGasUsed() > 0 {
			// Skip the checks if gas fields are zero and blobBaseFee was explicitly disabled (eth_call)
			skipCheck := st.evm.Config.NoBaseFee && msg.BlobGasFeeCap.BitLen() == 0
			if !skipCheck {
				// This will panic if blobBaseFee is nil, but blobBaseFee presence
				// is verified as part of header validation.
				if msg.BlobGasFeeCap.Cmp(st.evm.Context.BlobBaseFee) < 0 {
					return fmt.Errorf("%w: address %v blobGasFeeCap: %v, blobBaseFee: %v", ErrBlobFeeCapTooLow,
						msg.From.Hex(), msg.BlobGasFeeCap, st.evm.Context.BlobBaseFee)
				}
			}
		}
	}
	return st.buyGas()
}

// TransitionDb will transition the state by applying the current message and
// returning the evm execution result with following fields.
//
//   - used gas: total gas used (including gas being refunded)
//   - returndata: the returned data from evm
//   - concrete execution error: various EVM errors which abort the execution, e.g.
//     ErrOutOfGas, ErrExecutionReverted
//
// However if any consensus issue encountered, return the error directly with
// nil evm execution result.
func (st *StateTransition) TransitionDb() (*ExecutionResult, error) {
	// First check this message satisfies all consensus rules before
	// applying the message. The rules include these clauses
	//
	// 1. the nonce of the message caller is correct
	// 2. caller has enough balance to cover transaction fee(gaslimit * gasprice)
	// 3. the amount of gas required is available in the block
	// 4. the message caller is on the tx allow list (if enabled)
	// 5. the purchased gas is enough to cover intrinsic usage
	// 6. there is no overflow when calculating intrinsic gas
	// 7. caller has enough balance to cover asset transfer for **topmost** call

	// Check clauses 1-4, buy gas if everything is correct
	if err := st.preCheck(); err != nil {
		return nil, err
	}

	var (
		msg              = st.msg
		sender           = vm.AccountRef(msg.From)
		rules            = st.evm.ChainConfig().Rules(st.evm.Context.BlockNumber, st.evm.Context.Time)
		contractCreation = msg.To == nil
	)

	// Check clauses 4-5, subtract intrinsic gas if everything is correct
	gas, err := IntrinsicGas(msg.Data, msg.AccessList, contractCreation, rules)
	if err != nil {
		return nil, err
	}
	if st.gasRemaining < gas {
		return nil, fmt.Errorf("%w: have %d, want %d", ErrIntrinsicGas, st.gasRemaining, gas)
	}
	if t := st.evm.Config.Tracer; t != nil && t.OnGasChange != nil {
		t.OnGasChange(st.gasRemaining, st.gasRemaining-gas, tracing.GasChangeTxIntrinsicGas)
	}
	st.gasRemaining -= gas

	if rules.IsEIP4762 {
		st.evm.AccessEvents.AddTxOrigin(msg.From)

		if targetAddr := msg.To; targetAddr != nil {
			st.evm.AccessEvents.AddTxDestination(*targetAddr, msg.Value.Sign() != 0)
		}
	}

	// Check clause 6
	value, overflow := uint256.FromBig(msg.Value)
	if overflow {
		return nil, fmt.Errorf("%w: address %v", ErrInsufficientFundsForTransfer, msg.From.Hex())
	}
	if !value.IsZero() && !st.evm.Context.CanTransfer(st.state, msg.From, value) {
		return nil, fmt.Errorf("%w: address %v", ErrInsufficientFundsForTransfer, msg.From.Hex())
	}

	// Check whether the init code size has been exceeded.
	if rules.IsDurango && contractCreation && len(msg.Data) > params.MaxInitCodeSize {
		return nil, fmt.Errorf("%w: code size %v limit %v", vmerrs.ErrMaxInitCodeSizeExceeded, len(msg.Data), params.MaxInitCodeSize)
	}

	// Execute the preparatory steps for state transition which includes:
	// - prepare accessList(post-berlin)
	// - reset transient storage(eip 1153)
	st.state.Prepare(rules, msg.From, st.evm.Context.Coinbase, msg.To, vm.ActivePrecompiles(rules), msg.AccessList)

	var (
		ret   []byte
		vmerr error // vm errors do not effect consensus and are therefore not assigned to err
	)
	if contractCreation {
		ret, _, st.gasRemaining, vmerr = st.evm.Create(sender, msg.Data, st.gasRemaining, value)
	} else {
		// Increment the nonce for the next transaction
		st.state.SetNonce(msg.From, st.state.GetNonce(sender.Address())+1)
		ret, st.gasRemaining, vmerr = st.evm.Call(sender, st.to(), msg.Data, st.gasRemaining, value)
	}
<<<<<<< HEAD
	price, _ := uint256.FromBig(msg.GasPrice)
	gasRefund := st.refundGas(rules.IsSubnetEVM)
	fee := new(uint256.Int).SetUint64(st.gasUsed())
	fee.Mul(fee, price)
	st.state.AddBalance(st.evm.Context.Coinbase, fee)
=======

	var gasRefund uint64
	if !rules.IsLondon {
		// Before EIP-3529: refunds were capped to gasUsed / 2
		gasRefund = st.refundGas(params.RefundQuotient)
	} else {
		// After EIP-3529: refunds are capped to gasUsed / 5
		gasRefund = st.refundGas(params.RefundQuotientEIP3529)
	}
	effectiveTip := msg.GasPrice
	if rules.IsLondon {
		effectiveTip = cmath.BigMin(msg.GasTipCap, new(big.Int).Sub(msg.GasFeeCap, st.evm.Context.BaseFee))
	}
	effectiveTipU256, _ := uint256.FromBig(effectiveTip)

	if st.evm.Config.NoBaseFee && msg.GasFeeCap.Sign() == 0 && msg.GasTipCap.Sign() == 0 {
		// Skip fee payment when NoBaseFee is set and the fee fields
		// are 0. This avoids a negative effectiveTip being applied to
		// the coinbase when simulating calls.
	} else {
		fee := new(uint256.Int).SetUint64(st.gasUsed())
		fee.Mul(fee, effectiveTipU256)
		st.state.AddBalance(st.evm.Context.Coinbase, fee, tracing.BalanceIncreaseRewardTransactionFee)

		// add the coinbase to the witness iff the fee is greater than 0
		if rules.IsEIP4762 && fee.Sign() != 0 {
			st.evm.AccessEvents.BalanceGas(st.evm.Context.Coinbase, true)
		}
	}
>>>>>>> aa55f5ea

	return &ExecutionResult{
		UsedGas:     st.gasUsed(),
		RefundedGas: gasRefund,
		Err:         vmerr,
		ReturnData:  ret,
	}, nil
}

func (st *StateTransition) refundGas(subnetEVM bool) uint64 {
	var refund uint64
	// Inspired by: https://gist.github.com/holiman/460f952716a74eeb9ab358bb1836d821#gistcomment-3642048
	if !subnetEVM {
		// Apply refund counter, capped to half of the used gas.
		refund = st.gasUsed() / 2
		if refund > st.state.GetRefund() {
			refund = st.state.GetRefund()
		}
		st.gasRemaining += refund
	}
<<<<<<< HEAD
=======

	if st.evm.Config.Tracer != nil && st.evm.Config.Tracer.OnGasChange != nil && refund > 0 {
		st.evm.Config.Tracer.OnGasChange(st.gasRemaining, st.gasRemaining+refund, tracing.GasChangeTxRefunds)
	}

	st.gasRemaining += refund
>>>>>>> aa55f5ea

	// Return ETH for remaining gas, exchanged at the original rate.
	remaining := uint256.NewInt(st.gasRemaining)
	remaining.Mul(remaining, uint256.MustFromBig(st.msg.GasPrice))
	st.state.AddBalance(st.msg.From, remaining, tracing.BalanceIncreaseGasReturn)

	if st.evm.Config.Tracer != nil && st.evm.Config.Tracer.OnGasChange != nil && st.gasRemaining > 0 {
		st.evm.Config.Tracer.OnGasChange(st.gasRemaining, 0, tracing.GasChangeTxLeftOverReturned)
	}

	// Also return remaining gas to the block gas counter so it is
	// available for the next transaction.
	st.gp.AddGas(st.gasRemaining)

	return refund
}

// gasUsed returns the amount of gas used up by the state transition.
func (st *StateTransition) gasUsed() uint64 {
	return st.initialGas - st.gasRemaining
}

// blobGasUsed returns the amount of blob gas used by the message.
func (st *StateTransition) blobGasUsed() uint64 {
	return uint64(len(st.msg.BlobHashes) * params.BlobTxBlobGasPerBlob)
}<|MERGE_RESOLUTION|>--- conflicted
+++ resolved
@@ -71,11 +71,7 @@
 }
 
 // IntrinsicGas computes the 'intrinsic gas' for a message with the given data.
-<<<<<<< HEAD
 func IntrinsicGas(data []byte, accessList types.AccessList, isContractCreation bool, rules params.Rules) (uint64, error) {
-=======
-func IntrinsicGas(data []byte, accessList types.AccessList, isContractCreation, isHomestead, isEIP2028, isEIP3860 bool) (uint64, error) {
->>>>>>> aa55f5ea
 	// Set the starting gas for the raw transaction
 	var gas uint64
 	if isContractCreation && rules.IsHomestead {
@@ -510,43 +506,16 @@
 		st.state.SetNonce(msg.From, st.state.GetNonce(sender.Address())+1)
 		ret, st.gasRemaining, vmerr = st.evm.Call(sender, st.to(), msg.Data, st.gasRemaining, value)
 	}
-<<<<<<< HEAD
 	price, _ := uint256.FromBig(msg.GasPrice)
 	gasRefund := st.refundGas(rules.IsSubnetEVM)
 	fee := new(uint256.Int).SetUint64(st.gasUsed())
 	fee.Mul(fee, price)
-	st.state.AddBalance(st.evm.Context.Coinbase, fee)
-=======
-
-	var gasRefund uint64
-	if !rules.IsLondon {
-		// Before EIP-3529: refunds were capped to gasUsed / 2
-		gasRefund = st.refundGas(params.RefundQuotient)
-	} else {
-		// After EIP-3529: refunds are capped to gasUsed / 5
-		gasRefund = st.refundGas(params.RefundQuotientEIP3529)
-	}
-	effectiveTip := msg.GasPrice
-	if rules.IsLondon {
-		effectiveTip = cmath.BigMin(msg.GasTipCap, new(big.Int).Sub(msg.GasFeeCap, st.evm.Context.BaseFee))
-	}
-	effectiveTipU256, _ := uint256.FromBig(effectiveTip)
-
-	if st.evm.Config.NoBaseFee && msg.GasFeeCap.Sign() == 0 && msg.GasTipCap.Sign() == 0 {
-		// Skip fee payment when NoBaseFee is set and the fee fields
-		// are 0. This avoids a negative effectiveTip being applied to
-		// the coinbase when simulating calls.
-	} else {
-		fee := new(uint256.Int).SetUint64(st.gasUsed())
-		fee.Mul(fee, effectiveTipU256)
-		st.state.AddBalance(st.evm.Context.Coinbase, fee, tracing.BalanceIncreaseRewardTransactionFee)
-
-		// add the coinbase to the witness iff the fee is greater than 0
-		if rules.IsEIP4762 && fee.Sign() != 0 {
-			st.evm.AccessEvents.BalanceGas(st.evm.Context.Coinbase, true)
-		}
-	}
->>>>>>> aa55f5ea
+	st.state.AddBalance(st.evm.Context.Coinbase, fee, tracing.BalanceIncreaseRewardTransactionFee)
+
+	// add the coinbase to the witness iff the fee is greater than 0
+	if rules.IsEIP4762 && fee.Sign() != 0 {
+		st.evm.AccessEvents.BalanceGas(st.evm.Context.Coinbase, true)
+	}
 
 	return &ExecutionResult{
 		UsedGas:     st.gasUsed(),
@@ -565,17 +534,13 @@
 		if refund > st.state.GetRefund() {
 			refund = st.state.GetRefund()
 		}
-		st.gasRemaining += refund
-	}
-<<<<<<< HEAD
-=======
+	}
 
 	if st.evm.Config.Tracer != nil && st.evm.Config.Tracer.OnGasChange != nil && refund > 0 {
 		st.evm.Config.Tracer.OnGasChange(st.gasRemaining, st.gasRemaining+refund, tracing.GasChangeTxRefunds)
 	}
 
 	st.gasRemaining += refund
->>>>>>> aa55f5ea
 
 	// Return ETH for remaining gas, exchanged at the original rate.
 	remaining := uint256.NewInt(st.gasRemaining)
