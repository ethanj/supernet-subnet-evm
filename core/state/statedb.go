--- conflicted
+++ resolved
@@ -1252,7 +1252,6 @@
 	return storageSlots, exists
 }
 
-<<<<<<< HEAD
 // convertAccountSet converts a provided account set from address keyed to hash keyed.
 func (s *StateDB) convertAccountSet(set map[common.Address]struct{}) map[common.Hash]struct{} {
 	ret := make(map[common.Hash]struct{})
@@ -1265,9 +1264,9 @@
 		}
 	}
 	return ret
-=======
+}
+
 // SetPredicateStorageSlots sets the predicate storage slots for the given address
 func (s *StateDB) SetPredicateStorageSlots(address common.Address, predicate []byte) {
 	s.predicateStorageSlots[address] = predicate
->>>>>>> 9c03a873
 }