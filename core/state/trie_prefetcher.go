// Copyright 2020 The go-ethereum Authors
// This file is part of the go-ethereum library.
//
// The go-ethereum library is free software: you can redistribute it and/or modify
// it under the terms of the GNU Lesser General Public License as published by
// the Free Software Foundation, either version 3 of the License, or
// (at your option) any later version.
//
// The go-ethereum library is distributed in the hope that it will be useful,
// but WITHOUT ANY WARRANTY; without even the implied warranty of
// MERCHANTABILITY or FITNESS FOR A PARTICULAR PURPOSE. See the
// GNU Lesser General Public License for more details.
//
// You should have received a copy of the GNU Lesser General Public License
// along with the go-ethereum library. If not, see <http://www.gnu.org/licenses/>.

package state

import (
	"sync"
	"time"

	"github.com/ethereum/go-ethereum/common"
	"github.com/ethereum/go-ethereum/log"
	"github.com/ethereum/go-ethereum/metrics"
	"github.com/ethereum/go-ethereum/utils"
)

// triePrefetchMetricsPrefix is the prefix under which to publish the metrics.
const triePrefetchMetricsPrefix = "trie/prefetch/"

// triePrefetcher is an active prefetcher, which receives accounts or storage
// items and does trie-loading of them. The goal is to get as much useful content
// into the caches as possible.
//
// Note, the prefetcher's API is not thread safe.
type triePrefetcher struct {
	db       Database               // Database to fetch trie nodes through
	root     common.Hash            // Root hash of the account trie for metrics
	fetches  map[string]Trie        // Partially or fully fetcher tries
	fetchers map[string]*subfetcher // Subfetchers for each trie

	maxConcurrency int
	workers        *utils.BoundedWorkers

	subfetcherWorkersMeter metrics.Meter
	subfetcherWaitTimer    metrics.Counter
	subfetcherCopiesMeter  metrics.Meter

	accountLoadMeter  metrics.Meter
	accountDupMeter   metrics.Meter
	accountSkipMeter  metrics.Meter
	accountWasteMeter metrics.Meter

	storageFetchersMeter    metrics.Meter
	storageLoadMeter        metrics.Meter
	storageLargestLoadMeter metrics.Meter
	storageDupMeter         metrics.Meter
	storageSkipMeter        metrics.Meter
	storageWasteMeter       metrics.Meter
}

func newTriePrefetcher(db Database, root common.Hash, namespace string, maxConcurrency int) *triePrefetcher {
	prefix := triePrefetchMetricsPrefix + namespace
	return &triePrefetcher{
		db:       db,
		root:     root,
		fetchers: make(map[string]*subfetcher), // Active prefetchers use the fetchers map

		maxConcurrency: maxConcurrency,
		workers:        utils.NewBoundedWorkers(maxConcurrency), // Scale up as needed to [maxConcurrency]

		subfetcherWorkersMeter: metrics.GetOrRegisterMeter(prefix+"/subfetcher/workers", nil),
		subfetcherWaitTimer:    metrics.GetOrRegisterCounter(prefix+"/subfetcher/wait", nil),
		subfetcherCopiesMeter:  metrics.GetOrRegisterMeter(prefix+"/subfetcher/copies", nil),

		accountLoadMeter:  metrics.GetOrRegisterMeter(prefix+"/account/load", nil),
		accountDupMeter:   metrics.GetOrRegisterMeter(prefix+"/account/dup", nil),
		accountSkipMeter:  metrics.GetOrRegisterMeter(prefix+"/account/skip", nil),
		accountWasteMeter: metrics.GetOrRegisterMeter(prefix+"/account/waste", nil),

		storageFetchersMeter:    metrics.GetOrRegisterMeter(prefix+"/storage/fetchers", nil),
		storageLoadMeter:        metrics.GetOrRegisterMeter(prefix+"/storage/load", nil),
		storageLargestLoadMeter: metrics.GetOrRegisterMeter(prefix+"/storage/lload", nil),
		storageDupMeter:         metrics.GetOrRegisterMeter(prefix+"/storage/dup", nil),
		storageSkipMeter:        metrics.GetOrRegisterMeter(prefix+"/storage/skip", nil),
		storageWasteMeter:       metrics.GetOrRegisterMeter(prefix+"/storage/waste", nil),
	}
}

// close iterates over all the subfetchers, aborts any that were left spinning
// and reports the stats to the metrics subsystem.
func (p *triePrefetcher) close() {
	// If the prefetcher is an inactive one, bail out
	if p.fetches != nil {
		return
	}

	// Collect stats from all fetchers
	var (
		storageFetchers int64
		largestLoad     int64
	)
	for _, fetcher := range p.fetchers {
		fetcher.abort() // safe to call multiple times (should be a no-op on happy path)

		if metrics.Enabled {
			p.subfetcherCopiesMeter.Mark(int64(fetcher.copies()))

			if fetcher.root == p.root {
				p.accountLoadMeter.Mark(int64(len(fetcher.seen)))
				p.accountDupMeter.Mark(int64(fetcher.dups))
				p.accountSkipMeter.Mark(int64(fetcher.skips()))

				for _, key := range fetcher.used {
					delete(fetcher.seen, string(key))
				}
				p.accountWasteMeter.Mark(int64(len(fetcher.seen)))
			} else {
				storageFetchers++
				oseen := int64(len(fetcher.seen))
				if oseen > largestLoad {
					largestLoad = oseen
				}
				p.storageLoadMeter.Mark(oseen)
				p.storageDupMeter.Mark(int64(fetcher.dups))
				p.storageSkipMeter.Mark(int64(fetcher.skips()))

				for _, key := range fetcher.used {
					delete(fetcher.seen, string(key))
				}
				p.storageWasteMeter.Mark(int64(len(fetcher.seen)))
			}
		}
	}
	if metrics.Enabled {
		p.storageFetchersMeter.Mark(storageFetchers)
		p.storageLargestLoadMeter.Mark(largestLoad)
	}

	// Stop all workers once fetchers are aborted (otherwise
	// could stop while waiting)
	//
	// Record number of workers that were spawned during this run
	workersUsed := int64(p.workers.Wait())
	if metrics.Enabled {
		p.subfetcherWorkersMeter.Mark(workersUsed)
	}

	// Clear out all fetchers (will crash on a second call, deliberate)
	p.fetchers = nil
}

// copy creates a deep-but-inactive copy of the trie prefetcher. Any trie data
// already loaded will be copied over, but no goroutines will be started. This
// is mostly used in the miner which creates a copy of it's actively mutated
// state to be sealed while it may further mutate the state.
func (p *triePrefetcher) copy() *triePrefetcher {
	copy := &triePrefetcher{
		db:      p.db,
		root:    p.root,
		fetches: make(map[string]Trie), // Active prefetchers use the fetchers map

		subfetcherWorkersMeter: p.subfetcherWorkersMeter,
		subfetcherWaitTimer:    p.subfetcherWaitTimer,
		subfetcherCopiesMeter:  p.subfetcherCopiesMeter,

		accountLoadMeter:  p.accountLoadMeter,
		accountDupMeter:   p.accountDupMeter,
		accountSkipMeter:  p.accountSkipMeter,
		accountWasteMeter: p.accountWasteMeter,

		storageFetchersMeter:    p.storageFetchersMeter,
		storageLoadMeter:        p.storageLoadMeter,
		storageLargestLoadMeter: p.storageLargestLoadMeter,
		storageDupMeter:         p.storageDupMeter,
		storageSkipMeter:        p.storageSkipMeter,
		storageWasteMeter:       p.storageWasteMeter,
	}
	// If the prefetcher is already a copy, duplicate the data
	if p.fetches != nil {
		for root, fetch := range p.fetches {
			if fetch == nil {
				continue
			}
			copy.fetches[root] = p.db.CopyTrie(fetch)
		}
		return copy
	}
	// Otherwise we're copying an active fetcher, retrieve the current states
	for id, fetcher := range p.fetchers {
		copy.fetches[id] = fetcher.peek()
	}
	return copy
}

// prefetch schedules a batch of trie items to prefetch.
func (p *triePrefetcher) prefetch(owner common.Hash, root common.Hash, addr common.Address, keys [][]byte) {
	// If the prefetcher is an inactive one, bail out
	if p.fetches != nil {
		return
	}

	// Active fetcher, schedule the retrievals
	id := p.trieID(owner, root)
	fetcher := p.fetchers[id]
	if fetcher == nil {
		fetcher = newSubfetcher(p, owner, root, addr)
		p.fetchers[id] = fetcher
	}
	fetcher.schedule(keys)
}

// trie returns the trie matching the root hash, or nil if the prefetcher doesn't
// have it.
func (p *triePrefetcher) trie(owner common.Hash, root common.Hash) Trie {
	// If the prefetcher is inactive, return from existing deep copies
	id := p.trieID(owner, root)
	if p.fetches != nil {
		trie := p.fetches[id]
		if trie == nil {
			return nil
		}
		return p.db.CopyTrie(trie)
	}

	// Otherwise the prefetcher is active, bail if no trie was prefetched for this root
	fetcher := p.fetchers[id]
	if fetcher == nil {
		return nil
	}

	// Wait for the fetcher to finish and shutdown orchestrator, if it exists
	start := time.Now()
	fetcher.wait()
	if metrics.Enabled {
		p.subfetcherWaitTimer.Inc(time.Since(start).Milliseconds())
	}

	// Return a copy of one of the prefetched tries
	trie := fetcher.peek()
	if trie == nil {
		return nil
	}
	return trie
}

// used marks a batch of state items used to allow creating statistics as to
// how useful or wasteful the prefetcher is.
func (p *triePrefetcher) used(owner common.Hash, root common.Hash, used [][]byte) {
	if fetcher := p.fetchers[p.trieID(owner, root)]; fetcher != nil {
		fetcher.used = used
	}
}

// trieID returns an unique trie identifier consists the trie owner and root hash.
func (p *triePrefetcher) trieID(owner common.Hash, root common.Hash) string {
	return string(append(owner.Bytes(), root.Bytes()...))
}

// subfetcher is a trie fetcher goroutine responsible for pulling entries for a
// single trie. It is spawned when a new root is encountered and lives until the
// main prefetcher is paused and either all requested items are processed or if
// the trie being worked on is retrieved from the prefetcher.
type subfetcher struct {
	p *triePrefetcher

	db    Database       // Database to load trie nodes through
	state common.Hash    // Root hash of the state to prefetch
	owner common.Hash    // Owner of the trie, usually account hash
	root  common.Hash    // Root hash of the trie to prefetch
	addr  common.Address // Address of the account that the trie belongs to

	to *trieOrchestrator // Orchestrate concurrent fetching of a single trie

	seen map[string]struct{} // Tracks the entries already loaded
	dups int                 // Number of duplicate preload tasks
	used [][]byte            // Tracks the entries used in the end
}

// newSubfetcher creates a goroutine to prefetch state items belonging to a
// particular root hash.
func newSubfetcher(p *triePrefetcher, owner common.Hash, root common.Hash, addr common.Address) *subfetcher {
	sf := &subfetcher{
		p:     p,
		db:    p.db,
		state: p.root,
		owner: owner,
		root:  root,
		addr:  addr,
		seen:  make(map[string]struct{}),
	}
	sf.to = newTrieOrchestrator(sf)
	if sf.to != nil {
		go sf.to.processTasks()
	}
	// We return [sf] here to ensure we don't try to re-create if
	// we aren't able to setup a [newTrieOrchestrator] the first time.
	return sf
}

// schedule adds a batch of trie keys to the queue to prefetch.
// This should never block, so an array is used instead of a channel.
//
// This is not thread-safe.
func (sf *subfetcher) schedule(keys [][]byte) {
	// Append the tasks to the current queue
	tasks := make([][]byte, 0, len(keys))
	for _, key := range keys {
		// Check if keys already seen
		sk := string(key)
		if _, ok := sf.seen[sk]; ok {
			sf.dups++
			continue
		}
		sf.seen[sk] = struct{}{}
		tasks = append(tasks, key)
	}

	// After counting keys, exit if they can't be prefetched
	if sf.to == nil {
		return
	}

	// Add tasks to queue for prefetching
	sf.to.enqueueTasks(tasks)
}

// peek tries to retrieve a deep copy of the fetcher's trie in whatever form it
// is currently.
func (sf *subfetcher) peek() Trie {
	if sf.to == nil {
		return nil
	}
	return sf.to.copyBase()
}

// wait must only be called if [triePrefetcher] has not been closed. If this happens,
// workers will not finish.
func (sf *subfetcher) wait() {
	if sf.to == nil {
		// Unable to open trie
		return
	}
	sf.to.wait()
}

func (sf *subfetcher) abort() {
	if sf.to == nil {
		// Unable to open trie
		return
	}
	sf.to.abort()
}

func (sf *subfetcher) skips() int {
	if sf.to == nil {
		// Unable to open trie
		return 0
	}
	return sf.to.skipCount()
}

func (sf *subfetcher) copies() int {
	if sf.to == nil {
		// Unable to open trie
		return 0
	}
	return sf.to.copies
}

// trieOrchestrator is not thread-safe.
type trieOrchestrator struct {
	sf *subfetcher

	// base is an unmodified Trie we keep for
	// creating copies for each worker goroutine.
	//
	// We care more about quick copies than good copies
	// because most (if not all) of the nodes that will be populated
	// in the copy will come from the underlying triedb cache. Ones
	// that don't come from this cache probably had to be fetched
	// from disk anyways.
	base     Trie
	baseLock sync.Mutex

	tasksAllowed bool
	skips        int // number of tasks skipped
	pendingTasks [][]byte
	taskLock     sync.Mutex

	processingTasks sync.WaitGroup

	wake     chan struct{}
	stop     chan struct{}
	stopOnce sync.Once
	loopTerm chan struct{}

	copies      int
	copyChan    chan Trie
	copySpawner chan struct{}
}

func newTrieOrchestrator(sf *subfetcher) *trieOrchestrator {
	// Start by opening the trie and stop processing if it fails
	var (
		base Trie
		err  error
	)
	if sf.owner == (common.Hash{}) {
		base, err = sf.db.OpenTrie(sf.root)
		if err != nil {
			log.Warn("Trie prefetcher failed opening trie", "root", sf.root, "err", err)
			return nil
		}
	} else {
<<<<<<< HEAD
		base, err = sf.db.OpenStorageTrie(sf.state, sf.owner, sf.root)
=======
		trie, err := sf.db.OpenStorageTrie(sf.state, sf.addr, sf.root)
>>>>>>> bed84606
		if err != nil {
			log.Warn("Trie prefetcher failed opening trie", "root", sf.root, "err", err)
			return nil
		}
	}

	// Instantiate trieOrchestrator
	to := &trieOrchestrator{
		sf:   sf,
		base: base,

		tasksAllowed: true,
		wake:         make(chan struct{}, 1),
		stop:         make(chan struct{}),
		loopTerm:     make(chan struct{}),

		copyChan:    make(chan Trie, sf.p.maxConcurrency),
		copySpawner: make(chan struct{}, sf.p.maxConcurrency),
	}

	// Create initial trie copy
	to.copies++
	to.copySpawner <- struct{}{}
	to.copyChan <- to.copyBase()
	return to
}

func (to *trieOrchestrator) copyBase() Trie {
	to.baseLock.Lock()
	defer to.baseLock.Unlock()

	return to.sf.db.CopyTrie(to.base)
}

func (to *trieOrchestrator) skipCount() int {
	to.taskLock.Lock()
	defer to.taskLock.Unlock()

	return to.skips
}

func (to *trieOrchestrator) enqueueTasks(tasks [][]byte) {
	to.taskLock.Lock()
	defer to.taskLock.Unlock()

	if len(tasks) == 0 {
		return
	}

	// Add tasks to [pendingTasks]
	if !to.tasksAllowed {
		to.skips += len(tasks)
		return
	}
	to.processingTasks.Add(len(tasks))
	to.pendingTasks = append(to.pendingTasks, tasks...)

	// Wake up processor
	select {
	case to.wake <- struct{}{}:
	default:
	}
}

func (to *trieOrchestrator) handleStop(remaining int) {
	to.taskLock.Lock()
	to.skips += remaining
	to.taskLock.Unlock()
	to.processingTasks.Add(-remaining)
}

func (to *trieOrchestrator) processTasks() {
	defer close(to.loopTerm)

	for {
		// Determine if we should process or exit
		select {
		case <-to.wake:
		case <-to.stop:
			return
		}

		// Get current tasks
		to.taskLock.Lock()
		tasks := to.pendingTasks
		to.pendingTasks = nil
		to.taskLock.Unlock()

		// Enqueue more work as soon as trie copies are available
		lt := len(tasks)
		for i := 0; i < lt; i++ {
			// Try to stop as soon as possible, if channel is closed
			remaining := lt - i
			select {
			case <-to.stop:
				to.handleStop(remaining)
				return
			default:
			}

			// Try to create to get an active copy first (select is non-deterministic,
			// so we may end up creating a new copy when we don't need to)
			var t Trie
			select {
			case t = <-to.copyChan:
			default:
				// Wait for an available copy or create one, if we weren't
				// able to get a previously created copy
				select {
				case <-to.stop:
					to.handleStop(remaining)
					return
				case t = <-to.copyChan:
				case to.copySpawner <- struct{}{}:
					to.copies++
					t = to.copyBase()
				}
			}

			// Enqueue work, unless stopped.
			fTask := tasks[i]
			f := func() {
				// Perform task
				var err error
				if len(fTask) == common.AddressLength {
					_, err = t.GetAccount(common.BytesToAddress(fTask))
				} else {
					_, err = t.GetStorage(to.sf.addr, fTask)
				}
				if err != nil {
					log.Error("Trie prefetcher failed fetching", "root", to.sf.root, "err", err)
				}
				to.processingTasks.Done()

				// Return copy when we are done with it, so someone else can use it
				//
				// channel is buffered and will not block
				to.copyChan <- t
			}

			// Enqueue task for processing (may spawn new goroutine
			// if not at [maxConcurrency])
			//
			// If workers are stopped before calling [Execute], this function may
			// panic.
			to.sf.p.workers.Execute(f)
		}
	}
}

func (to *trieOrchestrator) stopAcceptingTasks() {
	to.taskLock.Lock()
	defer to.taskLock.Unlock()

	if !to.tasksAllowed {
		return
	}
	to.tasksAllowed = false

	// We don't clear [to.pendingTasks] here because
	// it will be faster to prefetch them even though we
	// are still waiting.
}

// wait stops accepting new tasks and waits for ongoing tasks to complete. If
// wait is called, it is not necessary to call [abort].
//
// It is safe to call wait multiple times.
func (to *trieOrchestrator) wait() {
	// Prevent more tasks from being enqueued
	to.stopAcceptingTasks()

	// Wait for processing tasks to complete
	to.processingTasks.Wait()

	// Stop orchestrator loop
	to.stopOnce.Do(func() {
		close(to.stop)
	})
	<-to.loopTerm
}

// abort stops any ongoing tasks and shuts down the orchestrator loop. If abort
// is called, it is not necessary to call [wait].
//
// It is safe to call abort multiple times.
func (to *trieOrchestrator) abort() {
	// Prevent more tasks from being enqueued
	to.stopAcceptingTasks()

	// Stop orchestrator loop
	to.stopOnce.Do(func() {
		close(to.stop)
	})
	<-to.loopTerm

	// Capture any dangling pending tasks (processTasks
	// may exit before enqueing all pendingTasks)
	to.taskLock.Lock()
	pendingCount := len(to.pendingTasks)
	to.skips += pendingCount
	to.pendingTasks = nil
	to.taskLock.Unlock()
	to.processingTasks.Add(-pendingCount)

	// Wait for processing tasks to complete
	to.processingTasks.Wait()
}<|MERGE_RESOLUTION|>--- conflicted
+++ resolved
@@ -414,11 +414,7 @@
 			return nil
 		}
 	} else {
-<<<<<<< HEAD
-		base, err = sf.db.OpenStorageTrie(sf.state, sf.owner, sf.root)
-=======
-		trie, err := sf.db.OpenStorageTrie(sf.state, sf.addr, sf.root)
->>>>>>> bed84606
+		base, err = sf.db.OpenStorageTrie(sf.state, sf.addr, sf.root)
 		if err != nil {
 			log.Warn("Trie prefetcher failed opening trie", "root", sf.root, "err", err)
 			return nil
