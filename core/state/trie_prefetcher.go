// Copyright 2020 The go-ethereum Authors
// This file is part of the go-ethereum library.
//
// The go-ethereum library is free software: you can redistribute it and/or modify
// it under the terms of the GNU Lesser General Public License as published by
// the Free Software Foundation, either version 3 of the License, or
// (at your option) any later version.
//
// The go-ethereum library is distributed in the hope that it will be useful,
// but WITHOUT ANY WARRANTY; without even the implied warranty of
// MERCHANTABILITY or FITNESS FOR A PARTICULAR PURPOSE. See the
// GNU Lesser General Public License for more details.
//
// You should have received a copy of the GNU Lesser General Public License
// along with the go-ethereum library. If not, see <http://www.gnu.org/licenses/>.

package state

import (
	"errors"
	"sync"
	"time"

	"github.com/ethereum/go-ethereum/common"
	"github.com/ethereum/go-ethereum/log"
	"github.com/ethereum/go-ethereum/metrics"
	"github.com/ethereum/go-ethereum/utils"
)

<<<<<<< HEAD
// triePrefetchMetricsPrefix is the prefix under which to publish the metrics.
const triePrefetchMetricsPrefix = "trie/prefetch/"
=======
var (
	// triePrefetchMetricsPrefix is the prefix under which to publish the metrics.
	triePrefetchMetricsPrefix = "trie/prefetch/"

	// errTerminated is returned if a fetcher is attempted to be operated after it
	// has already terminated.
	errTerminated = errors.New("fetcher is already terminated")
)
>>>>>>> aa55f5ea

// triePrefetcher is an active prefetcher, which receives accounts or storage
// items and does trie-loading of them. The goal is to get as much useful content
// into the caches as possible.
//
// Note, the prefetcher's API is not thread safe.
type triePrefetcher struct {
	db       Database               // Database to fetch trie nodes through
	root     common.Hash            // Root hash of the account trie for metrics
	fetchers map[string]*subfetcher // Subfetchers for each trie
	term     chan struct{}          // Channel to signal interruption
	noreads  bool                   // Whether to ignore state-read-only prefetch requests

<<<<<<< HEAD
	maxConcurrency int
	workers        *utils.BoundedWorkers

	subfetcherWorkersMeter metrics.Meter
	subfetcherWaitTimer    metrics.Counter
	subfetcherCopiesMeter  metrics.Meter

	accountLoadMeter  metrics.Meter
	accountDupMeter   metrics.Meter
	accountSkipMeter  metrics.Meter
	accountWasteMeter metrics.Meter

	storageFetchersMeter    metrics.Meter
	storageLoadMeter        metrics.Meter
	storageLargestLoadMeter metrics.Meter
	storageDupMeter         metrics.Meter
	storageSkipMeter        metrics.Meter
	storageWasteMeter       metrics.Meter
}

func newTriePrefetcher(db Database, root common.Hash, namespace string, maxConcurrency int) *triePrefetcher {
=======
	deliveryMissMeter metrics.Meter

	accountLoadReadMeter  metrics.Meter
	accountLoadWriteMeter metrics.Meter
	accountDupReadMeter   metrics.Meter
	accountDupWriteMeter  metrics.Meter
	accountDupCrossMeter  metrics.Meter
	accountWasteMeter     metrics.Meter

	storageLoadReadMeter  metrics.Meter
	storageLoadWriteMeter metrics.Meter
	storageDupReadMeter   metrics.Meter
	storageDupWriteMeter  metrics.Meter
	storageDupCrossMeter  metrics.Meter
	storageWasteMeter     metrics.Meter
}

func newTriePrefetcher(db Database, root common.Hash, namespace string, noreads bool) *triePrefetcher {
>>>>>>> aa55f5ea
	prefix := triePrefetchMetricsPrefix + namespace
	return &triePrefetcher{
		db:       db,
		root:     root,
		fetchers: make(map[string]*subfetcher), // Active prefetchers use the fetchers map
		term:     make(chan struct{}),
		noreads:  noreads,

<<<<<<< HEAD
		maxConcurrency: maxConcurrency,
		workers:        utils.NewBoundedWorkers(maxConcurrency), // Scale up as needed to [maxConcurrency]

		subfetcherWorkersMeter: metrics.GetOrRegisterMeter(prefix+"/subfetcher/workers", nil),
		subfetcherWaitTimer:    metrics.GetOrRegisterCounter(prefix+"/subfetcher/wait", nil),
		subfetcherCopiesMeter:  metrics.GetOrRegisterMeter(prefix+"/subfetcher/copies", nil),

		accountLoadMeter:  metrics.GetOrRegisterMeter(prefix+"/account/load", nil),
		accountDupMeter:   metrics.GetOrRegisterMeter(prefix+"/account/dup", nil),
		accountSkipMeter:  metrics.GetOrRegisterMeter(prefix+"/account/skip", nil),
		accountWasteMeter: metrics.GetOrRegisterMeter(prefix+"/account/waste", nil),

		storageFetchersMeter:    metrics.GetOrRegisterMeter(prefix+"/storage/fetchers", nil),
		storageLoadMeter:        metrics.GetOrRegisterMeter(prefix+"/storage/load", nil),
		storageLargestLoadMeter: metrics.GetOrRegisterMeter(prefix+"/storage/lload", nil),
		storageDupMeter:         metrics.GetOrRegisterMeter(prefix+"/storage/dup", nil),
		storageSkipMeter:        metrics.GetOrRegisterMeter(prefix+"/storage/skip", nil),
		storageWasteMeter:       metrics.GetOrRegisterMeter(prefix+"/storage/waste", nil),
	}
}

// close iterates over all the subfetchers, aborts any that were left spinning
// and reports the stats to the metrics subsystem.
func (p *triePrefetcher) close() {
	// If the prefetcher is an inactive one, bail out
	if p.fetches != nil {
		return
	}

	// Collect stats from all fetchers
	var (
		storageFetchers int64
		largestLoad     int64
	)
	for _, fetcher := range p.fetchers {
		fetcher.abort() // safe to call multiple times (should be a no-op on happy path)

		if metrics.Enabled {
			p.subfetcherCopiesMeter.Mark(int64(fetcher.copies()))

			if fetcher.root == p.root {
				p.accountLoadMeter.Mark(int64(len(fetcher.seen)))
				p.accountDupMeter.Mark(int64(fetcher.dups))
				p.accountSkipMeter.Mark(int64(fetcher.skips()))

				for _, key := range fetcher.used {
					delete(fetcher.seen, string(key))
				}
				p.accountWasteMeter.Mark(int64(len(fetcher.seen)))
			} else {
				storageFetchers++
				oseen := int64(len(fetcher.seen))
				if oseen > largestLoad {
					largestLoad = oseen
				}
				p.storageLoadMeter.Mark(oseen)
				p.storageDupMeter.Mark(int64(fetcher.dups))
				p.storageSkipMeter.Mark(int64(fetcher.skips()))

				for _, key := range fetcher.used {
					delete(fetcher.seen, string(key))
				}
				p.storageWasteMeter.Mark(int64(len(fetcher.seen)))
			}
		}
	}
	if metrics.Enabled {
		p.storageFetchersMeter.Mark(storageFetchers)
		p.storageLargestLoadMeter.Mark(largestLoad)
	}

	// Stop all workers once fetchers are aborted (otherwise
	// could stop while waiting)
	//
	// Record number of workers that were spawned during this run
	workersUsed := int64(p.workers.Wait())
	if metrics.Enabled {
		p.subfetcherWorkersMeter.Mark(workersUsed)
	}

	// Clear out all fetchers (will crash on a second call, deliberate)
	p.fetchers = nil
}

// copy creates a deep-but-inactive copy of the trie prefetcher. Any trie data
// already loaded will be copied over, but no goroutines will be started. This
// is mostly used in the miner which creates a copy of it's actively mutated
// state to be sealed while it may further mutate the state.
func (p *triePrefetcher) copy() *triePrefetcher {
	copy := &triePrefetcher{
		db:      p.db,
		root:    p.root,
		fetches: make(map[string]Trie), // Active prefetchers use the fetchers map

		subfetcherWorkersMeter: p.subfetcherWorkersMeter,
		subfetcherWaitTimer:    p.subfetcherWaitTimer,
		subfetcherCopiesMeter:  p.subfetcherCopiesMeter,

		accountLoadMeter:  p.accountLoadMeter,
		accountDupMeter:   p.accountDupMeter,
		accountSkipMeter:  p.accountSkipMeter,
		accountWasteMeter: p.accountWasteMeter,

		storageFetchersMeter:    p.storageFetchersMeter,
		storageLoadMeter:        p.storageLoadMeter,
		storageLargestLoadMeter: p.storageLargestLoadMeter,
		storageDupMeter:         p.storageDupMeter,
		storageSkipMeter:        p.storageSkipMeter,
		storageWasteMeter:       p.storageWasteMeter,
=======
		deliveryMissMeter: metrics.GetOrRegisterMeter(prefix+"/deliverymiss", nil),

		accountLoadReadMeter:  metrics.GetOrRegisterMeter(prefix+"/account/load/read", nil),
		accountLoadWriteMeter: metrics.GetOrRegisterMeter(prefix+"/account/load/write", nil),
		accountDupReadMeter:   metrics.GetOrRegisterMeter(prefix+"/account/dup/read", nil),
		accountDupWriteMeter:  metrics.GetOrRegisterMeter(prefix+"/account/dup/write", nil),
		accountDupCrossMeter:  metrics.GetOrRegisterMeter(prefix+"/account/dup/cross", nil),
		accountWasteMeter:     metrics.GetOrRegisterMeter(prefix+"/account/waste", nil),

		storageLoadReadMeter:  metrics.GetOrRegisterMeter(prefix+"/storage/load/read", nil),
		storageLoadWriteMeter: metrics.GetOrRegisterMeter(prefix+"/storage/load/write", nil),
		storageDupReadMeter:   metrics.GetOrRegisterMeter(prefix+"/storage/dup/read", nil),
		storageDupWriteMeter:  metrics.GetOrRegisterMeter(prefix+"/storage/dup/write", nil),
		storageDupCrossMeter:  metrics.GetOrRegisterMeter(prefix+"/storage/dup/cross", nil),
		storageWasteMeter:     metrics.GetOrRegisterMeter(prefix+"/storage/waste", nil),
	}
}

// terminate iterates over all the subfetchers and issues a termination request
// to all of them. Depending on the async parameter, the method will either block
// until all subfetchers spin down, or return immediately.
func (p *triePrefetcher) terminate(async bool) {
	// Short circuit if the fetcher is already closed
	select {
	case <-p.term:
		return
	default:
	}
	// Terminate all sub-fetchers, sync or async, depending on the request
	for _, fetcher := range p.fetchers {
		fetcher.terminate(async)
	}
	close(p.term)
}

// report aggregates the pre-fetching and usage metrics and reports them.
func (p *triePrefetcher) report() {
	if !metrics.Enabled {
		return
>>>>>>> aa55f5ea
	}
	for _, fetcher := range p.fetchers {
		fetcher.wait() // ensure the fetcher's idle before poking in its internals

		if fetcher.root == p.root {
			p.accountLoadReadMeter.Mark(int64(len(fetcher.seenRead)))
			p.accountLoadWriteMeter.Mark(int64(len(fetcher.seenWrite)))

			p.accountDupReadMeter.Mark(int64(fetcher.dupsRead))
			p.accountDupWriteMeter.Mark(int64(fetcher.dupsWrite))
			p.accountDupCrossMeter.Mark(int64(fetcher.dupsCross))

			for _, key := range fetcher.used {
				delete(fetcher.seenRead, string(key))
				delete(fetcher.seenWrite, string(key))
			}
			p.accountWasteMeter.Mark(int64(len(fetcher.seenRead) + len(fetcher.seenWrite)))
		} else {
			p.storageLoadReadMeter.Mark(int64(len(fetcher.seenRead)))
			p.storageLoadWriteMeter.Mark(int64(len(fetcher.seenWrite)))

			p.storageDupReadMeter.Mark(int64(fetcher.dupsRead))
			p.storageDupWriteMeter.Mark(int64(fetcher.dupsWrite))
			p.storageDupCrossMeter.Mark(int64(fetcher.dupsCross))

			for _, key := range fetcher.used {
				delete(fetcher.seenRead, string(key))
				delete(fetcher.seenWrite, string(key))
			}
			p.storageWasteMeter.Mark(int64(len(fetcher.seenRead) + len(fetcher.seenWrite)))
		}
	}
}

// prefetch schedules a batch of trie items to prefetch. After the prefetcher is
// closed, all the following tasks scheduled will not be executed and an error
// will be returned.
//
// prefetch is called from two locations:
//
//  1. Finalize of the state-objects storage roots. This happens at the end
//     of every transaction, meaning that if several transactions touches
//     upon the same contract, the parameters invoking this method may be
//     repeated.
//  2. Finalize of the main account trie. This happens only once per block.
func (p *triePrefetcher) prefetch(owner common.Hash, root common.Hash, addr common.Address, keys [][]byte, read bool) error {
	// If the state item is only being read, but reads are disabled, return
	if read && p.noreads {
		return nil
	}
	// Ensure the subfetcher is still alive
	select {
	case <-p.term:
		return errTerminated
	default:
	}
<<<<<<< HEAD

	// Active fetcher, schedule the retrievals
=======
>>>>>>> aa55f5ea
	id := p.trieID(owner, root)
	fetcher := p.fetchers[id]
	if fetcher == nil {
		fetcher = newSubfetcher(p, owner, root, addr)
		p.fetchers[id] = fetcher
	}
	return fetcher.schedule(keys, read)
}

// trie returns the trie matching the root hash, blocking until the fetcher of
// the given trie terminates. If no fetcher exists for the request, nil will be
// returned.
func (p *triePrefetcher) trie(owner common.Hash, root common.Hash) Trie {
<<<<<<< HEAD
	// If the prefetcher is inactive, return from existing deep copies
	id := p.trieID(owner, root)
	if p.fetches != nil {
		trie := p.fetches[id]
		if trie == nil {
			return nil
		}
		return p.db.CopyTrie(trie)
	}

	// Otherwise the prefetcher is active, bail if no trie was prefetched for this root
	fetcher := p.fetchers[id]
	if fetcher == nil {
		return nil
	}

	// Wait for the fetcher to finish and shutdown orchestrator, if it exists
	start := time.Now()
	fetcher.wait()
	if metrics.Enabled {
		p.subfetcherWaitTimer.Inc(time.Since(start).Milliseconds())
	}

	// Return a copy of one of the prefetched tries
	trie := fetcher.peek()
	if trie == nil {
		return nil
	}
	return trie
=======
	// Bail if no trie was prefetched for this root
	fetcher := p.fetchers[p.trieID(owner, root)]
	if fetcher == nil {
		log.Error("Prefetcher missed to load trie", "owner", owner, "root", root)
		p.deliveryMissMeter.Mark(1)
		return nil
	}
	// Subfetcher exists, retrieve its trie
	return fetcher.peek()
>>>>>>> aa55f5ea
}

// used marks a batch of state items used to allow creating statistics as to
// how useful or wasteful the fetcher is.
func (p *triePrefetcher) used(owner common.Hash, root common.Hash, used [][]byte) {
	if fetcher := p.fetchers[p.trieID(owner, root)]; fetcher != nil {
		fetcher.wait() // ensure the fetcher's idle before poking in its internals
		fetcher.used = used
	}
}

// trieID returns an unique trie identifier consists the trie owner and root hash.
func (p *triePrefetcher) trieID(owner common.Hash, root common.Hash) string {
	trieID := make([]byte, common.HashLength*2)
	copy(trieID, owner.Bytes())
	copy(trieID[common.HashLength:], root.Bytes())
	return string(trieID)
}

// subfetcher is a trie fetcher goroutine responsible for pulling entries for a
// single trie. It is spawned when a new root is encountered and lives until the
// main prefetcher is paused and either all requested items are processed or if
// the trie being worked on is retrieved from the prefetcher.
type subfetcher struct {
	p *triePrefetcher

	db    Database       // Database to load trie nodes through
	state common.Hash    // Root hash of the state to prefetch
	owner common.Hash    // Owner of the trie, usually account hash
	root  common.Hash    // Root hash of the trie to prefetch
	addr  common.Address // Address of the account that the trie belongs to
<<<<<<< HEAD

	to *trieOrchestrator // Orchestrate concurrent fetching of a single trie
=======
	trie  Trie           // Trie being populated with nodes

	tasks []*subfetcherTask // Items queued up for retrieval
	lock  sync.Mutex        // Lock protecting the task queue

	wake chan struct{} // Wake channel if a new task is scheduled
	stop chan struct{} // Channel to interrupt processing
	term chan struct{} // Channel to signal interruption

	seenRead  map[string]struct{} // Tracks the entries already loaded via read operations
	seenWrite map[string]struct{} // Tracks the entries already loaded via write operations

	dupsRead  int // Number of duplicate preload tasks via reads only
	dupsWrite int // Number of duplicate preload tasks via writes only
	dupsCross int // Number of duplicate preload tasks via read-write-crosses
>>>>>>> aa55f5ea

	used [][]byte // Tracks the entries used in the end
}

// subfetcherTask is a trie path to prefetch, tagged with whether it originates
// from a read or a write request.
type subfetcherTask struct {
	read bool
	key  []byte
}

// newSubfetcher creates a goroutine to prefetch state items belonging to a
// particular root hash.
func newSubfetcher(p *triePrefetcher, owner common.Hash, root common.Hash, addr common.Address) *subfetcher {
	sf := &subfetcher{
<<<<<<< HEAD
		p:     p,
		db:    p.db,
		state: p.root,
		owner: owner,
		root:  root,
		addr:  addr,
		seen:  make(map[string]struct{}),
=======
		db:        db,
		state:     state,
		owner:     owner,
		root:      root,
		addr:      addr,
		wake:      make(chan struct{}, 1),
		stop:      make(chan struct{}),
		term:      make(chan struct{}),
		seenRead:  make(map[string]struct{}),
		seenWrite: make(map[string]struct{}),
>>>>>>> aa55f5ea
	}
	sf.to = newTrieOrchestrator(sf)
	if sf.to != nil {
		go sf.to.processTasks()
	}
	// We return [sf] here to ensure we don't try to re-create if
	// we aren't able to setup a [newTrieOrchestrator] the first time.
	return sf
}

// schedule adds a batch of trie keys to the queue to prefetch.
<<<<<<< HEAD
// This should never block, so an array is used instead of a channel.
//
// This is not thread-safe.
func (sf *subfetcher) schedule(keys [][]byte) {
	// Append the tasks to the current queue
	tasks := make([][]byte, 0, len(keys))
	for _, key := range keys {
		// Check if keys already seen
		sk := string(key)
		if _, ok := sf.seen[sk]; ok {
			sf.dups++
			continue
		}
		sf.seen[sk] = struct{}{}
		tasks = append(tasks, key)
	}

	// After counting keys, exit if they can't be prefetched
	if sf.to == nil {
		return
	}

	// Add tasks to queue for prefetching
	sf.to.enqueueTasks(tasks)
}

// peek tries to retrieve a deep copy of the fetcher's trie in whatever form it
// is currently.
func (sf *subfetcher) peek() Trie {
	if sf.to == nil {
		return nil
	}
	return sf.to.copyBase()
}

// wait must only be called if [triePrefetcher] has not been closed. If this happens,
// workers will not finish.
func (sf *subfetcher) wait() {
	if sf.to == nil {
		// Unable to open trie
		return
	}
	sf.to.wait()
}

func (sf *subfetcher) abort() {
	if sf.to == nil {
		// Unable to open trie
		return
	}
	sf.to.abort()
}

func (sf *subfetcher) skips() int {
	if sf.to == nil {
		// Unable to open trie
		return 0
	}
	return sf.to.skipCount()
}
=======
func (sf *subfetcher) schedule(keys [][]byte, read bool) error {
	// Ensure the subfetcher is still alive
	select {
	case <-sf.term:
		return errTerminated
	default:
	}
	// Append the tasks to the current queue
	sf.lock.Lock()
	for _, key := range keys {
		key := key // closure for the append below
		sf.tasks = append(sf.tasks, &subfetcherTask{read: read, key: key})
	}
	sf.lock.Unlock()

	// Notify the background thread to execute scheduled tasks
	select {
	case sf.wake <- struct{}{}:
		// Wake signal sent
	default:
		// Wake signal not sent as a previous one is already queued
	}
	return nil
}

// wait blocks until the subfetcher terminates. This method is used to block on
// an async termination before accessing internal fields from the fetcher.
func (sf *subfetcher) wait() {
	<-sf.term
}

// peek retrieves the fetcher's trie, populated with any pre-fetched data. The
// returned trie will be a shallow copy, so modifying it will break subsequent
// peeks for the original data. The method will block until all the scheduled
// data has been loaded and the fethcer terminated.
func (sf *subfetcher) peek() Trie {
	// Block until the fetcher terminates, then retrieve the trie
	sf.wait()
	return sf.trie
}

// terminate requests the subfetcher to stop accepting new tasks and spin down
// as soon as everything is loaded. Depending on the async parameter, the method
// will either block until all disk loads finish or return immediately.
func (sf *subfetcher) terminate(async bool) {
	select {
	case <-sf.stop:
	default:
		close(sf.stop)
	}
	if async {
		return
	}
	<-sf.term
}

// loop loads newly-scheduled trie tasks as they are received and loads them, stopping
// when requested.
func (sf *subfetcher) loop() {
	// No matter how the loop stops, signal anyone waiting that it's terminated
	defer close(sf.term)
>>>>>>> aa55f5ea

func (sf *subfetcher) copies() int {
	if sf.to == nil {
		// Unable to open trie
		return 0
	}
	return sf.to.copies
}

// trieOrchestrator is not thread-safe.
type trieOrchestrator struct {
	sf *subfetcher

	// base is an unmodified Trie we keep for
	// creating copies for each worker goroutine.
	//
	// We care more about quick copies than good copies
	// because most (if not all) of the nodes that will be populated
	// in the copy will come from the underlying triedb cache. Ones
	// that don't come from this cache probably had to be fetched
	// from disk anyways.
	base     Trie
	baseLock sync.Mutex

	tasksAllowed bool
	skips        int // number of tasks skipped
	pendingTasks [][]byte
	taskLock     sync.Mutex

	processingTasks sync.WaitGroup

	wake     chan struct{}
	stop     chan struct{}
	stopOnce sync.Once
	loopTerm chan struct{}

	copies      int
	copyChan    chan Trie
	copySpawner chan struct{}
}

func newTrieOrchestrator(sf *subfetcher) *trieOrchestrator {
	// Start by opening the trie and stop processing if it fails
	var (
		base Trie
		err  error
	)
	if sf.owner == (common.Hash{}) {
		base, err = sf.db.OpenTrie(sf.root)
		if err != nil {
			log.Warn("Trie prefetcher failed opening trie", "root", sf.root, "err", err)
			return nil
		}
	} else {
<<<<<<< HEAD
		// The trie argument can be nil as verkle doesn't support prefetching
		// yet. TODO FIX IT(rjl493456442), otherwise code will panic here.
		base, err = sf.db.OpenStorageTrie(sf.state, sf.addr, sf.root, nil)
=======
		trie, err := sf.db.OpenStorageTrie(sf.state, sf.addr, sf.root, nil)
>>>>>>> aa55f5ea
		if err != nil {
			log.Warn("Trie prefetcher failed opening trie", "root", sf.root, "err", err)
			return nil
		}
	}

	// Instantiate trieOrchestrator
	to := &trieOrchestrator{
		sf:   sf,
		base: base,

		tasksAllowed: true,
		wake:         make(chan struct{}, 1),
		stop:         make(chan struct{}),
		loopTerm:     make(chan struct{}),

		copyChan:    make(chan Trie, sf.p.maxConcurrency),
		copySpawner: make(chan struct{}, sf.p.maxConcurrency),
	}

	// Create initial trie copy
	to.copies++
	to.copySpawner <- struct{}{}
	to.copyChan <- to.copyBase()
	return to
}

func (to *trieOrchestrator) copyBase() Trie {
	to.baseLock.Lock()
	defer to.baseLock.Unlock()

	return to.sf.db.CopyTrie(to.base)
}

func (to *trieOrchestrator) skipCount() int {
	to.taskLock.Lock()
	defer to.taskLock.Unlock()

	return to.skips
}

func (to *trieOrchestrator) enqueueTasks(tasks [][]byte) {
	to.taskLock.Lock()
	defer to.taskLock.Unlock()

	if len(tasks) == 0 {
		return
	}

	// Add tasks to [pendingTasks]
	if !to.tasksAllowed {
		to.skips += len(tasks)
		return
	}
	to.processingTasks.Add(len(tasks))
	to.pendingTasks = append(to.pendingTasks, tasks...)

	// Wake up processor
	select {
	case to.wake <- struct{}{}:
	default:
	}
}

func (to *trieOrchestrator) handleStop(remaining int) {
	to.taskLock.Lock()
	to.skips += remaining
	to.taskLock.Unlock()
	to.processingTasks.Add(-remaining)
}

func (to *trieOrchestrator) processTasks() {
	defer close(to.loopTerm)

	for {
		// Determine if we should process or exit
		select {
<<<<<<< HEAD
		case <-to.wake:
		case <-to.stop:
			return
		}

		// Get current tasks
		to.taskLock.Lock()
		tasks := to.pendingTasks
		to.pendingTasks = nil
		to.taskLock.Unlock()

		// Enqueue more work as soon as trie copies are available
		lt := len(tasks)
		for i := 0; i < lt; i++ {
			// Try to stop as soon as possible, if channel is closed
			remaining := lt - i
			select {
			case <-to.stop:
				to.handleStop(remaining)
				return
			default:
			}

			// Try to create to get an active copy first (select is non-deterministic,
			// so we may end up creating a new copy when we don't need to)
			var t Trie
			select {
			case t = <-to.copyChan:
			default:
				// Wait for an available copy or create one, if we weren't
				// able to get a previously created copy
				select {
				case <-to.stop:
					to.handleStop(remaining)
					return
				case t = <-to.copyChan:
				case to.copySpawner <- struct{}{}:
					to.copies++
					t = to.copyBase()
=======
		case <-sf.wake:
			// Execute all remaining tasks in a single run
			sf.lock.Lock()
			tasks := sf.tasks
			sf.tasks = nil
			sf.lock.Unlock()

			for _, task := range tasks {
				key := string(task.key)
				if task.read {
					if _, ok := sf.seenRead[key]; ok {
						sf.dupsRead++
						continue
					}
					if _, ok := sf.seenWrite[key]; ok {
						sf.dupsCross++
						continue
					}
				} else {
					if _, ok := sf.seenRead[key]; ok {
						sf.dupsCross++
						continue
					}
					if _, ok := sf.seenWrite[key]; ok {
						sf.dupsWrite++
						continue
					}
>>>>>>> aa55f5ea
				}
				if len(task.key) == common.AddressLength {
					sf.trie.GetAccount(common.BytesToAddress(task.key))
				} else {
					sf.trie.GetStorage(sf.addr, task.key)
				}
				if task.read {
					sf.seenRead[key] = struct{}{}
				} else {
					sf.seenWrite[key] = struct{}{}
				}
			}

<<<<<<< HEAD
			// Enqueue work, unless stopped.
			fTask := tasks[i]
			f := func() {
				// Perform task
				var err error
				if len(fTask) == common.AddressLength {
					_, err = t.GetAccount(common.BytesToAddress(fTask))
				} else {
					_, err = t.GetStorage(to.sf.addr, fTask)
				}
				if err != nil {
					log.Error("Trie prefetcher failed fetching", "root", to.sf.root, "err", err)
				}
				to.processingTasks.Done()

				// Return copy when we are done with it, so someone else can use it
				//
				// channel is buffered and will not block
				to.copyChan <- t
			}

			// Enqueue task for processing (may spawn new goroutine
			// if not at [maxConcurrency])
			//
			// If workers are stopped before calling [Execute], this function may
			// panic.
			to.sf.p.workers.Execute(f)
=======
		case <-sf.stop:
			// Termination is requested, abort if no more tasks are pending. If
			// there are some, exhaust them first.
			sf.lock.Lock()
			done := sf.tasks == nil
			sf.lock.Unlock()

			if done {
				return
			}
			// Some tasks are pending, loop and pick them up (that wake branch
			// will be selected eventually, whilst stop remains closed to this
			// branch will also run afterwards).
>>>>>>> aa55f5ea
		}
	}
}

func (to *trieOrchestrator) stopAcceptingTasks() {
	to.taskLock.Lock()
	defer to.taskLock.Unlock()

	if !to.tasksAllowed {
		return
	}
	to.tasksAllowed = false

	// We don't clear [to.pendingTasks] here because
	// it will be faster to prefetch them even though we
	// are still waiting.
}

// wait stops accepting new tasks and waits for ongoing tasks to complete. If
// wait is called, it is not necessary to call [abort].
//
// It is safe to call wait multiple times.
func (to *trieOrchestrator) wait() {
	// Prevent more tasks from being enqueued
	to.stopAcceptingTasks()

	// Wait for processing tasks to complete
	to.processingTasks.Wait()

	// Stop orchestrator loop
	to.stopOnce.Do(func() {
		close(to.stop)
	})
	<-to.loopTerm
}

// abort stops any ongoing tasks and shuts down the orchestrator loop. If abort
// is called, it is not necessary to call [wait].
//
// It is safe to call abort multiple times.
func (to *trieOrchestrator) abort() {
	// Prevent more tasks from being enqueued
	to.stopAcceptingTasks()

	// Stop orchestrator loop
	to.stopOnce.Do(func() {
		close(to.stop)
	})
	<-to.loopTerm

	// Capture any dangling pending tasks (processTasks
	// may exit before enqueing all pendingTasks)
	to.taskLock.Lock()
	pendingCount := len(to.pendingTasks)
	to.skips += pendingCount
	to.pendingTasks = nil
	to.taskLock.Unlock()
	to.processingTasks.Add(-pendingCount)

	// Wait for processing tasks to complete
	to.processingTasks.Wait()
}<|MERGE_RESOLUTION|>--- conflicted
+++ resolved
@@ -27,10 +27,6 @@
 	"github.com/ethereum/go-ethereum/utils"
 )
 
-<<<<<<< HEAD
-// triePrefetchMetricsPrefix is the prefix under which to publish the metrics.
-const triePrefetchMetricsPrefix = "trie/prefetch/"
-=======
 var (
 	// triePrefetchMetricsPrefix is the prefix under which to publish the metrics.
 	triePrefetchMetricsPrefix = "trie/prefetch/"
@@ -39,7 +35,6 @@
 	// has already terminated.
 	errTerminated = errors.New("fetcher is already terminated")
 )
->>>>>>> aa55f5ea
 
 // triePrefetcher is an active prefetcher, which receives accounts or storage
 // items and does trie-loading of them. The goal is to get as much useful content
@@ -53,30 +48,14 @@
 	term     chan struct{}          // Channel to signal interruption
 	noreads  bool                   // Whether to ignore state-read-only prefetch requests
 
-<<<<<<< HEAD
-	maxConcurrency int
-	workers        *utils.BoundedWorkers
-
-	subfetcherWorkersMeter metrics.Meter
-	subfetcherWaitTimer    metrics.Counter
-	subfetcherCopiesMeter  metrics.Meter
-
-	accountLoadMeter  metrics.Meter
-	accountDupMeter   metrics.Meter
-	accountSkipMeter  metrics.Meter
-	accountWasteMeter metrics.Meter
-
+	// added by avalanche
+	maxConcurrency          int
+	workers                 *utils.BoundedWorkers
+	subfetcherWorkersMeter  metrics.Meter
+	subfetcherWaitTimer     metrics.Counter
+	subfetcherCopiesMeter   metrics.Meter
 	storageFetchersMeter    metrics.Meter
-	storageLoadMeter        metrics.Meter
 	storageLargestLoadMeter metrics.Meter
-	storageDupMeter         metrics.Meter
-	storageSkipMeter        metrics.Meter
-	storageWasteMeter       metrics.Meter
-}
-
-func newTriePrefetcher(db Database, root common.Hash, namespace string, maxConcurrency int) *triePrefetcher {
-=======
-	deliveryMissMeter metrics.Meter
 
 	accountLoadReadMeter  metrics.Meter
 	accountLoadWriteMeter metrics.Meter
@@ -93,8 +72,7 @@
 	storageWasteMeter     metrics.Meter
 }
 
-func newTriePrefetcher(db Database, root common.Hash, namespace string, noreads bool) *triePrefetcher {
->>>>>>> aa55f5ea
+func newTriePrefetcher(db Database, root common.Hash, namespace string, noreads bool, maxConcurrency int) *triePrefetcher {
 	prefix := triePrefetchMetricsPrefix + namespace
 	return &triePrefetcher{
 		db:       db,
@@ -103,7 +81,6 @@
 		term:     make(chan struct{}),
 		noreads:  noreads,
 
-<<<<<<< HEAD
 		maxConcurrency: maxConcurrency,
 		workers:        utils.NewBoundedWorkers(maxConcurrency), // Scale up as needed to [maxConcurrency]
 
@@ -111,23 +88,30 @@
 		subfetcherWaitTimer:    metrics.GetOrRegisterCounter(prefix+"/subfetcher/wait", nil),
 		subfetcherCopiesMeter:  metrics.GetOrRegisterMeter(prefix+"/subfetcher/copies", nil),
 
-		accountLoadMeter:  metrics.GetOrRegisterMeter(prefix+"/account/load", nil),
-		accountDupMeter:   metrics.GetOrRegisterMeter(prefix+"/account/dup", nil),
-		accountSkipMeter:  metrics.GetOrRegisterMeter(prefix+"/account/skip", nil),
-		accountWasteMeter: metrics.GetOrRegisterMeter(prefix+"/account/waste", nil),
-
 		storageFetchersMeter:    metrics.GetOrRegisterMeter(prefix+"/storage/fetchers", nil),
-		storageLoadMeter:        metrics.GetOrRegisterMeter(prefix+"/storage/load", nil),
 		storageLargestLoadMeter: metrics.GetOrRegisterMeter(prefix+"/storage/lload", nil),
-		storageDupMeter:         metrics.GetOrRegisterMeter(prefix+"/storage/dup", nil),
-		storageSkipMeter:        metrics.GetOrRegisterMeter(prefix+"/storage/skip", nil),
-		storageWasteMeter:       metrics.GetOrRegisterMeter(prefix+"/storage/waste", nil),
-	}
-}
-
-// close iterates over all the subfetchers, aborts any that were left spinning
-// and reports the stats to the metrics subsystem.
-func (p *triePrefetcher) close() {
+
+		accountLoadReadMeter:  metrics.GetOrRegisterMeter(prefix+"/account/load/read", nil),
+		accountLoadWriteMeter: metrics.GetOrRegisterMeter(prefix+"/account/load/write", nil),
+		accountDupReadMeter:   metrics.GetOrRegisterMeter(prefix+"/account/dup/read", nil),
+		accountDupWriteMeter:  metrics.GetOrRegisterMeter(prefix+"/account/dup/write", nil),
+		accountDupCrossMeter:  metrics.GetOrRegisterMeter(prefix+"/account/dup/cross", nil),
+		accountWasteMeter:     metrics.GetOrRegisterMeter(prefix+"/account/waste", nil),
+
+		storageLoadReadMeter:  metrics.GetOrRegisterMeter(prefix+"/storage/load/read", nil),
+		storageLoadWriteMeter: metrics.GetOrRegisterMeter(prefix+"/storage/load/write", nil),
+		storageDupReadMeter:   metrics.GetOrRegisterMeter(prefix+"/storage/dup/read", nil),
+		storageDupWriteMeter:  metrics.GetOrRegisterMeter(prefix+"/storage/dup/write", nil),
+		storageDupCrossMeter:  metrics.GetOrRegisterMeter(prefix+"/storage/dup/cross", nil),
+		storageWasteMeter:     metrics.GetOrRegisterMeter(prefix+"/storage/waste", nil),
+	}
+}
+
+// terminate iterates over all the subfetchers and issues a termination request
+// to all of them. Depending on the async parameter, the method will either block
+// until all subfetchers spin down, or return immediately.
+func (p *triePrefetcher) terminate(async bool) {
+	// XXX: Is this needed??
 	// If the prefetcher is an inactive one, bail out
 	if p.fetches != nil {
 		return
@@ -138,37 +122,28 @@
 		storageFetchers int64
 		largestLoad     int64
 	)
+
+	// Short circuit if the fetcher is already closed
+	select {
+	case <-p.term:
+		return
+	default:
+	}
+	// Terminate all sub-fetchers, sync or async, depending on the request
 	for _, fetcher := range p.fetchers {
-		fetcher.abort() // safe to call multiple times (should be a no-op on happy path)
-
 		if metrics.Enabled {
 			p.subfetcherCopiesMeter.Mark(int64(fetcher.copies()))
 
-			if fetcher.root == p.root {
-				p.accountLoadMeter.Mark(int64(len(fetcher.seen)))
-				p.accountDupMeter.Mark(int64(fetcher.dups))
-				p.accountSkipMeter.Mark(int64(fetcher.skips()))
-
-				for _, key := range fetcher.used {
-					delete(fetcher.seen, string(key))
-				}
-				p.accountWasteMeter.Mark(int64(len(fetcher.seen)))
-			} else {
+			if fetcher.root != p.root {
 				storageFetchers++
 				oseen := int64(len(fetcher.seen))
 				if oseen > largestLoad {
 					largestLoad = oseen
 				}
-				p.storageLoadMeter.Mark(oseen)
-				p.storageDupMeter.Mark(int64(fetcher.dups))
-				p.storageSkipMeter.Mark(int64(fetcher.skips()))
-
-				for _, key := range fetcher.used {
-					delete(fetcher.seen, string(key))
-				}
-				p.storageWasteMeter.Mark(int64(len(fetcher.seen)))
 			}
 		}
+		// XXX: untangle this loop from the metrics if possible
+		fetcher.terminate(async)
 	}
 	if metrics.Enabled {
 		p.storageFetchersMeter.Mark(storageFetchers)
@@ -184,68 +159,6 @@
 		p.subfetcherWorkersMeter.Mark(workersUsed)
 	}
 
-	// Clear out all fetchers (will crash on a second call, deliberate)
-	p.fetchers = nil
-}
-
-// copy creates a deep-but-inactive copy of the trie prefetcher. Any trie data
-// already loaded will be copied over, but no goroutines will be started. This
-// is mostly used in the miner which creates a copy of it's actively mutated
-// state to be sealed while it may further mutate the state.
-func (p *triePrefetcher) copy() *triePrefetcher {
-	copy := &triePrefetcher{
-		db:      p.db,
-		root:    p.root,
-		fetches: make(map[string]Trie), // Active prefetchers use the fetchers map
-
-		subfetcherWorkersMeter: p.subfetcherWorkersMeter,
-		subfetcherWaitTimer:    p.subfetcherWaitTimer,
-		subfetcherCopiesMeter:  p.subfetcherCopiesMeter,
-
-		accountLoadMeter:  p.accountLoadMeter,
-		accountDupMeter:   p.accountDupMeter,
-		accountSkipMeter:  p.accountSkipMeter,
-		accountWasteMeter: p.accountWasteMeter,
-
-		storageFetchersMeter:    p.storageFetchersMeter,
-		storageLoadMeter:        p.storageLoadMeter,
-		storageLargestLoadMeter: p.storageLargestLoadMeter,
-		storageDupMeter:         p.storageDupMeter,
-		storageSkipMeter:        p.storageSkipMeter,
-		storageWasteMeter:       p.storageWasteMeter,
-=======
-		deliveryMissMeter: metrics.GetOrRegisterMeter(prefix+"/deliverymiss", nil),
-
-		accountLoadReadMeter:  metrics.GetOrRegisterMeter(prefix+"/account/load/read", nil),
-		accountLoadWriteMeter: metrics.GetOrRegisterMeter(prefix+"/account/load/write", nil),
-		accountDupReadMeter:   metrics.GetOrRegisterMeter(prefix+"/account/dup/read", nil),
-		accountDupWriteMeter:  metrics.GetOrRegisterMeter(prefix+"/account/dup/write", nil),
-		accountDupCrossMeter:  metrics.GetOrRegisterMeter(prefix+"/account/dup/cross", nil),
-		accountWasteMeter:     metrics.GetOrRegisterMeter(prefix+"/account/waste", nil),
-
-		storageLoadReadMeter:  metrics.GetOrRegisterMeter(prefix+"/storage/load/read", nil),
-		storageLoadWriteMeter: metrics.GetOrRegisterMeter(prefix+"/storage/load/write", nil),
-		storageDupReadMeter:   metrics.GetOrRegisterMeter(prefix+"/storage/dup/read", nil),
-		storageDupWriteMeter:  metrics.GetOrRegisterMeter(prefix+"/storage/dup/write", nil),
-		storageDupCrossMeter:  metrics.GetOrRegisterMeter(prefix+"/storage/dup/cross", nil),
-		storageWasteMeter:     metrics.GetOrRegisterMeter(prefix+"/storage/waste", nil),
-	}
-}
-
-// terminate iterates over all the subfetchers and issues a termination request
-// to all of them. Depending on the async parameter, the method will either block
-// until all subfetchers spin down, or return immediately.
-func (p *triePrefetcher) terminate(async bool) {
-	// Short circuit if the fetcher is already closed
-	select {
-	case <-p.term:
-		return
-	default:
-	}
-	// Terminate all sub-fetchers, sync or async, depending on the request
-	for _, fetcher := range p.fetchers {
-		fetcher.terminate(async)
-	}
 	close(p.term)
 }
 
@@ -253,7 +166,6 @@
 func (p *triePrefetcher) report() {
 	if !metrics.Enabled {
 		return
->>>>>>> aa55f5ea
 	}
 	for _, fetcher := range p.fetchers {
 		fetcher.wait() // ensure the fetcher's idle before poking in its internals
@@ -310,11 +222,6 @@
 		return errTerminated
 	default:
 	}
-<<<<<<< HEAD
-
-	// Active fetcher, schedule the retrievals
-=======
->>>>>>> aa55f5ea
 	id := p.trieID(owner, root)
 	fetcher := p.fetchers[id]
 	if fetcher == nil {
@@ -328,37 +235,6 @@
 // the given trie terminates. If no fetcher exists for the request, nil will be
 // returned.
 func (p *triePrefetcher) trie(owner common.Hash, root common.Hash) Trie {
-<<<<<<< HEAD
-	// If the prefetcher is inactive, return from existing deep copies
-	id := p.trieID(owner, root)
-	if p.fetches != nil {
-		trie := p.fetches[id]
-		if trie == nil {
-			return nil
-		}
-		return p.db.CopyTrie(trie)
-	}
-
-	// Otherwise the prefetcher is active, bail if no trie was prefetched for this root
-	fetcher := p.fetchers[id]
-	if fetcher == nil {
-		return nil
-	}
-
-	// Wait for the fetcher to finish and shutdown orchestrator, if it exists
-	start := time.Now()
-	fetcher.wait()
-	if metrics.Enabled {
-		p.subfetcherWaitTimer.Inc(time.Since(start).Milliseconds())
-	}
-
-	// Return a copy of one of the prefetched tries
-	trie := fetcher.peek()
-	if trie == nil {
-		return nil
-	}
-	return trie
-=======
 	// Bail if no trie was prefetched for this root
 	fetcher := p.fetchers[p.trieID(owner, root)]
 	if fetcher == nil {
@@ -366,9 +242,17 @@
 		p.deliveryMissMeter.Mark(1)
 		return nil
 	}
+
+	// XXX: verify this code is still correct
+	// Wait for the fetcher to finish and shutdown orchestrator, if it exists
+	start := time.Now()
+	fetcher.wait()
+	if metrics.Enabled {
+		p.subfetcherWaitTimer.Inc(time.Since(start).Milliseconds())
+	}
+
 	// Subfetcher exists, retrieve its trie
 	return fetcher.peek()
->>>>>>> aa55f5ea
 }
 
 // used marks a batch of state items used to allow creating statistics as to
@@ -400,18 +284,8 @@
 	owner common.Hash    // Owner of the trie, usually account hash
 	root  common.Hash    // Root hash of the trie to prefetch
 	addr  common.Address // Address of the account that the trie belongs to
-<<<<<<< HEAD
 
 	to *trieOrchestrator // Orchestrate concurrent fetching of a single trie
-=======
-	trie  Trie           // Trie being populated with nodes
-
-	tasks []*subfetcherTask // Items queued up for retrieval
-	lock  sync.Mutex        // Lock protecting the task queue
-
-	wake chan struct{} // Wake channel if a new task is scheduled
-	stop chan struct{} // Channel to interrupt processing
-	term chan struct{} // Channel to signal interruption
 
 	seenRead  map[string]struct{} // Tracks the entries already loaded via read operations
 	seenWrite map[string]struct{} // Tracks the entries already loaded via write operations
@@ -419,7 +293,6 @@
 	dupsRead  int // Number of duplicate preload tasks via reads only
 	dupsWrite int // Number of duplicate preload tasks via writes only
 	dupsCross int // Number of duplicate preload tasks via read-write-crosses
->>>>>>> aa55f5ea
 
 	used [][]byte // Tracks the entries used in the end
 }
@@ -435,26 +308,14 @@
 // particular root hash.
 func newSubfetcher(p *triePrefetcher, owner common.Hash, root common.Hash, addr common.Address) *subfetcher {
 	sf := &subfetcher{
-<<<<<<< HEAD
-		p:     p,
-		db:    p.db,
-		state: p.root,
-		owner: owner,
-		root:  root,
-		addr:  addr,
-		seen:  make(map[string]struct{}),
-=======
-		db:        db,
-		state:     state,
+		p:         p,
+		db:        p.db,
+		state:     p.root,
 		owner:     owner,
 		root:      root,
 		addr:      addr,
-		wake:      make(chan struct{}, 1),
-		stop:      make(chan struct{}),
-		term:      make(chan struct{}),
 		seenRead:  make(map[string]struct{}),
 		seenWrite: make(map[string]struct{}),
->>>>>>> aa55f5ea
 	}
 	sf.to = newTrieOrchestrator(sf)
 	if sf.to != nil {
@@ -466,13 +327,12 @@
 }
 
 // schedule adds a batch of trie keys to the queue to prefetch.
-<<<<<<< HEAD
 // This should never block, so an array is used instead of a channel.
 //
 // This is not thread-safe.
-func (sf *subfetcher) schedule(keys [][]byte) {
+func (sf *subfetcher) schedule(keys [][]byte, read bool) {
 	// Append the tasks to the current queue
-	tasks := make([][]byte, 0, len(keys))
+	tasks := make([]*subfetcherTask, 0, len(keys))
 	for _, key := range keys {
 		// Check if keys already seen
 		sk := string(key)
@@ -481,7 +341,8 @@
 			continue
 		}
 		sf.seen[sk] = struct{}{}
-		tasks = append(tasks, key)
+		key := key // closure for the append below
+		tasks = append(tasks, &subfetcherTask{read: read, key: key})
 	}
 
 	// After counting keys, exit if they can't be prefetched
@@ -505,42 +366,12 @@
 // wait must only be called if [triePrefetcher] has not been closed. If this happens,
 // workers will not finish.
 func (sf *subfetcher) wait() {
+	// XXX: gotta fix this method
 	if sf.to == nil {
 		// Unable to open trie
 		return
 	}
 	sf.to.wait()
-}
-
-func (sf *subfetcher) abort() {
-	if sf.to == nil {
-		// Unable to open trie
-		return
-	}
-	sf.to.abort()
-}
-
-func (sf *subfetcher) skips() int {
-	if sf.to == nil {
-		// Unable to open trie
-		return 0
-	}
-	return sf.to.skipCount()
-}
-=======
-func (sf *subfetcher) schedule(keys [][]byte, read bool) error {
-	// Ensure the subfetcher is still alive
-	select {
-	case <-sf.term:
-		return errTerminated
-	default:
-	}
-	// Append the tasks to the current queue
-	sf.lock.Lock()
-	for _, key := range keys {
-		key := key // closure for the append below
-		sf.tasks = append(sf.tasks, &subfetcherTask{read: read, key: key})
-	}
 	sf.lock.Unlock()
 
 	// Notify the background thread to execute scheduled tasks
@@ -573,6 +404,7 @@
 // as soon as everything is loaded. Depending on the async parameter, the method
 // will either block until all disk loads finish or return immediately.
 func (sf *subfetcher) terminate(async bool) {
+	// XXX: Used to call 	sf.to.abort() here after nil check
 	select {
 	case <-sf.stop:
 	default:
@@ -584,12 +416,13 @@
 	<-sf.term
 }
 
-// loop loads newly-scheduled trie tasks as they are received and loads them, stopping
-// when requested.
-func (sf *subfetcher) loop() {
-	// No matter how the loop stops, signal anyone waiting that it's terminated
-	defer close(sf.term)
->>>>>>> aa55f5ea
+func (sf *subfetcher) skips() int {
+	if sf.to == nil {
+		// Unable to open trie
+		return 0
+	}
+	return sf.to.skipCount()
+}
 
 func (sf *subfetcher) copies() int {
 	if sf.to == nil {
@@ -616,7 +449,7 @@
 
 	tasksAllowed bool
 	skips        int // number of tasks skipped
-	pendingTasks [][]byte
+	pendingTasks []*subfetcherTask
 	taskLock     sync.Mutex
 
 	processingTasks sync.WaitGroup
@@ -644,13 +477,7 @@
 			return nil
 		}
 	} else {
-<<<<<<< HEAD
-		// The trie argument can be nil as verkle doesn't support prefetching
-		// yet. TODO FIX IT(rjl493456442), otherwise code will panic here.
-		base, err = sf.db.OpenStorageTrie(sf.state, sf.addr, sf.root, nil)
-=======
-		trie, err := sf.db.OpenStorageTrie(sf.state, sf.addr, sf.root, nil)
->>>>>>> aa55f5ea
+		base, err := sf.db.OpenStorageTrie(sf.state, sf.addr, sf.root, nil)
 		if err != nil {
 			log.Warn("Trie prefetcher failed opening trie", "root", sf.root, "err", err)
 			return nil
@@ -728,7 +555,6 @@
 	for {
 		// Determine if we should process or exit
 		select {
-<<<<<<< HEAD
 		case <-to.wake:
 		case <-to.stop:
 			return
@@ -768,15 +594,15 @@
 				case to.copySpawner <- struct{}{}:
 					to.copies++
 					t = to.copyBase()
-=======
-		case <-sf.wake:
-			// Execute all remaining tasks in a single run
-			sf.lock.Lock()
-			tasks := sf.tasks
-			sf.tasks = nil
-			sf.lock.Unlock()
-
-			for _, task := range tasks {
+				}
+			}
+
+			// Enqueue work, unless stopped.
+			fTask := tasks[i]
+			f := func() {
+				// XXX: double check
+				task := fTask
+				// Perform task
 				key := string(task.key)
 				if task.read {
 					if _, ok := sf.seenRead[key]; ok {
@@ -796,33 +622,19 @@
 						sf.dupsWrite++
 						continue
 					}
->>>>>>> aa55f5ea
 				}
 				if len(task.key) == common.AddressLength {
-					sf.trie.GetAccount(common.BytesToAddress(task.key))
+					_, err = to.trie.GetAccount(common.BytesToAddress(task.key))
 				} else {
-					sf.trie.GetStorage(sf.addr, task.key)
-				}
-				if task.read {
-					sf.seenRead[key] = struct{}{}
-				} else {
-					sf.seenWrite[key] = struct{}{}
-				}
-			}
-
-<<<<<<< HEAD
-			// Enqueue work, unless stopped.
-			fTask := tasks[i]
-			f := func() {
-				// Perform task
-				var err error
-				if len(fTask) == common.AddressLength {
-					_, err = t.GetAccount(common.BytesToAddress(fTask))
-				} else {
-					_, err = t.GetStorage(to.sf.addr, fTask)
+					_, err = to.trie.GetStorage(sf.addr, task.key)
 				}
 				if err != nil {
 					log.Error("Trie prefetcher failed fetching", "root", to.sf.root, "err", err)
+				}
+				if task.read {
+					to.seenRead[key] = struct{}{}
+				} else {
+					to.seenWrite[key] = struct{}{}
 				}
 				to.processingTasks.Done()
 
@@ -838,21 +650,6 @@
 			// If workers are stopped before calling [Execute], this function may
 			// panic.
 			to.sf.p.workers.Execute(f)
-=======
-		case <-sf.stop:
-			// Termination is requested, abort if no more tasks are pending. If
-			// there are some, exhaust them first.
-			sf.lock.Lock()
-			done := sf.tasks == nil
-			sf.lock.Unlock()
-
-			if done {
-				return
-			}
-			// Some tasks are pending, loop and pick them up (that wake branch
-			// will be selected eventually, whilst stop remains closed to this
-			// branch will also run afterwards).
->>>>>>> aa55f5ea
 		}
 	}
 }
