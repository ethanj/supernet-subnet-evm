// Copyright 2021 The go-ethereum Authors
// This file is part of the go-ethereum library.
//
// The go-ethereum library is free software: you can redistribute it and/or modify
// it under the terms of the GNU Lesser General Public License as published by
// the Free Software Foundation, either version 3 of the License, or
// (at your option) any later version.
//
// The go-ethereum library is distributed in the hope that it will be useful,
// but WITHOUT ANY WARRANTY; without even the implied warranty of
// MERCHANTABILITY or FITNESS FOR A PARTICULAR PURPOSE. See the
// GNU Lesser General Public License for more details.
//
// You should have received a copy of the GNU Lesser General Public License
// along with the go-ethereum library. If not, see <http://www.gnu.org/licenses/>.

package pruner

import (
	"bytes"
	"encoding/binary"
	"errors"
	"fmt"
	"math"
	"os"
	"path/filepath"
	"strings"
	"time"

	"github.com/ethereum/go-ethereum/common"
	"github.com/ethereum/go-ethereum/core/rawdb"
	"github.com/ethereum/go-ethereum/core/state/snapshot"
	"github.com/ethereum/go-ethereum/core/types"
	"github.com/ethereum/go-ethereum/ethdb"
	"github.com/ethereum/go-ethereum/log"
	"github.com/ethereum/go-ethereum/rlp"
	"github.com/ethereum/go-ethereum/trie"
)

const (
	// stateBloomFilePrefix is the filename prefix of state bloom filter.
	stateBloomFilePrefix = "statebloom"

	// stateBloomFilePrefix is the filename suffix of state bloom filter.
	stateBloomFileSuffix = "bf.gz"

	// stateBloomFileTempSuffix is the filename suffix of state bloom filter
	// while it is being written out to detect write aborts.
	stateBloomFileTempSuffix = ".tmp"

	// rangeCompactionThreshold is the minimal deleted entry number for
	// triggering range compaction. It's a quite arbitrary number but just
	// to avoid triggering range compaction because of small deletion.
	rangeCompactionThreshold = 100000
)

// Config includes all the configurations for pruning.
type Config struct {
	Datadir   string // The directory of the state database
	BloomSize uint64 // The Megabytes of memory allocated to bloom-filter
}

// Pruner is an offline tool to prune the stale state with the
// help of the snapshot. The workflow of pruner is very simple:
//
//   - iterate the snapshot, reconstruct the relevant state
//   - iterate the database, delete all other state entries which
//     don't belong to the target state and the genesis state
//
// It can take several hours(around 2 hours for mainnet) to finish
// the whole pruning work. It's recommended to run this offline tool
// periodically in order to release the disk usage and improve the
// disk read performance to some extent.
type Pruner struct {
	config      Config
	chainHeader *types.Header
	db          ethdb.Database
	stateBloom  *stateBloom
	snaptree    *snapshot.Tree
}

// NewPruner creates the pruner instance.
func NewPruner(db ethdb.Database, config Config) (*Pruner, error) {
	headBlock := rawdb.ReadHeadBlock(db)
	if headBlock == nil {
		return nil, errors.New("failed to load head block")
	}
<<<<<<< HEAD
	// Note: we refuse to start a pruning session unless the snapshot disk layer exists, which should prevent
	// us from ever needing to enter RecoverPruning in an invalid pruning session (a session where we do not have
	// the protected trie in the triedb and in the snapshot disk layer).
=======
	// Offline pruning is only supported in legacy hash based scheme.
	triedb := trie.NewDatabase(db, trie.HashDefaults)

>>>>>>> dc34fe82
	snapconfig := snapshot.Config{
		CacheSize:  256,
		AsyncBuild: false,
		NoBuild:    true,
		SkipVerify: true,
	}
<<<<<<< HEAD
	snaptree, err := snapshot.New(snapconfig, db, trie.NewDatabase(db), headBlock.Hash(), headBlock.Root())
=======
	snaptree, err := snapshot.New(snapconfig, db, triedb, headBlock.Root())
>>>>>>> dc34fe82
	if err != nil {
		return nil, fmt.Errorf("failed to create snapshot for pruning, must restart without offline pruning disabled to recover: %w", err) // The relevant snapshot(s) might not exist
	}
	// Sanitize the bloom filter size if it's too small.
	if config.BloomSize < 256 {
		log.Warn("Sanitizing bloomfilter size", "provided(MB)", config.BloomSize, "updated(MB)", 256)
		config.BloomSize = 256
	}
	stateBloom, err := newStateBloomWithSize(config.BloomSize)
	if err != nil {
		return nil, err
	}
	return &Pruner{
		config:      config,
		chainHeader: headBlock.Header(),
		db:          db,
		stateBloom:  stateBloom,
		snaptree:    snaptree,
	}, nil
}

func prune(maindb ethdb.Database, stateBloom *stateBloom, bloomPath string, start time.Time) error {
	// Delete all stale trie nodes in the disk. With the help of state bloom
	// the trie nodes(and codes) belong to the active state will be filtered
	// out. A very small part of stale tries will also be filtered because of
	// the false-positive rate of bloom filter. But the assumption is held here
	// that the false-positive is low enough(~0.05%). The probablity of the
	// dangling node is the state root is super low. So the dangling nodes in
	// theory will never ever be visited again.
	var (
		count  int
		size   common.StorageSize
		pstart = time.Now()
		logged = time.Now()
		batch  = maindb.NewBatch()
		iter   = maindb.NewIterator(nil, nil)
	)
	// We wrap iter.Release() in an anonymous function so that the [iter]
	// value captured is the value of [iter] at the end of the function as opposed
	// to incorrectly capturing the first iterator immediately.
	defer func() {
		iter.Release()
	}()

	for iter.Next() {
		key := iter.Key()

		// All state entries don't belong to specific state and genesis are deleted here
		// - trie node
		// - legacy contract code
		// - new-scheme contract code
		isCode, codeKey := rawdb.IsCodeKey(key)
		if len(key) == common.HashLength || isCode {
			checkKey := key
			if isCode {
				checkKey = codeKey
			}
			if stateBloom.Contain(checkKey) {
				continue
			}
			count += 1
			size += common.StorageSize(len(key) + len(iter.Value()))
			if err := batch.Delete(key); err != nil {
				return err
			}

			var eta time.Duration // Realistically will never remain uninited
			if done := binary.BigEndian.Uint64(key[:8]); done > 0 {
				var (
					left  = math.MaxUint64 - binary.BigEndian.Uint64(key[:8])
					speed = done/uint64(time.Since(pstart)/time.Millisecond+1) + 1 // +1s to avoid division by zero
				)
				eta = time.Duration(left/speed) * time.Millisecond
			}
			if time.Since(logged) > 8*time.Second {
				log.Info("Pruning state data", "nodes", count, "size", size,
					"elapsed", common.PrettyDuration(time.Since(pstart)), "eta", common.PrettyDuration(eta))
				logged = time.Now()
			}
			// Recreate the iterator after every batch commit in order
			// to allow the underlying compactor to delete the entries.
			if batch.ValueSize() >= ethdb.IdealBatchSize {
				if err := batch.Write(); err != nil {
					return err
				}
				batch.Reset()

				iter.Release()
				iter = maindb.NewIterator(nil, key)
			}
		}
	}
	if err := iter.Error(); err != nil {
		return fmt.Errorf("failed to iterate db during pruning: %w", err)
	}
	if batch.ValueSize() > 0 {
		if err := batch.Write(); err != nil {
			return err
		}
		batch.Reset()
	}
	iter.Release()
	log.Info("Pruned state data", "nodes", count, "size", size, "elapsed", common.PrettyDuration(time.Since(pstart)))

	// Write marker to DB to indicate offline pruning finished successfully. We write before calling os.RemoveAll
	// to guarantee that if the node dies midway through pruning, then this will run during RecoverPruning.
	if err := rawdb.WriteOfflinePruning(maindb); err != nil {
		return fmt.Errorf("failed to write offline pruning success marker: %w", err)
	}

	// Delete the state bloom, it marks the entire pruning procedure is
	// finished. If any crashes or manual exit happens before this,
	// `RecoverPruning` will pick it up in the next restarts to redo all
	// the things.
	if err := os.RemoveAll(bloomPath); err != nil {
		return fmt.Errorf("failed to remove bloom filter from disk: %w", err)
	}

	// Start compactions, will remove the deleted data from the disk immediately.
	// Note for small pruning, the compaction is skipped.
	if count >= rangeCompactionThreshold {
		cstart := time.Now()
		for b := 0x00; b <= 0xf0; b += 0x10 {
			var (
				start = []byte{byte(b)}
				end   = []byte{byte(b + 0x10)}
			)
			if b == 0xf0 {
				end = nil
			}
			log.Info("Compacting database", "range", fmt.Sprintf("%#x-%#x", start, end), "elapsed", common.PrettyDuration(time.Since(cstart)))
			if err := maindb.Compact(start, end); err != nil {
				log.Error("Database compaction failed", "error", err)
				return err
			}
		}
		log.Info("Database compaction finished", "elapsed", common.PrettyDuration(time.Since(cstart)))
	}
	log.Info("State pruning successful", "pruned", size, "elapsed", common.PrettyDuration(time.Since(start)))
	return nil
}

// Prune deletes all historical state nodes except the nodes belong to the
// specified state version. If user doesn't specify the state version, use
// the bottom-most snapshot diff layer as the target.
func (p *Pruner) Prune(root common.Hash) error {
	// If the state bloom filter is already committed previously,
	// reuse it for pruning instead of generating a new one. It's
	// mandatory because a part of state may already be deleted,
	// the recovery procedure is necessary.
	_, stateBloomRoot, err := findBloomFilter(p.config.Datadir)
	if err != nil {
		return err
	}
	if stateBloomRoot != (common.Hash{}) {
		return RecoverPruning(p.config.Datadir, p.db)
	}

	// If the target state root is not specified, return a fatal error.
	if root == (common.Hash{}) {
		return fmt.Errorf("cannot prune with an empty root: %s", root)
	}
	// Ensure the root is really present. The weak assumption
	// is the presence of root can indicate the presence of the
	// entire trie.
	if !rawdb.HasLegacyTrieNode(p.db, root) {
		return fmt.Errorf("associated state[%x] is not present", root)
	} else {
		log.Info("Selecting last accepted block root as the pruning target", "root", root)
	}

	// Traverse the target state, re-construct the whole state trie and
	// commit to the given bloom filter.
	start := time.Now()
	if err := snapshot.GenerateTrie(p.snaptree, root, p.db, p.stateBloom); err != nil {
		return err
	}
	// Traverse the genesis, put all genesis state entries into the
	// bloom filter too.
	if err := extractGenesis(p.db, p.stateBloom); err != nil {
		return err
	}
	filterName := bloomFilterName(p.config.Datadir, root)

	log.Info("Writing state bloom to disk", "name", filterName)
	if err := p.stateBloom.Commit(filterName, filterName+stateBloomFileTempSuffix); err != nil {
		return err
	}
	log.Info("State bloom filter committed", "name", filterName)
	return prune(p.db, p.stateBloom, filterName, start)
}

// RecoverPruning will resume the pruning procedure during the system restart.
// This function is used in this case: user tries to prune state data, but the
// system was interrupted midway because of crash or manual-kill. In this case
// if the bloom filter for filtering active state is already constructed, the
// pruning can be resumed. What's more if the bloom filter is constructed, the
// pruning **has to be resumed**. Otherwise a lot of dangling nodes may be left
// in the disk.
func RecoverPruning(datadir string, db ethdb.Database) error {
	stateBloomPath, stateBloomRoot, err := findBloomFilter(datadir)
	if err != nil {
		return err
	}
	if stateBloomPath == "" {
		return nil // nothing to recover
	}
	headBlock := rawdb.ReadHeadBlock(db)
	if headBlock == nil {
		return errors.New("failed to load head block")
	}
<<<<<<< HEAD
=======
	// Initialize the snapshot tree in recovery mode to handle this special case:
	// - Users run the `prune-state` command multiple times
	// - Neither these `prune-state` running is finished(e.g. interrupted manually)
	// - The state bloom filter is already generated, a part of state is deleted,
	//   so that resuming the pruning here is mandatory
	// - The state HEAD is rewound already because of multiple incomplete `prune-state`
	// In this case, even the state HEAD is not exactly matched with snapshot, it
	// still feasible to recover the pruning correctly.
	snapconfig := snapshot.Config{
		CacheSize:  256,
		Recovery:   true,
		NoBuild:    true,
		AsyncBuild: false,
	}
	// Offline pruning is only supported in legacy hash based scheme.
	triedb := trie.NewDatabase(db, trie.HashDefaults)
	snaptree, err := snapshot.New(snapconfig, db, triedb, headBlock.Root())
	if err != nil {
		return err // The relevant snapshot(s) might not exist
	}
>>>>>>> dc34fe82
	stateBloom, err := NewStateBloomFromDisk(stateBloomPath)
	if err != nil {
		return err
	}
	log.Info("Loaded state bloom filter", "path", stateBloomPath)

	// All the state roots of the middle layers should be forcibly pruned,
	// otherwise the dangling state will be left.
	if stateBloomRoot != headBlock.Root() {
		return fmt.Errorf("cannot recover pruning to state bloom root: %s, with head block root: %s", stateBloomRoot, headBlock.Root())
	}

	return prune(db, stateBloom, stateBloomPath, time.Now())
}

// extractGenesis loads the genesis state and commits all the state entries
// into the given bloomfilter.
func extractGenesis(db ethdb.Database, stateBloom *stateBloom) error {
	genesisHash := rawdb.ReadCanonicalHash(db, 0)
	if genesisHash == (common.Hash{}) {
		return errors.New("missing genesis hash")
	}
	genesis := rawdb.ReadBlock(db, genesisHash, 0)
	if genesis == nil {
		return errors.New("missing genesis block")
	}
	t, err := trie.NewStateTrie(trie.StateTrieID(genesis.Root()), trie.NewDatabase(db, trie.HashDefaults))
	if err != nil {
		return err
	}
	accIter, err := t.NodeIterator(nil)
	if err != nil {
		return err
	}
	for accIter.Next(true) {
		hash := accIter.Hash()

		// Embedded nodes don't have hash.
		if hash != (common.Hash{}) {
			stateBloom.Put(hash.Bytes(), nil)
		}
		// If it's a leaf node, yes we are touching an account,
		// dig into the storage trie further.
		if accIter.Leaf() {
			var acc types.StateAccount
			if err := rlp.DecodeBytes(accIter.LeafBlob(), &acc); err != nil {
				return err
			}
			if acc.Root != types.EmptyRootHash {
				id := trie.StorageTrieID(genesis.Root(), common.BytesToHash(accIter.LeafKey()), acc.Root)
				storageTrie, err := trie.NewStateTrie(id, trie.NewDatabase(db, trie.HashDefaults))
				if err != nil {
					return err
				}
				storageIter, err := storageTrie.NodeIterator(nil)
				if err != nil {
					return err
				}
				for storageIter.Next(true) {
					hash := storageIter.Hash()
					if hash != (common.Hash{}) {
						stateBloom.Put(hash.Bytes(), nil)
					}
				}
				if storageIter.Error() != nil {
					return storageIter.Error()
				}
			}
			if !bytes.Equal(acc.CodeHash, types.EmptyCodeHash.Bytes()) {
				stateBloom.Put(acc.CodeHash, nil)
			}
		}
	}
	return accIter.Error()
}

func bloomFilterName(datadir string, hash common.Hash) string {
	return filepath.Join(datadir, fmt.Sprintf("%s.%s.%s", stateBloomFilePrefix, hash.Hex(), stateBloomFileSuffix))
}

func isBloomFilter(filename string) (bool, common.Hash) {
	filename = filepath.Base(filename)
	if strings.HasPrefix(filename, stateBloomFilePrefix) && strings.HasSuffix(filename, stateBloomFileSuffix) {
		return true, common.HexToHash(filename[len(stateBloomFilePrefix)+1 : len(filename)-len(stateBloomFileSuffix)-1])
	}
	return false, common.Hash{}
}

func findBloomFilter(datadir string) (string, common.Hash, error) {
	var (
		stateBloomPath string
		stateBloomRoot common.Hash
	)
	if err := filepath.Walk(datadir, func(path string, info os.FileInfo, err error) error {
		if info != nil && !info.IsDir() {
			ok, root := isBloomFilter(path)
			if ok {
				stateBloomPath = path
				stateBloomRoot = root
			}
		}
		return nil
	}); err != nil {
		return "", common.Hash{}, err
	}
	return stateBloomPath, stateBloomRoot, nil
}<|MERGE_RESOLUTION|>--- conflicted
+++ resolved
@@ -85,26 +85,20 @@
 	if headBlock == nil {
 		return nil, errors.New("failed to load head block")
 	}
-<<<<<<< HEAD
+	// Offline pruning is only supported in legacy hash based scheme.
+	triedb := trie.NewDatabase(db, trie.HashDefaults)
+
 	// Note: we refuse to start a pruning session unless the snapshot disk layer exists, which should prevent
 	// us from ever needing to enter RecoverPruning in an invalid pruning session (a session where we do not have
 	// the protected trie in the triedb and in the snapshot disk layer).
-=======
-	// Offline pruning is only supported in legacy hash based scheme.
-	triedb := trie.NewDatabase(db, trie.HashDefaults)
-
->>>>>>> dc34fe82
+
 	snapconfig := snapshot.Config{
 		CacheSize:  256,
 		AsyncBuild: false,
 		NoBuild:    true,
 		SkipVerify: true,
 	}
-<<<<<<< HEAD
-	snaptree, err := snapshot.New(snapconfig, db, trie.NewDatabase(db), headBlock.Hash(), headBlock.Root())
-=======
-	snaptree, err := snapshot.New(snapconfig, db, triedb, headBlock.Root())
->>>>>>> dc34fe82
+	snaptree, err := snapshot.New(snapconfig, db, triedb, headBlock.Hash(), headBlock.Root())
 	if err != nil {
 		return nil, fmt.Errorf("failed to create snapshot for pruning, must restart without offline pruning disabled to recover: %w", err) // The relevant snapshot(s) might not exist
 	}
@@ -316,29 +310,6 @@
 	if headBlock == nil {
 		return errors.New("failed to load head block")
 	}
-<<<<<<< HEAD
-=======
-	// Initialize the snapshot tree in recovery mode to handle this special case:
-	// - Users run the `prune-state` command multiple times
-	// - Neither these `prune-state` running is finished(e.g. interrupted manually)
-	// - The state bloom filter is already generated, a part of state is deleted,
-	//   so that resuming the pruning here is mandatory
-	// - The state HEAD is rewound already because of multiple incomplete `prune-state`
-	// In this case, even the state HEAD is not exactly matched with snapshot, it
-	// still feasible to recover the pruning correctly.
-	snapconfig := snapshot.Config{
-		CacheSize:  256,
-		Recovery:   true,
-		NoBuild:    true,
-		AsyncBuild: false,
-	}
-	// Offline pruning is only supported in legacy hash based scheme.
-	triedb := trie.NewDatabase(db, trie.HashDefaults)
-	snaptree, err := snapshot.New(snapconfig, db, triedb, headBlock.Root())
-	if err != nil {
-		return err // The relevant snapshot(s) might not exist
-	}
->>>>>>> dc34fe82
 	stateBloom, err := NewStateBloomFromDisk(stateBloomPath)
 	if err != nil {
 		return err
