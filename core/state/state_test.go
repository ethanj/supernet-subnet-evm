// Copyright 2014 The go-ethereum Authors
// This file is part of the go-ethereum library.
//
// The go-ethereum library is free software: you can redistribute it and/or modify
// it under the terms of the GNU Lesser General Public License as published by
// the Free Software Foundation, either version 3 of the License, or
// (at your option) any later version.
//
// The go-ethereum library is distributed in the hope that it will be useful,
// but WITHOUT ANY WARRANTY; without even the implied warranty of
// MERCHANTABILITY or FITNESS FOR A PARTICULAR PURPOSE. See the
// GNU Lesser General Public License for more details.
//
// You should have received a copy of the GNU Lesser General Public License
// along with the go-ethereum library. If not, see <http://www.gnu.org/licenses/>.

package state

import (
	"bytes"
	"encoding/json"
	"testing"

	"github.com/ethereum/go-ethereum/common"
	"github.com/ethereum/go-ethereum/core/rawdb"
	"github.com/ethereum/go-ethereum/core/types"
	"github.com/ethereum/go-ethereum/crypto"
	"github.com/ethereum/go-ethereum/ethdb"
	"github.com/ethereum/go-ethereum/triedb"
	"github.com/holiman/uint256"
)

type stateEnv struct {
	db    ethdb.Database
	state *StateDB
}

func newStateEnv() *stateEnv {
	db := rawdb.NewMemoryDatabase()
	sdb, _ := New(types.EmptyRootHash, NewDatabase(db), nil)
	return &stateEnv{db: db, state: sdb}
}

<<<<<<< HEAD
=======
func TestDump(t *testing.T) {
	db := rawdb.NewMemoryDatabase()
	tdb := NewDatabaseWithConfig(db, &triedb.Config{Preimages: true})
	sdb, _ := New(types.EmptyRootHash, tdb, nil)
	s := &stateEnv{db: db, state: sdb}

	// generate a few entries
	obj1 := s.state.getOrNewStateObject(common.BytesToAddress([]byte{0x01}))
	obj1.AddBalance(uint256.NewInt(22))
	obj2 := s.state.getOrNewStateObject(common.BytesToAddress([]byte{0x01, 0x02}))
	obj2.SetCode(crypto.Keccak256Hash([]byte{3, 3, 3, 3, 3, 3, 3}), []byte{3, 3, 3, 3, 3, 3, 3})
	obj3 := s.state.getOrNewStateObject(common.BytesToAddress([]byte{0x02}))
	obj3.SetBalance(uint256.NewInt(44))

	// write some of them to the trie
	s.state.updateStateObject(obj1)
	s.state.updateStateObject(obj2)
	root, _ := s.state.Commit(0, false)

	// check that DumpToCollector contains the state objects that are in trie
	s.state, _ = New(root, tdb, nil)
	got := string(s.state.Dump(nil))
	want := `{
    "root": "71edff0130dd2385947095001c73d9e28d862fc286fca2b922ca6f6f3cddfdd2",
    "accounts": {
        "0x0000000000000000000000000000000000000001": {
            "balance": "22",
            "nonce": 0,
            "root": "0x56e81f171bcc55a6ff8345e692c0f86e5b48e01b996cadc001622fb5e363b421",
            "codeHash": "0xc5d2460186f7233c927e7db2dcc703c0e500b653ca82273b7bfad8045d85a470",
            "address": "0x0000000000000000000000000000000000000001",
            "key": "0x1468288056310c82aa4c01a7e12a10f8111a0560e72b700555479031b86c357d"
        },
        "0x0000000000000000000000000000000000000002": {
            "balance": "44",
            "nonce": 0,
            "root": "0x56e81f171bcc55a6ff8345e692c0f86e5b48e01b996cadc001622fb5e363b421",
            "codeHash": "0xc5d2460186f7233c927e7db2dcc703c0e500b653ca82273b7bfad8045d85a470",
            "address": "0x0000000000000000000000000000000000000002",
            "key": "0xd52688a8f926c816ca1e079067caba944f158e764817b83fc43594370ca9cf62"
        },
        "0x0000000000000000000000000000000000000102": {
            "balance": "0",
            "nonce": 0,
            "root": "0x56e81f171bcc55a6ff8345e692c0f86e5b48e01b996cadc001622fb5e363b421",
            "codeHash": "0x87874902497a5bb968da31a2998d8f22e949d1ef6214bcdedd8bae24cca4b9e3",
            "code": "0x03030303030303",
            "address": "0x0000000000000000000000000000000000000102",
            "key": "0xa17eacbc25cda025e81db9c5c62868822c73ce097cee2a63e33a2e41268358a1"
        }
    }
}`
	if got != want {
		t.Errorf("DumpToCollector mismatch:\ngot: %s\nwant: %s\n", got, want)
	}
}

>>>>>>> 2bd6bd01
func TestIterativeDump(t *testing.T) {
	db := rawdb.NewMemoryDatabase()
	tdb := NewDatabaseWithConfig(db, &triedb.Config{Preimages: true})
	sdb, _ := New(types.EmptyRootHash, tdb, nil)
	s := &stateEnv{db: db, state: sdb}

	// generate a few entries
	obj1 := s.state.getOrNewStateObject(common.BytesToAddress([]byte{0x01}))
	obj1.AddBalance(uint256.NewInt(22))
	obj2 := s.state.getOrNewStateObject(common.BytesToAddress([]byte{0x01, 0x02}))
	obj2.SetCode(crypto.Keccak256Hash([]byte{3, 3, 3, 3, 3, 3, 3}), []byte{3, 3, 3, 3, 3, 3, 3})
	obj3 := s.state.getOrNewStateObject(common.BytesToAddress([]byte{0x02}))
	obj3.SetBalance(uint256.NewInt(44))
	obj4 := s.state.getOrNewStateObject(common.BytesToAddress([]byte{0x00}))
	obj4.AddBalance(uint256.NewInt(1337))

	// write some of them to the trie
	s.state.updateStateObject(obj1)
	s.state.updateStateObject(obj2)
	root, _ := s.state.Commit(0, false, false)
	s.state, _ = New(root, tdb, nil)

	b := &bytes.Buffer{}
	s.state.IterativeDump(nil, json.NewEncoder(b))
	// check that DumpToCollector contains the state objects that are in trie
	got := b.String()
	want := `{"root":"0xd5710ea8166b7b04bc2bfb129d7db12931cee82f75ca8e2d075b4884322bf3de"}
{"balance":"22","nonce":0,"root":"0x56e81f171bcc55a6ff8345e692c0f86e5b48e01b996cadc001622fb5e363b421","codeHash":"0xc5d2460186f7233c927e7db2dcc703c0e500b653ca82273b7bfad8045d85a470","address":"0x0000000000000000000000000000000000000001","key":"0x1468288056310c82aa4c01a7e12a10f8111a0560e72b700555479031b86c357d"}
{"balance":"1337","nonce":0,"root":"0x56e81f171bcc55a6ff8345e692c0f86e5b48e01b996cadc001622fb5e363b421","codeHash":"0xc5d2460186f7233c927e7db2dcc703c0e500b653ca82273b7bfad8045d85a470","address":"0x0000000000000000000000000000000000000000","key":"0x5380c7b7ae81a58eb98d9c78de4a1fd7fd9535fc953ed2be602daaa41767312a"}
{"balance":"0","nonce":0,"root":"0x56e81f171bcc55a6ff8345e692c0f86e5b48e01b996cadc001622fb5e363b421","codeHash":"0x87874902497a5bb968da31a2998d8f22e949d1ef6214bcdedd8bae24cca4b9e3","code":"0x03030303030303","address":"0x0000000000000000000000000000000000000102","key":"0xa17eacbc25cda025e81db9c5c62868822c73ce097cee2a63e33a2e41268358a1"}
{"balance":"44","nonce":0,"root":"0x56e81f171bcc55a6ff8345e692c0f86e5b48e01b996cadc001622fb5e363b421","codeHash":"0xc5d2460186f7233c927e7db2dcc703c0e500b653ca82273b7bfad8045d85a470","address":"0x0000000000000000000000000000000000000002","key":"0xd52688a8f926c816ca1e079067caba944f158e764817b83fc43594370ca9cf62"}
`
	if got != want {
		t.Errorf("DumpToCollector mismatch:\ngot: %s\nwant: %s\n", got, want)
	}
<<<<<<< HEAD
=======
}

func TestNull(t *testing.T) {
	s := newStateEnv()
	address := common.HexToAddress("0x823140710bf13990e4500136726d8b55")
	s.state.CreateAccount(address)
	//value := common.FromHex("0x823140710bf13990e4500136726d8b55")
	var value common.Hash

	s.state.SetState(address, common.Hash{}, value)
	s.state.Commit(0, false)

	if value := s.state.GetState(address, common.Hash{}); value != (common.Hash{}) {
		t.Errorf("expected empty current value, got %x", value)
	}
	if value := s.state.GetCommittedState(address, common.Hash{}); value != (common.Hash{}) {
		t.Errorf("expected empty committed value, got %x", value)
	}
}

func TestSnapshot(t *testing.T) {
	stateobjaddr := common.BytesToAddress([]byte("aa"))
	var storageaddr common.Hash
	data1 := common.BytesToHash([]byte{42})
	data2 := common.BytesToHash([]byte{43})
	s := newStateEnv()

	// snapshot the genesis state
	genesis := s.state.Snapshot()

	// set initial state object value
	s.state.SetState(stateobjaddr, storageaddr, data1)
	snapshot := s.state.Snapshot()

	// set a new state object value, revert it and ensure correct content
	s.state.SetState(stateobjaddr, storageaddr, data2)
	s.state.RevertToSnapshot(snapshot)

	if v := s.state.GetState(stateobjaddr, storageaddr); v != data1 {
		t.Errorf("wrong storage value %v, want %v", v, data1)
	}
	if v := s.state.GetCommittedState(stateobjaddr, storageaddr); v != (common.Hash{}) {
		t.Errorf("wrong committed storage value %v, want %v", v, common.Hash{})
	}

	// revert up to the genesis state and ensure correct content
	s.state.RevertToSnapshot(genesis)
	if v := s.state.GetState(stateobjaddr, storageaddr); v != (common.Hash{}) {
		t.Errorf("wrong storage value %v, want %v", v, common.Hash{})
	}
	if v := s.state.GetCommittedState(stateobjaddr, storageaddr); v != (common.Hash{}) {
		t.Errorf("wrong committed storage value %v, want %v", v, common.Hash{})
	}
}

func TestSnapshotEmpty(t *testing.T) {
	s := newStateEnv()
	s.state.RevertToSnapshot(s.state.Snapshot())
}

func TestSnapshot2(t *testing.T) {
	state, _ := New(types.EmptyRootHash, NewDatabase(rawdb.NewMemoryDatabase()), nil)

	stateobjaddr0 := common.BytesToAddress([]byte("so0"))
	stateobjaddr1 := common.BytesToAddress([]byte("so1"))
	var storageaddr common.Hash

	data0 := common.BytesToHash([]byte{17})
	data1 := common.BytesToHash([]byte{18})

	state.SetState(stateobjaddr0, storageaddr, data0)
	state.SetState(stateobjaddr1, storageaddr, data1)

	// db, trie are already non-empty values
	so0 := state.getStateObject(stateobjaddr0)
	so0.SetBalance(uint256.NewInt(42))
	so0.SetNonce(43)
	so0.SetCode(crypto.Keccak256Hash([]byte{'c', 'a', 'f', 'e'}), []byte{'c', 'a', 'f', 'e'})
	so0.selfDestructed = false
	so0.deleted = false
	state.setStateObject(so0)

	root, _ := state.Commit(0, false)
	state, _ = New(root, state.db, state.snaps)

	// and one with deleted == true
	so1 := state.getStateObject(stateobjaddr1)
	so1.SetBalance(uint256.NewInt(52))
	so1.SetNonce(53)
	so1.SetCode(crypto.Keccak256Hash([]byte{'c', 'a', 'f', 'e', '2'}), []byte{'c', 'a', 'f', 'e', '2'})
	so1.selfDestructed = true
	so1.deleted = true
	state.setStateObject(so1)

	so1 = state.getStateObject(stateobjaddr1)
	if so1 != nil {
		t.Fatalf("deleted object not nil when getting")
	}

	snapshot := state.Snapshot()
	state.RevertToSnapshot(snapshot)

	so0Restored := state.getStateObject(stateobjaddr0)
	// Update lazily-loaded values before comparing.
	so0Restored.GetState(storageaddr)
	so0Restored.Code()
	// non-deleted is equal (restored)
	compareStateObjects(so0Restored, so0, t)

	// deleted should be nil, both before and after restore of state copy
	so1Restored := state.getStateObject(stateobjaddr1)
	if so1Restored != nil {
		t.Fatalf("deleted object not nil after restoring snapshot: %+v", so1Restored)
	}
}

func compareStateObjects(so0, so1 *stateObject, t *testing.T) {
	if so0.Address() != so1.Address() {
		t.Fatalf("Address mismatch: have %v, want %v", so0.address, so1.address)
	}
	if so0.Balance().Cmp(so1.Balance()) != 0 {
		t.Fatalf("Balance mismatch: have %v, want %v", so0.Balance(), so1.Balance())
	}
	if so0.Nonce() != so1.Nonce() {
		t.Fatalf("Nonce mismatch: have %v, want %v", so0.Nonce(), so1.Nonce())
	}
	if so0.data.Root != so1.data.Root {
		t.Errorf("Root mismatch: have %x, want %x", so0.data.Root[:], so1.data.Root[:])
	}
	if !bytes.Equal(so0.CodeHash(), so1.CodeHash()) {
		t.Fatalf("CodeHash mismatch: have %v, want %v", so0.CodeHash(), so1.CodeHash())
	}
	if !bytes.Equal(so0.code, so1.code) {
		t.Fatalf("Code mismatch: have %v, want %v", so0.code, so1.code)
	}

	if len(so1.dirtyStorage) != len(so0.dirtyStorage) {
		t.Errorf("Dirty storage size mismatch: have %d, want %d", len(so1.dirtyStorage), len(so0.dirtyStorage))
	}
	for k, v := range so1.dirtyStorage {
		if so0.dirtyStorage[k] != v {
			t.Errorf("Dirty storage key %x mismatch: have %v, want %v", k, so0.dirtyStorage[k], v)
		}
	}
	for k, v := range so0.dirtyStorage {
		if so1.dirtyStorage[k] != v {
			t.Errorf("Dirty storage key %x mismatch: have %v, want none.", k, v)
		}
	}
	if len(so1.originStorage) != len(so0.originStorage) {
		t.Errorf("Origin storage size mismatch: have %d, want %d", len(so1.originStorage), len(so0.originStorage))
	}
	for k, v := range so1.originStorage {
		if so0.originStorage[k] != v {
			t.Errorf("Origin storage key %x mismatch: have %v, want %v", k, so0.originStorage[k], v)
		}
	}
	for k, v := range so0.originStorage {
		if so1.originStorage[k] != v {
			t.Errorf("Origin storage key %x mismatch: have %v, want none.", k, v)
		}
	}
>>>>>>> 2bd6bd01
}<|MERGE_RESOLUTION|>--- conflicted
+++ resolved
@@ -41,66 +41,6 @@
 	return &stateEnv{db: db, state: sdb}
 }
 
-<<<<<<< HEAD
-=======
-func TestDump(t *testing.T) {
-	db := rawdb.NewMemoryDatabase()
-	tdb := NewDatabaseWithConfig(db, &triedb.Config{Preimages: true})
-	sdb, _ := New(types.EmptyRootHash, tdb, nil)
-	s := &stateEnv{db: db, state: sdb}
-
-	// generate a few entries
-	obj1 := s.state.getOrNewStateObject(common.BytesToAddress([]byte{0x01}))
-	obj1.AddBalance(uint256.NewInt(22))
-	obj2 := s.state.getOrNewStateObject(common.BytesToAddress([]byte{0x01, 0x02}))
-	obj2.SetCode(crypto.Keccak256Hash([]byte{3, 3, 3, 3, 3, 3, 3}), []byte{3, 3, 3, 3, 3, 3, 3})
-	obj3 := s.state.getOrNewStateObject(common.BytesToAddress([]byte{0x02}))
-	obj3.SetBalance(uint256.NewInt(44))
-
-	// write some of them to the trie
-	s.state.updateStateObject(obj1)
-	s.state.updateStateObject(obj2)
-	root, _ := s.state.Commit(0, false)
-
-	// check that DumpToCollector contains the state objects that are in trie
-	s.state, _ = New(root, tdb, nil)
-	got := string(s.state.Dump(nil))
-	want := `{
-    "root": "71edff0130dd2385947095001c73d9e28d862fc286fca2b922ca6f6f3cddfdd2",
-    "accounts": {
-        "0x0000000000000000000000000000000000000001": {
-            "balance": "22",
-            "nonce": 0,
-            "root": "0x56e81f171bcc55a6ff8345e692c0f86e5b48e01b996cadc001622fb5e363b421",
-            "codeHash": "0xc5d2460186f7233c927e7db2dcc703c0e500b653ca82273b7bfad8045d85a470",
-            "address": "0x0000000000000000000000000000000000000001",
-            "key": "0x1468288056310c82aa4c01a7e12a10f8111a0560e72b700555479031b86c357d"
-        },
-        "0x0000000000000000000000000000000000000002": {
-            "balance": "44",
-            "nonce": 0,
-            "root": "0x56e81f171bcc55a6ff8345e692c0f86e5b48e01b996cadc001622fb5e363b421",
-            "codeHash": "0xc5d2460186f7233c927e7db2dcc703c0e500b653ca82273b7bfad8045d85a470",
-            "address": "0x0000000000000000000000000000000000000002",
-            "key": "0xd52688a8f926c816ca1e079067caba944f158e764817b83fc43594370ca9cf62"
-        },
-        "0x0000000000000000000000000000000000000102": {
-            "balance": "0",
-            "nonce": 0,
-            "root": "0x56e81f171bcc55a6ff8345e692c0f86e5b48e01b996cadc001622fb5e363b421",
-            "codeHash": "0x87874902497a5bb968da31a2998d8f22e949d1ef6214bcdedd8bae24cca4b9e3",
-            "code": "0x03030303030303",
-            "address": "0x0000000000000000000000000000000000000102",
-            "key": "0xa17eacbc25cda025e81db9c5c62868822c73ce097cee2a63e33a2e41268358a1"
-        }
-    }
-}`
-	if got != want {
-		t.Errorf("DumpToCollector mismatch:\ngot: %s\nwant: %s\n", got, want)
-	}
-}
-
->>>>>>> 2bd6bd01
 func TestIterativeDump(t *testing.T) {
 	db := rawdb.NewMemoryDatabase()
 	tdb := NewDatabaseWithConfig(db, &triedb.Config{Preimages: true})
@@ -136,169 +76,4 @@
 	if got != want {
 		t.Errorf("DumpToCollector mismatch:\ngot: %s\nwant: %s\n", got, want)
 	}
-<<<<<<< HEAD
-=======
-}
-
-func TestNull(t *testing.T) {
-	s := newStateEnv()
-	address := common.HexToAddress("0x823140710bf13990e4500136726d8b55")
-	s.state.CreateAccount(address)
-	//value := common.FromHex("0x823140710bf13990e4500136726d8b55")
-	var value common.Hash
-
-	s.state.SetState(address, common.Hash{}, value)
-	s.state.Commit(0, false)
-
-	if value := s.state.GetState(address, common.Hash{}); value != (common.Hash{}) {
-		t.Errorf("expected empty current value, got %x", value)
-	}
-	if value := s.state.GetCommittedState(address, common.Hash{}); value != (common.Hash{}) {
-		t.Errorf("expected empty committed value, got %x", value)
-	}
-}
-
-func TestSnapshot(t *testing.T) {
-	stateobjaddr := common.BytesToAddress([]byte("aa"))
-	var storageaddr common.Hash
-	data1 := common.BytesToHash([]byte{42})
-	data2 := common.BytesToHash([]byte{43})
-	s := newStateEnv()
-
-	// snapshot the genesis state
-	genesis := s.state.Snapshot()
-
-	// set initial state object value
-	s.state.SetState(stateobjaddr, storageaddr, data1)
-	snapshot := s.state.Snapshot()
-
-	// set a new state object value, revert it and ensure correct content
-	s.state.SetState(stateobjaddr, storageaddr, data2)
-	s.state.RevertToSnapshot(snapshot)
-
-	if v := s.state.GetState(stateobjaddr, storageaddr); v != data1 {
-		t.Errorf("wrong storage value %v, want %v", v, data1)
-	}
-	if v := s.state.GetCommittedState(stateobjaddr, storageaddr); v != (common.Hash{}) {
-		t.Errorf("wrong committed storage value %v, want %v", v, common.Hash{})
-	}
-
-	// revert up to the genesis state and ensure correct content
-	s.state.RevertToSnapshot(genesis)
-	if v := s.state.GetState(stateobjaddr, storageaddr); v != (common.Hash{}) {
-		t.Errorf("wrong storage value %v, want %v", v, common.Hash{})
-	}
-	if v := s.state.GetCommittedState(stateobjaddr, storageaddr); v != (common.Hash{}) {
-		t.Errorf("wrong committed storage value %v, want %v", v, common.Hash{})
-	}
-}
-
-func TestSnapshotEmpty(t *testing.T) {
-	s := newStateEnv()
-	s.state.RevertToSnapshot(s.state.Snapshot())
-}
-
-func TestSnapshot2(t *testing.T) {
-	state, _ := New(types.EmptyRootHash, NewDatabase(rawdb.NewMemoryDatabase()), nil)
-
-	stateobjaddr0 := common.BytesToAddress([]byte("so0"))
-	stateobjaddr1 := common.BytesToAddress([]byte("so1"))
-	var storageaddr common.Hash
-
-	data0 := common.BytesToHash([]byte{17})
-	data1 := common.BytesToHash([]byte{18})
-
-	state.SetState(stateobjaddr0, storageaddr, data0)
-	state.SetState(stateobjaddr1, storageaddr, data1)
-
-	// db, trie are already non-empty values
-	so0 := state.getStateObject(stateobjaddr0)
-	so0.SetBalance(uint256.NewInt(42))
-	so0.SetNonce(43)
-	so0.SetCode(crypto.Keccak256Hash([]byte{'c', 'a', 'f', 'e'}), []byte{'c', 'a', 'f', 'e'})
-	so0.selfDestructed = false
-	so0.deleted = false
-	state.setStateObject(so0)
-
-	root, _ := state.Commit(0, false)
-	state, _ = New(root, state.db, state.snaps)
-
-	// and one with deleted == true
-	so1 := state.getStateObject(stateobjaddr1)
-	so1.SetBalance(uint256.NewInt(52))
-	so1.SetNonce(53)
-	so1.SetCode(crypto.Keccak256Hash([]byte{'c', 'a', 'f', 'e', '2'}), []byte{'c', 'a', 'f', 'e', '2'})
-	so1.selfDestructed = true
-	so1.deleted = true
-	state.setStateObject(so1)
-
-	so1 = state.getStateObject(stateobjaddr1)
-	if so1 != nil {
-		t.Fatalf("deleted object not nil when getting")
-	}
-
-	snapshot := state.Snapshot()
-	state.RevertToSnapshot(snapshot)
-
-	so0Restored := state.getStateObject(stateobjaddr0)
-	// Update lazily-loaded values before comparing.
-	so0Restored.GetState(storageaddr)
-	so0Restored.Code()
-	// non-deleted is equal (restored)
-	compareStateObjects(so0Restored, so0, t)
-
-	// deleted should be nil, both before and after restore of state copy
-	so1Restored := state.getStateObject(stateobjaddr1)
-	if so1Restored != nil {
-		t.Fatalf("deleted object not nil after restoring snapshot: %+v", so1Restored)
-	}
-}
-
-func compareStateObjects(so0, so1 *stateObject, t *testing.T) {
-	if so0.Address() != so1.Address() {
-		t.Fatalf("Address mismatch: have %v, want %v", so0.address, so1.address)
-	}
-	if so0.Balance().Cmp(so1.Balance()) != 0 {
-		t.Fatalf("Balance mismatch: have %v, want %v", so0.Balance(), so1.Balance())
-	}
-	if so0.Nonce() != so1.Nonce() {
-		t.Fatalf("Nonce mismatch: have %v, want %v", so0.Nonce(), so1.Nonce())
-	}
-	if so0.data.Root != so1.data.Root {
-		t.Errorf("Root mismatch: have %x, want %x", so0.data.Root[:], so1.data.Root[:])
-	}
-	if !bytes.Equal(so0.CodeHash(), so1.CodeHash()) {
-		t.Fatalf("CodeHash mismatch: have %v, want %v", so0.CodeHash(), so1.CodeHash())
-	}
-	if !bytes.Equal(so0.code, so1.code) {
-		t.Fatalf("Code mismatch: have %v, want %v", so0.code, so1.code)
-	}
-
-	if len(so1.dirtyStorage) != len(so0.dirtyStorage) {
-		t.Errorf("Dirty storage size mismatch: have %d, want %d", len(so1.dirtyStorage), len(so0.dirtyStorage))
-	}
-	for k, v := range so1.dirtyStorage {
-		if so0.dirtyStorage[k] != v {
-			t.Errorf("Dirty storage key %x mismatch: have %v, want %v", k, so0.dirtyStorage[k], v)
-		}
-	}
-	for k, v := range so0.dirtyStorage {
-		if so1.dirtyStorage[k] != v {
-			t.Errorf("Dirty storage key %x mismatch: have %v, want none.", k, v)
-		}
-	}
-	if len(so1.originStorage) != len(so0.originStorage) {
-		t.Errorf("Origin storage size mismatch: have %d, want %d", len(so1.originStorage), len(so0.originStorage))
-	}
-	for k, v := range so1.originStorage {
-		if so0.originStorage[k] != v {
-			t.Errorf("Origin storage key %x mismatch: have %v, want %v", k, so0.originStorage[k], v)
-		}
-	}
-	for k, v := range so0.originStorage {
-		if so1.originStorage[k] != v {
-			t.Errorf("Origin storage key %x mismatch: have %v, want none.", k, v)
-		}
-	}
->>>>>>> 2bd6bd01
 }