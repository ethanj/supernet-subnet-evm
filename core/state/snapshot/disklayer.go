--- conflicted
+++ resolved
@@ -26,24 +26,15 @@
 	"github.com/ethereum/go-ethereum/core/types"
 	"github.com/ethereum/go-ethereum/ethdb"
 	"github.com/ethereum/go-ethereum/rlp"
-<<<<<<< HEAD
-	"github.com/ethereum/go-ethereum/trie"
+	"github.com/ethereum/go-ethereum/triedb"
 	"github.com/ethereum/go-ethereum/utils"
-=======
-	"github.com/ethereum/go-ethereum/triedb"
->>>>>>> 2bd6bd01
 )
 
 // diskLayer is a low level persistent snapshot built on top of a key-value store.
 type diskLayer struct {
 	diskdb ethdb.KeyValueStore // Key-value store containing the base snapshot
-<<<<<<< HEAD
-	triedb *trie.Database      // Trie node cache for reconstruction purposes
+	triedb *triedb.Database    // Trie node cache for reconstruction purposes
 	cache  *utils.MeteredCache // Cache to avoid hitting the disk for direct access
-=======
-	triedb *triedb.Database    // Trie node cache for reconstruction purposes
-	cache  *fastcache.Cache    // Cache to avoid hitting the disk for direct access
->>>>>>> 2bd6bd01
 
 	blockHash common.Hash // Block hash of the base snapshot
 	root      common.Hash // Root hash of the base snapshot
