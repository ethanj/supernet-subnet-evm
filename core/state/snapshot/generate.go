// (c) 2019-2020, Ava Labs, Inc.
//
// This file is a derived work, based on the go-ethereum library whose original
// notices appear below.
//
// It is distributed under a license compatible with the licensing terms of the
// original code from which it is derived.
//
// Much love to the original authors for their work.
// **********
// Copyright 2019 The go-ethereum Authors
// This file is part of the go-ethereum library.
//
// The go-ethereum library is free software: you can redistribute it and/or modify
// it under the terms of the GNU Lesser General Public License as published by
// the Free Software Foundation, either version 3 of the License, or
// (at your option) any later version.
//
// The go-ethereum library is distributed in the hope that it will be useful,
// but WITHOUT ANY WARRANTY; without even the implied warranty of
// MERCHANTABILITY or FITNESS FOR A PARTICULAR PURPOSE. See the
// GNU Lesser General Public License for more details.
//
// You should have received a copy of the GNU Lesser General Public License
// along with the go-ethereum library. If not, see <http://www.gnu.org/licenses/>.

package snapshot

import (
	"bytes"
	"fmt"
	"time"

	"golang.org/x/exp/slog"

	"github.com/ava-labs/subnet-evm/core/rawdb"
	"github.com/ava-labs/subnet-evm/core/types"
	"github.com/ava-labs/subnet-evm/trie"
	"github.com/ava-labs/subnet-evm/triedb"
	"github.com/ava-labs/subnet-evm/utils"
	"github.com/ethereum/go-ethereum/common"
	"github.com/ethereum/go-ethereum/ethdb"
	"github.com/ethereum/go-ethereum/log"
	"github.com/ethereum/go-ethereum/rlp"
)

const (
	snapshotCacheNamespace            = "state/snapshot/clean/fastcache" // prefix for detailed stats from the snapshot fastcache
	snapshotCacheStatsUpdateFrequency = 1000                             // update stats from the snapshot fastcache once per 1000 ops
)

<<<<<<< HEAD
// generatorStats is a collection of statistics gathered by the snapshot generator
// for logging purposes.
type generatorStats struct {
	wiping   chan struct{}      // Notification channel if wiping is in progress
	origin   uint64             // Origin prefix where generation started
	start    time.Time          // Timestamp when generation started
	accounts uint64             // Number of accounts indexed(generated or recovered)
	slots    uint64             // Number of storage slots indexed(generated or recovered)
	storage  common.StorageSize // Total account and storage slot size(generation or recovery)
}

// Info creates an contextual info-level log with the given message and the context pulled
// from the internally maintained statistics.
func (gs *generatorStats) Info(msg string, root common.Hash, marker []byte) {
	gs.log(log.LvlInfo, msg, root, marker)
}

// Debug creates an contextual debug-level log with the given message and the context pulled
// from the internally maintained statistics.
func (gs *generatorStats) Debug(msg string, root common.Hash, marker []byte) {
	gs.log(log.LvlDebug, msg, root, marker)
}

// log creates an contextual log with the given message and the context pulled
// from the internally maintained statistics.
func (gs *generatorStats) log(level slog.Level, msg string, root common.Hash, marker []byte) {
	var ctx []interface{}
	if root != (common.Hash{}) {
		ctx = append(ctx, []interface{}{"root", root}...)
	}
	// Figure out whether we're after or within an account
	switch len(marker) {
	case common.HashLength:
		ctx = append(ctx, []interface{}{"at", common.BytesToHash(marker)}...)
	case 2 * common.HashLength:
		ctx = append(ctx, []interface{}{
			"in", common.BytesToHash(marker[:common.HashLength]),
			"at", common.BytesToHash(marker[common.HashLength:]),
		}...)
	}
	// Add the usual measurements
	ctx = append(ctx, []interface{}{
		"accounts", gs.accounts,
		"slots", gs.slots,
		"storage", gs.storage,
		"elapsed", common.PrettyDuration(time.Since(gs.start)),
	}...)
	// Calculate the estimated indexing time based on current stats
	if len(marker) > 0 {
		if done := binary.BigEndian.Uint64(marker[:8]) - gs.origin; done > 0 {
			left := math.MaxUint64 - binary.BigEndian.Uint64(marker[:8])

			speed := done/uint64(time.Since(gs.start)/time.Millisecond+1) + 1 // +1s to avoid division by zero
			ctx = append(ctx, []interface{}{
				"eta", common.PrettyDuration(time.Duration(left/speed) * time.Millisecond),
			}...)
		}
	}

	switch level {
	case log.LvlTrace:
		log.Trace(msg, ctx...)
	case log.LvlDebug:
		log.Debug(msg, ctx...)
	case log.LvlInfo:
		log.Info(msg, ctx...)
	case log.LevelWarn:
		log.Warn(msg, ctx...)
	case log.LevelError:
		log.Error(msg, ctx...)
	case log.LevelCrit:
		log.Crit(msg, ctx...)
	default:
		log.Error(fmt.Sprintf("log with invalid log level %s: %s", level, msg), ctx...)
	}
}

=======
>>>>>>> d3c6ac20
// generateSnapshot regenerates a brand new snapshot based on an existing state
// database and head block asynchronously. The snapshot is returned immediately
// and generation is continued in the background until done.
func generateSnapshot(diskdb ethdb.KeyValueStore, triedb *triedb.Database, cache int, blockHash, root common.Hash, wiper chan struct{}) *diskLayer {
	// Wipe any previously existing snapshot from the database if no wiper is
	// currently in progress.
	if wiper == nil {
		wiper = WipeSnapshot(diskdb, true)
	}
	// Create a new disk layer with an initialized state marker at zero
	var (
		stats     = &generatorStats{wiping: wiper, start: time.Now()}
		batch     = diskdb.NewBatch()
		genMarker = []byte{} // Initialized but empty!
	)
	rawdb.WriteSnapshotBlockHash(batch, blockHash)
	rawdb.WriteSnapshotRoot(batch, root)
	journalProgress(batch, genMarker, stats)
	if err := batch.Write(); err != nil {
		log.Crit("Failed to write initialized state marker", "err", err)
	}
	base := &diskLayer{
		diskdb:     diskdb,
		triedb:     triedb,
		blockHash:  blockHash,
		root:       root,
		cache:      newMeteredSnapshotCache(cache * 1024 * 1024),
		genMarker:  genMarker,
		genPending: make(chan struct{}),
		genAbort:   make(chan chan struct{}),
		created:    time.Now(),
	}
	go base.generate(stats)
	log.Debug("Start snapshot generation", "root", root)
	return base
}

// journalProgress persists the generator stats into the database to resume later.
func journalProgress(db ethdb.KeyValueWriter, marker []byte, stats *generatorStats) {
	// Write out the generator marker. Note it's a standalone disk layer generator
	// which is not mixed with journal. It's ok if the generator is persisted while
	// journal is not.
	entry := journalGenerator{
		Done:   marker == nil,
		Marker: marker,
	}
	if stats != nil {
		entry.Wiping = (stats.wiping != nil)
		entry.Accounts = stats.accounts
		entry.Slots = stats.slots
		entry.Storage = uint64(stats.storage)
	}
	blob, err := rlp.EncodeToBytes(entry)
	if err != nil {
		panic(err) // Cannot happen, here to catch dev errors
	}
	var logstr string
	switch {
	case marker == nil:
		logstr = "done"
	case bytes.Equal(marker, []byte{}):
		logstr = "empty"
	case len(marker) == common.HashLength:
		logstr = fmt.Sprintf("%#x", marker)
	default:
		logstr = fmt.Sprintf("%#x:%#x", marker[:common.HashLength], marker[common.HashLength:])
	}
	log.Debug("Journalled generator progress", "progress", logstr)
	rawdb.WriteSnapshotGenerator(db, blob)
}

// checkAndFlush checks to see if snapshot generation has been aborted or if
// the current batch size is greater than ethdb.IdealBatchSize. If so, it saves
// the current progress to disk and returns true. Else, it could log current
// progress and returns true.
func (dl *diskLayer) checkAndFlush(batch ethdb.Batch, stats *generatorStats, currentLocation []byte) bool {
	// If we've exceeded our batch allowance or termination was requested, flush to disk
	var abort chan struct{}
	select {
	case abort = <-dl.genAbort:
	default:
	}
	if batch.ValueSize() > ethdb.IdealBatchSize || abort != nil {
		if bytes.Compare(currentLocation, dl.genMarker) < 0 {
			log.Error("Snapshot generator went backwards",
				"currentLocation", fmt.Sprintf("%x", currentLocation),
				"genMarker", fmt.Sprintf("%x", dl.genMarker))
		}
		// Flush out the batch anyway no matter it's empty or not.
		// It's possible that all the states are recovered and the
		// generation indeed makes progress.
		journalProgress(batch, currentLocation, stats)

		if err := batch.Write(); err != nil {
			log.Error("Failed to flush batch", "err", err)
			if abort == nil {
				abort = <-dl.genAbort
			}
			dl.genStats = stats
			close(abort)
			return true
		}
		batch.Reset()

		dl.lock.Lock()
		dl.genMarker = currentLocation
		dl.lock.Unlock()

		if abort != nil {
			stats.Debug("Aborting state snapshot generation", dl.root, currentLocation)
			dl.genStats = stats
			close(abort)
			return true
		}
	}
	if time.Since(dl.logged) > 8*time.Second {
		stats.Info("Generating state snapshot", dl.root, currentLocation)
		dl.logged = time.Now()
	}
	return false
}

// generate is a background thread that iterates over the state and storage tries,
// constructing the state snapshot. All the arguments are purely for statistics
// gathering and logging, since the method surfs the blocks as they arrive, often
// being restarted.
func (dl *diskLayer) generate(stats *generatorStats) {
	// If a database wipe is in operation, wait until it's done
	if stats.wiping != nil {
		stats.Info("Wiper running, state snapshotting paused", common.Hash{}, dl.genMarker)
		select {
		// If wiper is done, resume normal mode of operation
		case <-stats.wiping:
			stats.wiping = nil
			stats.start = time.Now()

		// If generator was aborted during wipe, return
		case abort := <-dl.genAbort:
			stats.Debug("Aborting state snapshot generation", dl.root, dl.genMarker)
			dl.genStats = stats
			close(abort)
			return
		}
	}
	// Create an account and state iterator pointing to the current generator marker
	trieId := trie.StateTrieID(dl.root)
	accTrie, err := trie.NewStateTrie(trieId, dl.triedb)
	if err != nil {
		// The account trie is missing (GC), surf the chain until one becomes available
		stats.Info("Trie missing, state snapshotting paused", dl.root, dl.genMarker)
		abort := <-dl.genAbort
		dl.genStats = stats
		close(abort)
		return
	}
	stats.Debug("Resuming state snapshot generation", dl.root, dl.genMarker)

	var accMarker []byte
	if len(dl.genMarker) > 0 { // []byte{} is the start, use nil for that
		accMarker = dl.genMarker[:common.HashLength]
	}
	nodeIt, err := accTrie.NodeIterator(accMarker)
	if err != nil {
		log.Error("Generator failed to create account iterator", "root", dl)
		abort := <-dl.genAbort
		dl.genStats = stats
		close(abort)
		return
	}
	accIt := trie.NewIterator(nodeIt)
	batch := dl.diskdb.NewBatch()

	// Iterate from the previous marker and continue generating the state snapshot
	dl.logged = time.Now()
	for accIt.Next() {
		// Retrieve the current account and flatten it into the internal format
		accountHash := common.BytesToHash(accIt.Key)

		var acc types.StateAccount
		if err := rlp.DecodeBytes(accIt.Value, &acc); err != nil {
			log.Crit("Invalid account encountered during snapshot creation", "err", err)
		}
		data := types.SlimAccountRLP(acc)

		// If the account is not yet in-progress, write it out
		if accMarker == nil || !bytes.Equal(accountHash[:], accMarker) {
			rawdb.WriteAccountSnapshot(batch, accountHash, data)
			stats.storage += common.StorageSize(1 + common.HashLength + len(data))
			stats.accounts++
		}
		marker := accountHash[:]
		// If the snap generation goes here after interrupted, genMarker may go backward
		// when last genMarker is consisted of accountHash and storageHash
		if accMarker != nil && bytes.Equal(marker, accMarker) && len(dl.genMarker) > common.HashLength {
			marker = dl.genMarker[:]
		}
		if dl.checkAndFlush(batch, stats, marker) {
			// checkAndFlush handles abort
			return
		}
		// If the iterated account is a contract, iterate through corresponding contract
		// storage to generate snapshot entries.
		if acc.Root != types.EmptyRootHash {
			storeTrieId := trie.StorageTrieID(dl.root, accountHash, acc.Root)
			storeTrie, err := trie.NewStateTrie(storeTrieId, dl.triedb)
			if err != nil {
				log.Error("Generator failed to access storage trie", "root", dl.root, "account", accountHash, "stroot", acc.Root, "err", err)
				abort := <-dl.genAbort
				dl.genStats = stats
				close(abort)
				return
			}
			var storeMarker []byte
			if accMarker != nil && bytes.Equal(accountHash[:], accMarker) && len(dl.genMarker) > common.HashLength {
				storeMarker = dl.genMarker[common.HashLength:]
			}
			nodeIt, err := storeTrie.NodeIterator(storeMarker)
			if err != nil {
				log.Error("Generator failed to create storage iterator", "root", dl.root, "account", accountHash, "stroot", acc.Root, "err", err)
				abort := <-dl.genAbort
				dl.genStats = stats
				close(abort)
				return
			}
			storeIt := trie.NewIterator(nodeIt)
			for storeIt.Next() {
				rawdb.WriteStorageSnapshot(batch, accountHash, common.BytesToHash(storeIt.Key), storeIt.Value)
				stats.storage += common.StorageSize(1 + 2*common.HashLength + len(storeIt.Value))
				stats.slots++

				if dl.checkAndFlush(batch, stats, append(accountHash[:], storeIt.Key...)) {
					// checkAndFlush handles abort
					return
				}
			}
			if err := storeIt.Err; err != nil {
				log.Error("Generator failed to iterate storage trie", "accroot", dl.root, "acchash", common.BytesToHash(accIt.Key), "stroot", acc.Root, "err", err)
				abort := <-dl.genAbort
				dl.genStats = stats
				close(abort)
				return
			}
		}
		if time.Since(dl.logged) > 8*time.Second {
			stats.Info("Generating state snapshot", dl.root, accIt.Key)
			dl.logged = time.Now()
		}
		// Some account processed, unmark the marker
		accMarker = nil
	}
	if err := accIt.Err; err != nil {
		log.Error("Generator failed to iterate account trie", "root", dl.root, "err", err)
		abort := <-dl.genAbort
		dl.genStats = stats
		close(abort)
		return
	}
	// Snapshot fully generated, set the marker to nil.
	// Note even there is nothing to commit, persist the
	// generator anyway to mark the snapshot is complete.
	journalProgress(batch, nil, stats)
	if err := batch.Write(); err != nil {
		log.Error("Failed to flush batch", "err", err)
		abort := <-dl.genAbort
		dl.genStats = stats
		close(abort)
		return
	}

	log.Info("Generated state snapshot", "accounts", stats.accounts, "slots", stats.slots,
		"storage", stats.storage, "elapsed", common.PrettyDuration(time.Since(stats.start)))

	dl.lock.Lock()
	dl.genMarker = nil
	dl.genStats = stats
	close(dl.genPending)
	dl.lock.Unlock()

	// Someone will be looking for us, wait it out
	abort := <-dl.genAbort
	close(abort)
}

func newMeteredSnapshotCache(size int) *utils.MeteredCache {
	return utils.NewMeteredCache(size, snapshotCacheNamespace, snapshotCacheStatsUpdateFrequency)
}<|MERGE_RESOLUTION|>--- conflicted
+++ resolved
@@ -30,8 +30,6 @@
 	"bytes"
 	"fmt"
 	"time"
-
-	"golang.org/x/exp/slog"
 
 	"github.com/ava-labs/subnet-evm/core/rawdb"
 	"github.com/ava-labs/subnet-evm/core/types"
@@ -49,86 +47,6 @@
 	snapshotCacheStatsUpdateFrequency = 1000                             // update stats from the snapshot fastcache once per 1000 ops
 )
 
-<<<<<<< HEAD
-// generatorStats is a collection of statistics gathered by the snapshot generator
-// for logging purposes.
-type generatorStats struct {
-	wiping   chan struct{}      // Notification channel if wiping is in progress
-	origin   uint64             // Origin prefix where generation started
-	start    time.Time          // Timestamp when generation started
-	accounts uint64             // Number of accounts indexed(generated or recovered)
-	slots    uint64             // Number of storage slots indexed(generated or recovered)
-	storage  common.StorageSize // Total account and storage slot size(generation or recovery)
-}
-
-// Info creates an contextual info-level log with the given message and the context pulled
-// from the internally maintained statistics.
-func (gs *generatorStats) Info(msg string, root common.Hash, marker []byte) {
-	gs.log(log.LvlInfo, msg, root, marker)
-}
-
-// Debug creates an contextual debug-level log with the given message and the context pulled
-// from the internally maintained statistics.
-func (gs *generatorStats) Debug(msg string, root common.Hash, marker []byte) {
-	gs.log(log.LvlDebug, msg, root, marker)
-}
-
-// log creates an contextual log with the given message and the context pulled
-// from the internally maintained statistics.
-func (gs *generatorStats) log(level slog.Level, msg string, root common.Hash, marker []byte) {
-	var ctx []interface{}
-	if root != (common.Hash{}) {
-		ctx = append(ctx, []interface{}{"root", root}...)
-	}
-	// Figure out whether we're after or within an account
-	switch len(marker) {
-	case common.HashLength:
-		ctx = append(ctx, []interface{}{"at", common.BytesToHash(marker)}...)
-	case 2 * common.HashLength:
-		ctx = append(ctx, []interface{}{
-			"in", common.BytesToHash(marker[:common.HashLength]),
-			"at", common.BytesToHash(marker[common.HashLength:]),
-		}...)
-	}
-	// Add the usual measurements
-	ctx = append(ctx, []interface{}{
-		"accounts", gs.accounts,
-		"slots", gs.slots,
-		"storage", gs.storage,
-		"elapsed", common.PrettyDuration(time.Since(gs.start)),
-	}...)
-	// Calculate the estimated indexing time based on current stats
-	if len(marker) > 0 {
-		if done := binary.BigEndian.Uint64(marker[:8]) - gs.origin; done > 0 {
-			left := math.MaxUint64 - binary.BigEndian.Uint64(marker[:8])
-
-			speed := done/uint64(time.Since(gs.start)/time.Millisecond+1) + 1 // +1s to avoid division by zero
-			ctx = append(ctx, []interface{}{
-				"eta", common.PrettyDuration(time.Duration(left/speed) * time.Millisecond),
-			}...)
-		}
-	}
-
-	switch level {
-	case log.LvlTrace:
-		log.Trace(msg, ctx...)
-	case log.LvlDebug:
-		log.Debug(msg, ctx...)
-	case log.LvlInfo:
-		log.Info(msg, ctx...)
-	case log.LevelWarn:
-		log.Warn(msg, ctx...)
-	case log.LevelError:
-		log.Error(msg, ctx...)
-	case log.LevelCrit:
-		log.Crit(msg, ctx...)
-	default:
-		log.Error(fmt.Sprintf("log with invalid log level %s: %s", level, msg), ctx...)
-	}
-}
-
-=======
->>>>>>> d3c6ac20
 // generateSnapshot regenerates a brand new snapshot based on an existing state
 // database and head block asynchronously. The snapshot is returned immediately
 // and generation is continued in the background until done.
