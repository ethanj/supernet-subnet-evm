--- conflicted
+++ resolved
@@ -186,7 +186,6 @@
 	rawdb.WriteSnapshotGenerator(db, blob)
 }
 
-<<<<<<< HEAD
 // checkAndFlush checks to see if snapshot generation has been aborted or if
 // the current batch size is greater than ethdb.IdealBatchSize. If so, it saves
 // the current progress to disk and returns true. Else, it could log current
@@ -194,369 +193,6 @@
 func (dl *diskLayer) checkAndFlush(batch ethdb.Batch, stats *generatorStats, currentLocation []byte) bool {
 	// If we've exceeded our batch allowance or termination was requested, flush to disk
 	var abort chan struct{}
-=======
-// proofResult contains the output of range proving which can be used
-// for further processing regardless if it is successful or not.
-type proofResult struct {
-	keys     [][]byte   // The key set of all elements being iterated, even proving is failed
-	vals     [][]byte   // The val set of all elements being iterated, even proving is failed
-	diskMore bool       // Set when the database has extra snapshot states since last iteration
-	trieMore bool       // Set when the trie has extra snapshot states(only meaningful for successful proving)
-	proofErr error      // Indicator whether the given state range is valid or not
-	tr       *trie.Trie // The trie, in case the trie was resolved by the prover (may be nil)
-}
-
-// valid returns the indicator that range proof is successful or not.
-func (result *proofResult) valid() bool {
-	return result.proofErr == nil
-}
-
-// last returns the last verified element key regardless of whether the range proof is
-// successful or not. Nil is returned if nothing involved in the proving.
-func (result *proofResult) last() []byte {
-	var last []byte
-	if len(result.keys) > 0 {
-		last = result.keys[len(result.keys)-1]
-	}
-	return last
-}
-
-// forEach iterates all the visited elements and applies the given callback on them.
-// The iteration is aborted if the callback returns non-nil error.
-func (result *proofResult) forEach(callback func(key []byte, val []byte) error) error {
-	for i := 0; i < len(result.keys); i++ {
-		key, val := result.keys[i], result.vals[i]
-		if err := callback(key, val); err != nil {
-			return err
-		}
-	}
-	return nil
-}
-
-// proveRange proves the snapshot segment with particular prefix is "valid".
-// The iteration start point will be assigned if the iterator is restored from
-// the last interruption. Max will be assigned in order to limit the maximum
-// amount of data involved in each iteration.
-//
-// The proof result will be returned if the range proving is finished, otherwise
-// the error will be returned to abort the entire procedure.
-func (dl *diskLayer) proveRange(ctx *generatorContext, trieId *trie.ID, prefix []byte, kind string, origin []byte, max int, valueConvertFn func([]byte) ([]byte, error)) (*proofResult, error) {
-	var (
-		keys     [][]byte
-		vals     [][]byte
-		proof    = rawdb.NewMemoryDatabase()
-		diskMore = false
-		iter     = ctx.iterator(kind)
-		start    = time.Now()
-		min      = append(prefix, origin...)
-	)
-	for iter.Next() {
-		// Ensure the iterated item is always equal or larger than the given origin.
-		key := iter.Key()
-		if bytes.Compare(key, min) < 0 {
-			return nil, errors.New("invalid iteration position")
-		}
-		// Ensure the iterated item still fall in the specified prefix. If
-		// not which means the items in the specified area are all visited.
-		// Move the iterator a step back since we iterate one extra element
-		// out.
-		if !bytes.Equal(key[:len(prefix)], prefix) {
-			iter.Hold()
-			break
-		}
-		// Break if we've reached the max size, and signal that we're not
-		// done yet. Move the iterator a step back since we iterate one
-		// extra element out.
-		if len(keys) == max {
-			iter.Hold()
-			diskMore = true
-			break
-		}
-		keys = append(keys, common.CopyBytes(key[len(prefix):]))
-
-		if valueConvertFn == nil {
-			vals = append(vals, common.CopyBytes(iter.Value()))
-		} else {
-			val, err := valueConvertFn(iter.Value())
-			if err != nil {
-				// Special case, the state data is corrupted (invalid slim-format account),
-				// don't abort the entire procedure directly. Instead, let the fallback
-				// generation to heal the invalid data.
-				//
-				// Here append the original value to ensure that the number of key and
-				// value are aligned.
-				vals = append(vals, common.CopyBytes(iter.Value()))
-				log.Error("Failed to convert account state data", "err", err)
-			} else {
-				vals = append(vals, val)
-			}
-		}
-	}
-	// Update metrics for database iteration and merkle proving
-	if kind == snapStorage {
-		snapStorageSnapReadCounter.Inc(time.Since(start).Nanoseconds())
-	} else {
-		snapAccountSnapReadCounter.Inc(time.Since(start).Nanoseconds())
-	}
-	defer func(start time.Time) {
-		if kind == snapStorage {
-			snapStorageProveCounter.Inc(time.Since(start).Nanoseconds())
-		} else {
-			snapAccountProveCounter.Inc(time.Since(start).Nanoseconds())
-		}
-	}(time.Now())
-
-	// The snap state is exhausted, pass the entire key/val set for verification
-	root := trieId.Root
-	if origin == nil && !diskMore {
-		stackTr := trie.NewStackTrie(nil)
-		for i, key := range keys {
-			stackTr.Update(key, vals[i])
-		}
-		if gotRoot := stackTr.Hash(); gotRoot != root {
-			return &proofResult{
-				keys:     keys,
-				vals:     vals,
-				proofErr: fmt.Errorf("wrong root: have %#x want %#x", gotRoot, root),
-			}, nil
-		}
-		return &proofResult{keys: keys, vals: vals}, nil
-	}
-	// Snap state is chunked, generate edge proofs for verification.
-	tr, err := trie.New(trieId, dl.triedb)
-	if err != nil {
-		ctx.stats.Log("Trie missing, state snapshotting paused", dl.root, dl.genMarker)
-		return nil, errMissingTrie
-	}
-	// Firstly find out the key of last iterated element.
-	var last []byte
-	if len(keys) > 0 {
-		last = keys[len(keys)-1]
-	}
-	// Generate the Merkle proofs for the first and last element
-	if origin == nil {
-		origin = common.Hash{}.Bytes()
-	}
-	if err := tr.Prove(origin, proof); err != nil {
-		log.Debug("Failed to prove range", "kind", kind, "origin", origin, "err", err)
-		return &proofResult{
-			keys:     keys,
-			vals:     vals,
-			diskMore: diskMore,
-			proofErr: err,
-			tr:       tr,
-		}, nil
-	}
-	if last != nil {
-		if err := tr.Prove(last, proof); err != nil {
-			log.Debug("Failed to prove range", "kind", kind, "last", last, "err", err)
-			return &proofResult{
-				keys:     keys,
-				vals:     vals,
-				diskMore: diskMore,
-				proofErr: err,
-				tr:       tr,
-			}, nil
-		}
-	}
-	// Verify the snapshot segment with range prover, ensure that all flat states
-	// in this range correspond to merkle trie.
-	cont, err := trie.VerifyRangeProof(root, origin, last, keys, vals, proof)
-	return &proofResult{
-			keys:     keys,
-			vals:     vals,
-			diskMore: diskMore,
-			trieMore: cont,
-			proofErr: err,
-			tr:       tr},
-		nil
-}
-
-// onStateCallback is a function that is called by generateRange, when processing a range of
-// accounts or storage slots. For each element, the callback is invoked.
-//
-// - If 'delete' is true, then this element (and potential slots) needs to be deleted from the snapshot.
-// - If 'write' is true, then this element needs to be updated with the 'val'.
-// - If 'write' is false, then this element is already correct, and needs no update.
-// The 'val' is the canonical encoding of the value (not the slim format for accounts)
-//
-// However, for accounts, the storage trie of the account needs to be checked. Also,
-// dangling storages(storage exists but the corresponding account is missing) need to
-// be cleaned up.
-type onStateCallback func(key []byte, val []byte, write bool, delete bool) error
-
-// generateRange generates the state segment with particular prefix. Generation can
-// either verify the correctness of existing state through range-proof and skip
-// generation, or iterate trie to regenerate state on demand.
-func (dl *diskLayer) generateRange(ctx *generatorContext, trieId *trie.ID, prefix []byte, kind string, origin []byte, max int, onState onStateCallback, valueConvertFn func([]byte) ([]byte, error)) (bool, []byte, error) {
-	// Use range prover to check the validity of the flat state in the range
-	result, err := dl.proveRange(ctx, trieId, prefix, kind, origin, max, valueConvertFn)
-	if err != nil {
-		return false, nil, err
-	}
-	last := result.last()
-
-	// Construct contextual logger
-	logCtx := []interface{}{"kind", kind, "prefix", hexutil.Encode(prefix)}
-	if len(origin) > 0 {
-		logCtx = append(logCtx, "origin", hexutil.Encode(origin))
-	}
-	logger := log.New(logCtx...)
-
-	// The range prover says the range is correct, skip trie iteration
-	if result.valid() {
-		snapSuccessfulRangeProofMeter.Mark(1)
-		logger.Trace("Proved state range", "last", hexutil.Encode(last))
-
-		// The verification is passed, process each state with the given
-		// callback function. If this state represents a contract, the
-		// corresponding storage check will be performed in the callback
-		if err := result.forEach(func(key []byte, val []byte) error { return onState(key, val, false, false) }); err != nil {
-			return false, nil, err
-		}
-		// Only abort the iteration when both database and trie are exhausted
-		return !result.diskMore && !result.trieMore, last, nil
-	}
-	logger.Trace("Detected outdated state range", "last", hexutil.Encode(last), "err", result.proofErr)
-	snapFailedRangeProofMeter.Mark(1)
-
-	// Special case, the entire trie is missing. In the original trie scheme,
-	// all the duplicated subtries will be filtered out (only one copy of data
-	// will be stored). While in the snapshot model, all the storage tries
-	// belong to different contracts will be kept even they are duplicated.
-	// Track it to a certain extent remove the noise data used for statistics.
-	if origin == nil && last == nil {
-		meter := snapMissallAccountMeter
-		if kind == snapStorage {
-			meter = snapMissallStorageMeter
-		}
-		meter.Mark(1)
-	}
-	// We use the snap data to build up a cache which can be used by the
-	// main account trie as a primary lookup when resolving hashes
-	var resolver trie.NodeResolver
-	if len(result.keys) > 0 {
-		mdb := rawdb.NewMemoryDatabase()
-		tdb := trie.NewDatabase(mdb)
-		snapTrie := trie.NewEmpty(tdb)
-		for i, key := range result.keys {
-			snapTrie.Update(key, result.vals[i])
-		}
-		root, nodes, err := snapTrie.Commit(false)
-		if err != nil {
-			return false, nil, err
-		}
-		if nodes != nil {
-			tdb.Update(root, types.EmptyRootHash, 0, trienode.NewWithNodeSet(nodes), nil)
-			tdb.Commit(root, false)
-		}
-		resolver = func(owner common.Hash, path []byte, hash common.Hash) []byte {
-			return rawdb.ReadTrieNode(mdb, owner, path, hash, tdb.Scheme())
-		}
-	}
-	// Construct the trie for state iteration, reuse the trie
-	// if it's already opened with some nodes resolved.
-	tr := result.tr
-	if tr == nil {
-		tr, err = trie.New(trieId, dl.triedb)
-		if err != nil {
-			ctx.stats.Log("Trie missing, state snapshotting paused", dl.root, dl.genMarker)
-			return false, nil, errMissingTrie
-		}
-	}
-	var (
-		trieMore       bool
-		kvkeys, kvvals = result.keys, result.vals
-
-		// counters
-		count     = 0 // number of states delivered by iterator
-		created   = 0 // states created from the trie
-		updated   = 0 // states updated from the trie
-		deleted   = 0 // states not in trie, but were in snapshot
-		untouched = 0 // states already correct
-
-		// timers
-		start    = time.Now()
-		internal time.Duration
-	)
-	nodeIt, err := tr.NodeIterator(origin)
-	if err != nil {
-		return false, nil, err
-	}
-	nodeIt.AddResolver(resolver)
-	iter := trie.NewIterator(nodeIt)
-
-	for iter.Next() {
-		if last != nil && bytes.Compare(iter.Key, last) > 0 {
-			trieMore = true
-			break
-		}
-		count++
-		write := true
-		created++
-		for len(kvkeys) > 0 {
-			if cmp := bytes.Compare(kvkeys[0], iter.Key); cmp < 0 {
-				// delete the key
-				istart := time.Now()
-				if err := onState(kvkeys[0], nil, false, true); err != nil {
-					return false, nil, err
-				}
-				kvkeys = kvkeys[1:]
-				kvvals = kvvals[1:]
-				deleted++
-				internal += time.Since(istart)
-				continue
-			} else if cmp == 0 {
-				// the snapshot key can be overwritten
-				created--
-				if write = !bytes.Equal(kvvals[0], iter.Value); write {
-					updated++
-				} else {
-					untouched++
-				}
-				kvkeys = kvkeys[1:]
-				kvvals = kvvals[1:]
-			}
-			break
-		}
-		istart := time.Now()
-		if err := onState(iter.Key, iter.Value, write, false); err != nil {
-			return false, nil, err
-		}
-		internal += time.Since(istart)
-	}
-	if iter.Err != nil {
-		return false, nil, iter.Err
-	}
-	// Delete all stale snapshot states remaining
-	istart := time.Now()
-	for _, key := range kvkeys {
-		if err := onState(key, nil, false, true); err != nil {
-			return false, nil, err
-		}
-		deleted += 1
-	}
-	internal += time.Since(istart)
-
-	// Update metrics for counting trie iteration
-	if kind == snapStorage {
-		snapStorageTrieReadCounter.Inc((time.Since(start) - internal).Nanoseconds())
-	} else {
-		snapAccountTrieReadCounter.Inc((time.Since(start) - internal).Nanoseconds())
-	}
-	logger.Debug("Regenerated state range", "root", trieId.Root, "last", hexutil.Encode(last),
-		"count", count, "created", created, "updated", updated, "untouched", untouched, "deleted", deleted)
-
-	// If there are either more trie items, or there are more snap items
-	// (in the next segment), then we need to keep working
-	return !trieMore && !result.diskMore, last, nil
-}
-
-// checkAndFlush checks if an interruption signal is received or the
-// batch size has exceeded the allowance.
-func (dl *diskLayer) checkAndFlush(ctx *generatorContext, current []byte) error {
-	var abort chan *generatorStats
->>>>>>> bed84606
 	select {
 	case abort = <-dl.genAbort:
 	default:
@@ -640,57 +276,34 @@
 	if len(dl.genMarker) > 0 { // []byte{} is the start, use nil for that
 		accMarker = dl.genMarker[:common.HashLength]
 	}
-	accIt := trie.NewIterator(accTrie.NodeIterator(accMarker))
+	nodeIt, err := accTrie.NodeIterator(accMarker)
+	if err != nil {
+		log.Error("Generator failed to create account iterator", "root", dl)
+		abort := <-dl.genAbort
+		dl.genStats = stats
+		close(abort)
+		return
+	}
+	accIt := trie.NewIterator(nodeIt)
 	batch := dl.diskdb.NewBatch()
 
 	// Iterate from the previous marker and continue generating the state snapshot
 	dl.logged = time.Now()
 	for accIt.Next() {
 		// Retrieve the current account and flatten it into the internal format
-<<<<<<< HEAD
 		accountHash := common.BytesToHash(accIt.Key)
 
-		var acc struct {
-			Nonce    uint64
-			Balance  *big.Int
-			Root     common.Hash
-			CodeHash []byte
-		}
+		var acc types.StateAccount
 		if err := rlp.DecodeBytes(accIt.Value, &acc); err != nil {
-=======
-		var acc types.StateAccount
-		if err := rlp.DecodeBytes(val, &acc); err != nil {
->>>>>>> bed84606
 			log.Crit("Invalid account encountered during snapshot creation", "err", err)
 		}
-		data := SlimAccountRLP(acc.Nonce, acc.Balance, acc.Root, acc.CodeHash)
+		data := types.SlimAccountRLP(acc)
 
 		// If the account is not yet in-progress, write it out
-<<<<<<< HEAD
 		if accMarker == nil || !bytes.Equal(accountHash[:], accMarker) {
 			rawdb.WriteAccountSnapshot(batch, accountHash, data)
 			stats.storage += common.StorageSize(1 + common.HashLength + len(data))
 			stats.accounts++
-=======
-		if accMarker == nil || !bytes.Equal(account[:], accMarker) {
-			dataLen := len(val) // Approximate size, saves us a round of RLP-encoding
-			if !write {
-				if bytes.Equal(acc.CodeHash, types.EmptyCodeHash[:]) {
-					dataLen -= 32
-				}
-				if acc.Root == types.EmptyRootHash {
-					dataLen -= 32
-				}
-				snapRecoveredAccountMeter.Mark(1)
-			} else {
-				data := types.SlimAccountRLP(acc)
-				dataLen = len(data)
-				rawdb.WriteAccountSnapshot(ctx.batch, account, data)
-				snapGeneratedAccountMeter.Mark(1)
-			}
-			ctx.stats.storage += common.StorageSize(1 + common.HashLength + dataLen)
-			ctx.stats.accounts++
->>>>>>> bed84606
 		}
 		marker := accountHash[:]
 		// If the snap generation goes here after interrupted, genMarker may go backward
@@ -718,7 +331,15 @@
 			if accMarker != nil && bytes.Equal(accountHash[:], accMarker) && len(dl.genMarker) > common.HashLength {
 				storeMarker = dl.genMarker[common.HashLength:]
 			}
-			storeIt := trie.NewIterator(storeTrie.NodeIterator(storeMarker))
+			nodeIt, err := storeTrie.NodeIterator(storeMarker)
+			if err != nil {
+				log.Error("Generator failed to create storage iterator", "root", dl.root, "account", accountHash, "stroot", acc.Root, "err", err)
+				abort := <-dl.genAbort
+				dl.genStats = stats
+				close(abort)
+				return
+			}
+			storeIt := trie.NewIterator(nodeIt)
 			for storeIt.Next() {
 				rawdb.WriteStorageSnapshot(batch, accountHash, common.BytesToHash(storeIt.Key), storeIt.Value)
 				stats.storage += common.StorageSize(1 + 2*common.HashLength + len(storeIt.Value))
@@ -743,48 +364,6 @@
 		}
 		// Some account processed, unmark the marker
 		accMarker = nil
-<<<<<<< HEAD
-=======
-		return nil
-	}
-	// Always reset the initial account range as 1 whenever recover from the
-	// interruption. TODO(rjl493456442) can we remove it?
-	var accountRange = accountCheckRange
-	if len(accMarker) > 0 {
-		accountRange = 1
-	}
-	origin := common.CopyBytes(accMarker)
-	for {
-		id := trie.StateTrieID(dl.root)
-		exhausted, last, err := dl.generateRange(ctx, id, rawdb.SnapshotAccountPrefix, snapAccount, origin, accountRange, onAccount, types.FullAccountRLP)
-		if err != nil {
-			return err // The procedure it aborted, either by external signal or internal error.
-		}
-		origin = increaseKey(last)
-
-		// Last step, cleanup the storages after the last account.
-		// All the left storages should be treated as dangling.
-		if origin == nil || exhausted {
-			ctx.removeStorageLeft()
-			break
-		}
-		accountRange = accountCheckRange
-	}
-	return nil
-}
-
-// generate is a background thread that iterates over the state and storage tries,
-// constructing the state snapshot. All the arguments are purely for statistics
-// gathering and logging, since the method surfs the blocks as they arrive, often
-// being restarted.
-func (dl *diskLayer) generate(stats *generatorStats) {
-	var (
-		accMarker []byte
-		abort     chan *generatorStats
-	)
-	if len(dl.genMarker) > 0 { // []byte{} is the start, use nil for that
-		accMarker = dl.genMarker[:common.HashLength]
->>>>>>> bed84606
 	}
 	if err := accIt.Err; err != nil {
 		log.Error("Generator failed to iterate account trie", "root", dl.root, "err", err)
