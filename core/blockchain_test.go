--- conflicted
+++ resolved
@@ -538,210 +538,6 @@
 	}
 }
 
-<<<<<<< HEAD
-=======
-func TestTransactionIndices(t *testing.T) {
-	// Configure and generate a sample block chain
-	require := require.New(t)
-	var (
-		key1, _ = crypto.HexToECDSA("b71c71a67e1177ad4e901695e1b4b9ee17ae16c6668d313eac2f96dbcda3f291")
-		key2, _ = crypto.HexToECDSA("8a1f9a8f95be41cd7ccb6168179afb4504aefe388d1e14474d32c45c72ce7b7a")
-		addr1   = crypto.PubkeyToAddress(key1.PublicKey)
-		addr2   = crypto.PubkeyToAddress(key2.PublicKey)
-		funds   = big.NewInt(10000000000000)
-		gspec   = &Genesis{
-			Config: &params.ChainConfig{HomesteadBlock: new(big.Int)},
-			Alloc:  GenesisAlloc{addr1: {Balance: funds}},
-		}
-		signer = types.LatestSigner(gspec.Config)
-	)
-	genDb, blocks, _, err := GenerateChainWithGenesis(gspec, dummy.NewFaker(), 128, 10, func(i int, block *BlockGen) {
-		tx, err := types.SignTx(types.NewTransaction(block.TxNonce(addr1), addr2, big.NewInt(10000), params.TxGas, nil, nil), signer, key1)
-		require.NoError(err)
-		block.AddTx(tx)
-	})
-	require.NoError(err)
-
-	blocks2, _, err := GenerateChain(gspec.Config, blocks[len(blocks)-1], dummy.NewFaker(), genDb, 10, 10, func(i int, block *BlockGen) {
-		tx, err := types.SignTx(types.NewTransaction(block.TxNonce(addr1), addr2, big.NewInt(10000), params.TxGas, nil, nil), signer, key1)
-		require.NoError(err)
-		block.AddTx(tx)
-	})
-	require.NoError(err)
-
-	conf := &CacheConfig{
-		TrieCleanLimit:            256,
-		TrieDirtyLimit:            256,
-		TrieDirtyCommitTarget:     20,
-		TriePrefetcherParallelism: 4,
-		Pruning:                   true,
-		CommitInterval:            4096,
-		SnapshotLimit:             256,
-		SnapshotNoBuild:           true, // Ensure the test errors if snapshot initialization fails
-		AcceptorQueueLimit:        64,
-	}
-
-	// Init block chain and check all needed indices has been indexed.
-	chainDB := rawdb.NewMemoryDatabase()
-	chain, err := createBlockChain(chainDB, conf, gspec, common.Hash{})
-	require.NoError(err)
-
-	_, err = chain.InsertChain(blocks)
-	require.NoError(err)
-
-	for _, block := range blocks {
-		err := chain.Accept(block)
-		require.NoError(err)
-	}
-	chain.DrainAcceptorQueue()
-
-	lastAcceptedBlock := blocks[len(blocks)-1]
-	require.Equal(lastAcceptedBlock.Hash(), chain.CurrentHeader().Hash())
-
-	CheckTxIndices(t, nil, lastAcceptedBlock.NumberU64(), chain.db, false) // check all indices has been indexed
-	chain.Stop()
-
-	// Reconstruct a block chain which only reserves limited tx indices
-	// 128 blocks were previously indexed. Now we add a new block at each test step.
-	limits := []uint64{
-		0,   /* tip: 129 reserve all (don't run) */
-		131, /* tip: 130 reserve all */
-		140, /* tip: 131 reserve all */
-		64,  /* tip: 132, limit:64 */
-		32,  /* tip: 133, limit:32  */
-	}
-	for i, l := range limits {
-		t.Run(fmt.Sprintf("test-%d, limit: %d", i+1, l), func(t *testing.T) {
-			conf.TransactionHistory = l
-
-			chain, err := createBlockChain(chainDB, conf, gspec, lastAcceptedBlock.Hash())
-			require.NoError(err)
-
-			tail := getTail(l, lastAcceptedBlock.NumberU64())
-			// check if startup indices are correct
-			CheckTxIndices(t, tail, lastAcceptedBlock.NumberU64(), chain.db, false)
-
-			newBlks := blocks2[i : i+1]
-			_, err = chain.InsertChain(newBlks) // Feed chain a higher block to trigger indices updater.
-			require.NoError(err)
-
-			lastAcceptedBlock = newBlks[0]
-			err = chain.Accept(lastAcceptedBlock) // Accept the block to trigger indices updater.
-			require.NoError(err)
-			chain.DrainAcceptorQueue()
-
-			tail = getTail(l, lastAcceptedBlock.NumberU64())
-			// check if indices are updated correctly
-			CheckTxIndices(t, tail, lastAcceptedBlock.NumberU64(), chain.db, false)
-			chain.Stop()
-		})
-	}
-}
-
-func getTail(limit uint64, lastAccepted uint64) *uint64 {
-	if limit == 0 {
-		return nil
-	}
-	var tail uint64
-	if lastAccepted > limit {
-		// tail should be the oldest block number which is indexed
-		// i.e the first block number that's in the lookup range
-		tail = lastAccepted - limit + 1
-	}
-	return &tail
-}
-
-func TestTransactionSkipIndexing(t *testing.T) {
-	// Configure and generate a sample block chain
-	require := require.New(t)
-	var (
-		key1, _ = crypto.HexToECDSA("b71c71a67e1177ad4e901695e1b4b9ee17ae16c6668d313eac2f96dbcda3f291")
-		key2, _ = crypto.HexToECDSA("8a1f9a8f95be41cd7ccb6168179afb4504aefe388d1e14474d32c45c72ce7b7a")
-		addr1   = crypto.PubkeyToAddress(key1.PublicKey)
-		addr2   = crypto.PubkeyToAddress(key2.PublicKey)
-		funds   = big.NewInt(10000000000000)
-		gspec   = &Genesis{
-			Config: &params.ChainConfig{HomesteadBlock: new(big.Int)},
-			Alloc:  GenesisAlloc{addr1: {Balance: funds}},
-		}
-		signer = types.LatestSigner(gspec.Config)
-	)
-	genDb, blocks, _, err := GenerateChainWithGenesis(gspec, dummy.NewCoinbaseFaker(), 5, 10, func(i int, block *BlockGen) {
-		tx, err := types.SignTx(types.NewTransaction(block.TxNonce(addr1), addr2, big.NewInt(10000), params.TxGas, nil, nil), signer, key1)
-		require.NoError(err)
-		block.AddTx(tx)
-	})
-	require.NoError(err)
-
-	blocks2, _, err := GenerateChain(gspec.Config, blocks[len(blocks)-1], dummy.NewCoinbaseFaker(), genDb, 5, 10, func(i int, block *BlockGen) {
-		tx, err := types.SignTx(types.NewTransaction(block.TxNonce(addr1), addr2, big.NewInt(10000), params.TxGas, nil, nil), signer, key1)
-		require.NoError(err)
-		block.AddTx(tx)
-	})
-	require.NoError(err)
-
-	conf := &CacheConfig{
-		TrieCleanLimit:            256,
-		TrieDirtyLimit:            256,
-		TrieDirtyCommitTarget:     20,
-		TriePrefetcherParallelism: 4,
-		Pruning:                   true,
-		CommitInterval:            4096,
-		SnapshotLimit:             256,
-		SnapshotNoBuild:           true, // Ensure the test errors if snapshot initialization fails
-		AcceptorQueueLimit:        64,
-		SkipTxIndexing:            true,
-	}
-
-	// test1: Init block chain and check all indices has been skipped.
-	chainDB := rawdb.NewMemoryDatabase()
-	chain, err := createAndInsertChain(chainDB, conf, gspec, blocks, common.Hash{},
-		func(b *types.Block) {
-			bNumber := b.NumberU64()
-			checkTxIndicesHelper(t, nil, bNumber+1, bNumber+1, bNumber, chainDB, false) // check all indices has been skipped
-		})
-	require.NoError(err)
-	chain.Stop()
-
-	// test2: specify lookuplimit with tx index skipping enabled. Blocks should not be indexed but tail should be updated.
-	conf.TransactionHistory = 2
-	chainDB = rawdb.NewMemoryDatabase()
-	chain, err = createAndInsertChain(chainDB, conf, gspec, blocks, common.Hash{},
-		func(b *types.Block) {
-			bNumber := b.NumberU64()
-			tail := bNumber - conf.TransactionHistory + 1
-			checkTxIndicesHelper(t, &tail, bNumber+1, bNumber+1, bNumber, chainDB, false) // check all indices has been skipped
-		})
-	require.NoError(err)
-	chain.Stop()
-
-	// test3: tx index skipping and unindexer disabled. Blocks should be indexed and tail should be updated.
-	conf.TransactionHistory = 0
-	conf.SkipTxIndexing = false
-	chainDB = rawdb.NewMemoryDatabase()
-	chain, err = createAndInsertChain(chainDB, conf, gspec, blocks, common.Hash{},
-		func(b *types.Block) {
-			bNumber := b.NumberU64()
-			checkTxIndicesHelper(t, nil, 0, bNumber, bNumber, chainDB, false) // check all indices has been indexed
-		})
-	require.NoError(err)
-	chain.Stop()
-
-	// now change tx index skipping to true and check that the indices are skipped for the last block
-	// and old indices are removed up to the tail, but [tail, current) indices are still there.
-	conf.TransactionHistory = 2
-	conf.SkipTxIndexing = true
-	chain, err = createAndInsertChain(chainDB, conf, gspec, blocks2[0:1], chain.CurrentHeader().Hash(),
-		func(b *types.Block) {
-			bNumber := b.NumberU64()
-			tail := bNumber - conf.TransactionHistory + 1
-			checkTxIndicesHelper(t, &tail, tail, bNumber-1, bNumber, chainDB, false)
-		})
-	require.NoError(err)
-	chain.Stop()
-}
-
->>>>>>> d3c6ac20
 // TestCanonicalHashMarker tests all the canonical hash markers are updated/deleted
 // correctly in case reorg is called.
 func TestCanonicalHashMarker(t *testing.T) {
@@ -1037,11 +833,7 @@
 
 	gspec := &Genesis{
 		Config: params.TestChainConfig,
-<<<<<<< HEAD
 		Alloc: types.GenesisAlloc{
-=======
-		Alloc: GenesisAlloc{
->>>>>>> d3c6ac20
 			address: {Balance: funds},
 		},
 	}
@@ -1223,14 +1015,8 @@
 		addr2   = crypto.PubkeyToAddress(key2.PublicKey)
 		funds   = new(big.Int).Mul(common.Big1, big.NewInt(params.Ether))
 		gspec   = &Genesis{
-<<<<<<< HEAD
 			Config: params.TestChainConfig,
 			Alloc: types.GenesisAlloc{
-=======
-			Config:    params.TestChainConfig,
-			Timestamp: uint64(params.DefaultGenesisTime.Unix()),
-			Alloc: GenesisAlloc{
->>>>>>> d3c6ac20
 				addr1: {Balance: funds},
 				addr2: {Balance: funds},
 				// The address 0xAAAA sloads 0x00 and 0x01
@@ -1323,30 +1109,4 @@
 	if actual.Cmp(expected) != 0 {
 		t.Fatalf("sender balance incorrect: expected %d, got %d", expected, actual)
 	}
-<<<<<<< HEAD
-=======
-}
-
-func createAndInsertChain(db ethdb.Database, cacheConfig *CacheConfig, gspec *Genesis, blocks types.Blocks, lastAcceptedHash common.Hash, accepted func(*types.Block)) (*BlockChain, error) {
-	chain, err := createBlockChain(db, cacheConfig, gspec, lastAcceptedHash)
-	if err != nil {
-		return nil, err
-	}
-	_, err = chain.InsertChain(blocks)
-	if err != nil {
-		return nil, err
-	}
-	for _, block := range blocks {
-		err := chain.Accept(block)
-		if err != nil {
-			return nil, err
-		}
-		chain.DrainAcceptorQueue()
-		if accepted != nil {
-			accepted(block)
-		}
-	}
-
-	return chain, nil
->>>>>>> d3c6ac20
 }