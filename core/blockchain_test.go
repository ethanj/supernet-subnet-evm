// (c) 2020-2021, Ava Labs, Inc. All rights reserved.
// See the file LICENSE for licensing terms.

package core

import (
	"fmt"
	"math/big"
	"os"
	"testing"

	"github.com/ava-labs/subnet-evm/consensus/dummy"
	"github.com/ava-labs/subnet-evm/core/rawdb"
	"github.com/ava-labs/subnet-evm/core/state"
	"github.com/ava-labs/subnet-evm/core/state/pruner"
	"github.com/ava-labs/subnet-evm/core/types"
	"github.com/ava-labs/subnet-evm/core/vm"
	"github.com/ava-labs/subnet-evm/eth/tracers/logger"
	"github.com/ava-labs/subnet-evm/params"
	"github.com/ethereum/go-ethereum/common"
	"github.com/ethereum/go-ethereum/crypto"
	"github.com/ethereum/go-ethereum/ethdb"
	"github.com/stretchr/testify/require"
)

var (
	archiveConfig = &CacheConfig{
		TrieCleanLimit:            256,
		TrieDirtyLimit:            256,
		TrieDirtyCommitTarget:     20,
		TriePrefetcherParallelism: 4,
		Pruning:                   false, // Archive mode
		SnapshotLimit:             256,
		AcceptorQueueLimit:        64,
	}

	pruningConfig = &CacheConfig{
		TrieCleanLimit:            256,
		TrieDirtyLimit:            256,
		TrieDirtyCommitTarget:     20,
		TriePrefetcherParallelism: 4,
		Pruning:                   true, // Enable pruning
		CommitInterval:            4096,
		SnapshotLimit:             256,
		AcceptorQueueLimit:        64,
	}
)

func newGwei(n int64) *big.Int {
	return new(big.Int).Mul(big.NewInt(n), big.NewInt(params.GWei))
}

func createBlockChain(
	db ethdb.Database,
	cacheConfig *CacheConfig,
	gspec *Genesis,
	lastAcceptedHash common.Hash,
) (*BlockChain, error) {
	// Import the chain. This runs all block validation rules.
	blockchain, err := NewBlockChain(
		db,
		cacheConfig,
		gspec,
		dummy.NewCoinbaseFaker(),
		vm.Config{},
		lastAcceptedHash,
		false,
	)
	return blockchain, err
}

func TestArchiveBlockChain(t *testing.T) {
	createArchiveBlockChain := func(db ethdb.Database, gspec *Genesis, lastAcceptedHash common.Hash) (*BlockChain, error) {
		return createBlockChain(db, archiveConfig, gspec, lastAcceptedHash)
	}
	for _, tt := range tests {
		t.Run(tt.Name, func(t *testing.T) {
			tt.testFunc(t, createArchiveBlockChain)
		})
	}
}

func TestArchiveBlockChainSnapsDisabled(t *testing.T) {
	create := func(db ethdb.Database, gspec *Genesis, lastAcceptedHash common.Hash) (*BlockChain, error) {
		return createBlockChain(
			db,
			&CacheConfig{
				TrieCleanLimit:            256,
				TrieDirtyLimit:            256,
				TrieDirtyCommitTarget:     20,
				TriePrefetcherParallelism: 4,
				Pruning:                   false, // Archive mode
				SnapshotLimit:             0,     // Disable snapshots
				AcceptorQueueLimit:        64,
			},
			gspec,
			lastAcceptedHash,
		)
	}
	for _, tt := range tests {
		t.Run(tt.Name, func(t *testing.T) {
			tt.testFunc(t, create)
		})
	}
}

func TestPruningBlockChain(t *testing.T) {
	createPruningBlockChain := func(db ethdb.Database, gspec *Genesis, lastAcceptedHash common.Hash) (*BlockChain, error) {
		return createBlockChain(db, pruningConfig, gspec, lastAcceptedHash)
	}
	for _, tt := range tests {
		t.Run(tt.Name, func(t *testing.T) {
			tt.testFunc(t, createPruningBlockChain)
		})
	}
}

func TestPruningBlockChainSnapsDisabled(t *testing.T) {
	create := func(db ethdb.Database, gspec *Genesis, lastAcceptedHash common.Hash) (*BlockChain, error) {
		return createBlockChain(
			db,
			&CacheConfig{
				TrieCleanLimit:            256,
				TrieDirtyLimit:            256,
				TrieDirtyCommitTarget:     20,
				TriePrefetcherParallelism: 4,
				Pruning:                   true, // Enable pruning
				CommitInterval:            4096,
				SnapshotLimit:             0, // Disable snapshots
				AcceptorQueueLimit:        64,
			},
			gspec,
			lastAcceptedHash,
		)
	}
	for _, tt := range tests {
		t.Run(tt.Name, func(t *testing.T) {
			tt.testFunc(t, create)
		})
	}
}

type wrappedStateManager struct {
	TrieWriter
}

func (w *wrappedStateManager) Shutdown() error { return nil }

func TestPruningBlockChainUngracefulShutdown(t *testing.T) {
	create := func(db ethdb.Database, gspec *Genesis, lastAcceptedHash common.Hash) (*BlockChain, error) {
		blockchain, err := createBlockChain(db, pruningConfig, gspec, lastAcceptedHash)
		if err != nil {
			return nil, err
		}

		// Overwrite state manager, so that Shutdown is not called.
		// This tests to ensure that the state manager handles an ungraceful shutdown correctly.
		blockchain.stateManager = &wrappedStateManager{TrieWriter: blockchain.stateManager}
		return blockchain, err
	}
	for _, tt := range tests {
		t.Run(tt.Name, func(t *testing.T) {
			tt.testFunc(t, create)
		})
	}
}

func TestPruningBlockChainUngracefulShutdownSnapsDisabled(t *testing.T) {
	create := func(db ethdb.Database, gspec *Genesis, lastAcceptedHash common.Hash) (*BlockChain, error) {
		blockchain, err := createBlockChain(
			db,
			&CacheConfig{
				TrieCleanLimit:            256,
				TrieDirtyLimit:            256,
				TrieDirtyCommitTarget:     20,
				TriePrefetcherParallelism: 4,
				Pruning:                   true, // Enable pruning
				CommitInterval:            4096,
				SnapshotLimit:             0, // Disable snapshots
				AcceptorQueueLimit:        64,
			},
			gspec,
			lastAcceptedHash,
		)
		if err != nil {
			return nil, err
		}

		// Overwrite state manager, so that Shutdown is not called.
		// This tests to ensure that the state manager handles an ungraceful shutdown correctly.
		blockchain.stateManager = &wrappedStateManager{TrieWriter: blockchain.stateManager}
		return blockchain, err
	}
	for _, tt := range tests {
		t.Run(tt.Name, func(t *testing.T) {
			tt.testFunc(t, create)
		})
	}
}

func TestEnableSnapshots(t *testing.T) {
	// Set snapshots to be disabled the first time, and then enable them on the restart
	snapLimit := 0
	create := func(db ethdb.Database, gspec *Genesis, lastAcceptedHash common.Hash) (*BlockChain, error) {
		// Import the chain. This runs all block validation rules.
		blockchain, err := createBlockChain(
			db,
			&CacheConfig{
				TrieCleanLimit:            256,
				TrieDirtyLimit:            256,
				TrieDirtyCommitTarget:     20,
				TriePrefetcherParallelism: 4,
				Pruning:                   true, // Enable pruning
				CommitInterval:            4096,
				SnapshotLimit:             snapLimit,
				AcceptorQueueLimit:        64,
			},
			gspec,
			lastAcceptedHash,
		)
		if err != nil {
			return nil, err
		}
		snapLimit = 256

		return blockchain, err
	}
	for _, tt := range tests {
		t.Run(tt.Name, func(t *testing.T) {
			tt.testFunc(t, create)
		})
	}
}

func TestCorruptSnapshots(t *testing.T) {
	create := func(db ethdb.Database, gspec *Genesis, lastAcceptedHash common.Hash) (*BlockChain, error) {
		// Delete the snapshot block hash and state root to ensure that if we die in between writing a snapshot
		// diff layer to disk at any point, we can still recover on restart.
		rawdb.DeleteSnapshotBlockHash(db)
		rawdb.DeleteSnapshotRoot(db)

		return createBlockChain(db, pruningConfig, gspec, lastAcceptedHash)
	}
	for _, tt := range tests {
		t.Run(tt.Name, func(t *testing.T) {
			tt.testFunc(t, create)
		})
	}
}

func TestBlockChainOfflinePruningUngracefulShutdown(t *testing.T) {
	create := func(db ethdb.Database, gspec *Genesis, lastAcceptedHash common.Hash) (*BlockChain, error) {
		// Import the chain. This runs all block validation rules.
		blockchain, err := createBlockChain(db, pruningConfig, gspec, lastAcceptedHash)
		if err != nil {
			return nil, err
		}

		// Overwrite state manager, so that Shutdown is not called.
		// This tests to ensure that the state manager handles an ungraceful shutdown correctly.
		blockchain.stateManager = &wrappedStateManager{TrieWriter: blockchain.stateManager}

		if lastAcceptedHash == (common.Hash{}) {
			return blockchain, nil
		}

		if err := blockchain.CleanBlockRootsAboveLastAccepted(); err != nil {
			return nil, err
		}
		// get the target root to prune to before stopping the blockchain
		targetRoot := blockchain.LastAcceptedBlock().Root()
		if targetRoot == types.EmptyRootHash {
			return blockchain, nil
		}
		blockchain.Stop()

		tempDir := t.TempDir()
		prunerConfig := pruner.Config{
			Datadir:   tempDir,
			BloomSize: 256,
		}

		pruner, err := pruner.NewPruner(db, prunerConfig)
		if err != nil {
			return nil, fmt.Errorf("offline pruning failed (%s, %d): %w", tempDir, 256, err)
		}

		if err := pruner.Prune(targetRoot); err != nil {
			return nil, fmt.Errorf("failed to prune blockchain with target root: %s due to: %w", targetRoot, err)
		}
		// Re-initialize the blockchain after pruning
		return createBlockChain(db, pruningConfig, gspec, lastAcceptedHash)
	}
	for _, tt := range tests {
		tt := tt
		t.Run(tt.Name, func(t *testing.T) {
			t.Parallel()
			tt.testFunc(t, create)
		})
	}
}

func testRepopulateMissingTriesParallel(t *testing.T, parallelism int) {
	var (
		key1, _ = crypto.HexToECDSA("b71c71a67e1177ad4e901695e1b4b9ee17ae16c6668d313eac2f96dbcda3f291")
		key2, _ = crypto.HexToECDSA("8a1f9a8f95be41cd7ccb6168179afb4504aefe388d1e14474d32c45c72ce7b7a")
		addr1   = crypto.PubkeyToAddress(key1.PublicKey)
		addr2   = crypto.PubkeyToAddress(key2.PublicKey)
		chainDB = rawdb.NewMemoryDatabase()
	)

	// Ensure that key1 has some funds in the genesis block.
	genesisBalance := big.NewInt(1000000)
	gspec := &Genesis{
		Config: &params.ChainConfig{HomesteadBlock: new(big.Int), FeeConfig: params.DefaultFeeConfig},
		Alloc:  GenesisAlloc{addr1: {Balance: genesisBalance}},
	}

	blockchain, err := createBlockChain(chainDB, pruningConfig, gspec, common.Hash{})
	if err != nil {
		t.Fatal(err)
	}
	defer blockchain.Stop()

	// This call generates a chain of 3 blocks.
	signer := types.HomesteadSigner{}
	_, chain, _, err := GenerateChainWithGenesis(gspec, blockchain.engine, 10, 10, func(i int, gen *BlockGen) {
		tx, _ := types.SignTx(types.NewTransaction(gen.TxNonce(addr1), addr2, big.NewInt(10000), params.TxGas, nil, nil), signer, key1)
		gen.AddTx(tx)
	})
	if err != nil {
		t.Fatal(err)
	}

	if _, err := blockchain.InsertChain(chain); err != nil {
		t.Fatal(err)
	}
	for _, block := range chain {
		if err := blockchain.Accept(block); err != nil {
			t.Fatal(err)
		}
	}
	blockchain.DrainAcceptorQueue()

	lastAcceptedHash := blockchain.LastConsensusAcceptedBlock().Hash()
	blockchain.Stop()

	blockchain, err = createBlockChain(chainDB, pruningConfig, gspec, lastAcceptedHash)
	if err != nil {
		t.Fatal(err)
	}

	// Confirm that the node does not have the state for intermediate nodes (exclude the last accepted block)
	for _, block := range chain[:len(chain)-1] {
		if blockchain.HasState(block.Root()) {
			t.Fatalf("Expected blockchain to be missing state for intermediate block %d with pruning enabled", block.NumberU64())
		}
	}
	blockchain.Stop()

	startHeight := uint64(1)
	// Create a node in archival mode and re-populate the trie history.
	blockchain, err = createBlockChain(
		chainDB,
		&CacheConfig{
			TrieCleanLimit:                  256,
			TrieDirtyLimit:                  256,
			TrieDirtyCommitTarget:           20,
			TriePrefetcherParallelism:       4,
			Pruning:                         false, // Archive mode
			SnapshotLimit:                   256,
			PopulateMissingTries:            &startHeight, // Starting point for re-populating.
			PopulateMissingTriesParallelism: parallelism,
			AcceptorQueueLimit:              64,
		},
		gspec,
		lastAcceptedHash,
	)
	if err != nil {
		t.Fatal(err)
	}
	defer blockchain.Stop()

	for _, block := range chain {
		if !blockchain.HasState(block.Root()) {
			t.Fatalf("failed to re-generate state for block %d", block.NumberU64())
		}
	}
}

func TestRepopulateMissingTries(t *testing.T) {
	// Test with different levels of parallelism as a regression test.
	for _, parallelism := range []int{1, 2, 4, 1024} {
		testRepopulateMissingTriesParallel(t, parallelism)
	}
}

func TestUngracefulAsyncShutdown(t *testing.T) {
	var (
		create = func(db ethdb.Database, gspec *Genesis, lastAcceptedHash common.Hash) (*BlockChain, error) {
			blockchain, err := createBlockChain(db, &CacheConfig{
				TrieCleanLimit:            256,
				TrieDirtyLimit:            256,
				TrieDirtyCommitTarget:     20,
				TriePrefetcherParallelism: 4,
				Pruning:                   true,
				CommitInterval:            4096,
				SnapshotLimit:             256,
				SnapshotNoBuild:           true, // Ensure the test errors if snapshot initialization fails
				AcceptorQueueLimit:        1000, // ensure channel doesn't block
			}, gspec, lastAcceptedHash)
			if err != nil {
				return nil, err
			}
			return blockchain, nil
		}

		key1, _ = crypto.HexToECDSA("b71c71a67e1177ad4e901695e1b4b9ee17ae16c6668d313eac2f96dbcda3f291")
		key2, _ = crypto.HexToECDSA("8a1f9a8f95be41cd7ccb6168179afb4504aefe388d1e14474d32c45c72ce7b7a")
		addr1   = crypto.PubkeyToAddress(key1.PublicKey)
		addr2   = crypto.PubkeyToAddress(key2.PublicKey)
		chainDB = rawdb.NewMemoryDatabase()
	)

	// Ensure that key1 has some funds in the genesis block.
	genesisBalance := big.NewInt(1000000)
	gspec := &Genesis{
		Config: &params.ChainConfig{HomesteadBlock: new(big.Int), FeeConfig: params.DefaultFeeConfig},
		Alloc:  GenesisAlloc{addr1: {Balance: genesisBalance}},
	}

	blockchain, err := create(chainDB, gspec, common.Hash{})
	if err != nil {
		t.Fatal(err)
	}
	defer blockchain.Stop()

	// This call generates a chain of 10 blocks.
	signer := types.HomesteadSigner{}
	_, chain, _, err := GenerateChainWithGenesis(gspec, blockchain.engine, 10, 10, func(i int, gen *BlockGen) {
		tx, _ := types.SignTx(types.NewTransaction(gen.TxNonce(addr1), addr2, big.NewInt(10000), params.TxGas, nil, nil), signer, key1)
		gen.AddTx(tx)
	})
	if err != nil {
		t.Fatal(err)
	}

	// Insert three blocks into the chain and accept only the first block.
	if _, err := blockchain.InsertChain(chain); err != nil {
		t.Fatal(err)
	}

	foundTxs := []common.Hash{}
	missingTxs := []common.Hash{}
	for i, block := range chain {
		if err := blockchain.Accept(block); err != nil {
			t.Fatal(err)
		}

		if i == 3 {
			// At height 3, kill the async accepted block processor to force an
			// ungraceful recovery
			blockchain.stopAcceptor()
			blockchain.acceptorQueue = nil
		}

		if i <= 3 {
			// If <= height 3, all txs should be accessible on lookup
			for _, tx := range block.Transactions() {
				foundTxs = append(foundTxs, tx.Hash())
			}
		} else {
			// If > 3, all txs should be accessible on lookup
			for _, tx := range block.Transactions() {
				missingTxs = append(missingTxs, tx.Hash())
			}
		}
	}

	// After inserting all blocks, we should confirm that txs added after the
	// async worker shutdown cannot be found.
	for _, tx := range foundTxs {
		txLookup := blockchain.GetTransactionLookup(tx)
		if txLookup == nil {
			t.Fatalf("missing transaction: %v", tx)
		}
	}
	for _, tx := range missingTxs {
		txLookup := blockchain.GetTransactionLookup(tx)
		if txLookup != nil {
			t.Fatalf("transaction should be missing: %v", tx)
		}
	}

	// check the state of the last accepted block
	checkState := func(sdb *state.StateDB) error {
		nonce := sdb.GetNonce(addr1)
		if nonce != 10 {
			return fmt.Errorf("expected nonce addr1: 10, found nonce: %d", nonce)
		}
		transferredFunds := big.NewInt(100000)
		balance1 := sdb.GetBalance(addr1)
		expectedBalance1 := new(big.Int).Sub(genesisBalance, transferredFunds)
		if balance1.Cmp(expectedBalance1) != 0 {
			return fmt.Errorf("expected addr1 balance: %d, found balance: %d", expectedBalance1, balance1)
		}

		balance2 := sdb.GetBalance(addr2)
		expectedBalance2 := transferredFunds
		if balance2.Cmp(expectedBalance2) != 0 {
			return fmt.Errorf("expected addr2 balance: %d, found balance: %d", expectedBalance2, balance2)
		}

		nonce = sdb.GetNonce(addr2)
		if nonce != 0 {
			return fmt.Errorf("expected addr2 nonce: 0, found nonce: %d", nonce)
		}
		return nil
	}

	_, newChain, restartedChain := checkBlockChainState(t, blockchain, gspec, chainDB, create, checkState)

	allTxs := append(foundTxs, missingTxs...)
	for _, bc := range []*BlockChain{newChain, restartedChain} {
		// We should confirm that snapshots were properly initialized
		if bc.snaps == nil {
			t.Fatal("snapshot initialization failed")
		}

		// We should confirm all transactions can now be queried
		for _, tx := range allTxs {
			txLookup := bc.GetTransactionLookup(tx)
			if txLookup == nil {
				t.Fatalf("missing transaction: %v", tx)
			}
		}
	}
}

func TestTransactionIndices(t *testing.T) {
	// Configure and generate a sample block chain
	var (
		key1, _ = crypto.HexToECDSA("b71c71a67e1177ad4e901695e1b4b9ee17ae16c6668d313eac2f96dbcda3f291")
		key2, _ = crypto.HexToECDSA("8a1f9a8f95be41cd7ccb6168179afb4504aefe388d1e14474d32c45c72ce7b7a")
		addr1   = crypto.PubkeyToAddress(key1.PublicKey)
		addr2   = crypto.PubkeyToAddress(key2.PublicKey)
		funds   = big.NewInt(10000000000000)
		gspec   = &Genesis{
			Config: &params.ChainConfig{HomesteadBlock: new(big.Int)},
			Alloc:  GenesisAlloc{addr1: {Balance: funds}},
		}
		signer = types.LatestSigner(gspec.Config)
	)
	genDb, blocks, _, err := GenerateChainWithGenesis(gspec, dummy.NewFaker(), 128, 10, func(i int, block *BlockGen) {
		tx, err := types.SignTx(types.NewTransaction(block.TxNonce(addr1), addr2, big.NewInt(10000), params.TxGas, nil, nil), signer, key1)
		require.NoError(t, err)
		block.AddTx(tx)
	})
	require.NoError(t, err)

	blocks2, _, err := GenerateChain(gspec.Config, blocks[len(blocks)-1], dummy.NewFaker(), genDb, 10, 10, func(i int, block *BlockGen) {
		tx, err := types.SignTx(types.NewTransaction(block.TxNonce(addr1), addr2, big.NewInt(10000), params.TxGas, nil, nil), signer, key1)
		require.NoError(t, err)
		block.AddTx(tx)
	})
	require.NoError(t, err)

<<<<<<< HEAD
	check := func(t *testing.T, tail *uint64, chain *BlockChain) {
		require := require.New(t)
		stored := rawdb.ReadTxIndexTail(chain.db)
		var tailValue uint64
		if tail == nil {
			require.Nil(stored)
			tailValue = 0
		} else {
			require.EqualValues(*tail, *stored, "expected tail %d, got %d", *tail, *stored)
			tailValue = *tail
		}

		for i := tailValue; i <= chain.CurrentBlock().Number.Uint64(); i++ {
			block := rawdb.ReadBlock(chain.db, rawdb.ReadCanonicalHash(chain.db, i), i)
			if block.Transactions().Len() == 0 {
				continue
			}
			for _, tx := range block.Transactions() {
				index := rawdb.ReadTxLookupEntry(chain.db, tx.Hash())
				require.NotNilf(index, "Miss transaction indices, number %d hash %s", i, tx.Hash().Hex())
			}
		}

		for i := uint64(0); i < tailValue; i++ {
			block := rawdb.ReadBlock(chain.db, rawdb.ReadCanonicalHash(chain.db, i), i)
			if block.Transactions().Len() == 0 {
				continue
			}
			for _, tx := range block.Transactions() {
				index := rawdb.ReadTxLookupEntry(chain.db, tx.Hash())
				require.Nilf(index, "Transaction indices should be deleted, number %d hash %s", i, tx.Hash().Hex())
			}
		}
	}

=======
>>>>>>> 5e7c6925
	conf := &CacheConfig{
		TrieCleanLimit:            256,
		TrieDirtyLimit:            256,
		TrieDirtyCommitTarget:     20,
		TriePrefetcherParallelism: 4,
		Pruning:                   true,
		CommitInterval:            4096,
		SnapshotLimit:             256,
		SnapshotNoBuild:           true, // Ensure the test errors if snapshot initialization fails
		AcceptorQueueLimit:        64,
	}

	// Init block chain and check all needed indices has been indexed.
	chainDB := rawdb.NewMemoryDatabase()
	chain, err := createBlockChain(chainDB, conf, gspec, common.Hash{})
	require.NoError(t, err)

	_, err = chain.InsertChain(blocks)
	require.NoError(t, err)

	for _, block := range blocks {
		err := chain.Accept(block)
		require.NoError(t, err)
	}
	chain.DrainAcceptorQueue()

<<<<<<< HEAD
	chain.Stop()
	check(t, nil, chain) // check all indices has been indexed
=======
	lastAcceptedBlock := blocks[len(blocks)-1]
	require.Equal(lastAcceptedBlock.Hash(), chain.CurrentHeader().Hash())
>>>>>>> 5e7c6925

	CheckTxIndices(t, nil, lastAcceptedBlock.NumberU64(), chain.db, false) // check all indices has been indexed
	chain.Stop()

	// Reconstruct a block chain which only reserves limited tx indices
	// 128 blocks were previously indexed. Now we add a new block at each test step.
	limits := []uint64{
		0,   /* tip: 129 reserve all (don't run) */
		131, /* tip: 130 reserve all */
		140, /* tip: 131 reserve all */
		64,  /* tip: 132, limit:64 */
		32,  /* tip: 133, limit:32  */
	}
	for i, l := range limits {
		t.Run(fmt.Sprintf("test-%d, limit: %d", i+1, l), func(t *testing.T) {
			conf.TxLookupLimit = l

<<<<<<< HEAD
			chain, err := createBlockChain(chainDB, conf, gspec, lastAcceptedHash)
			require.NoError(t, err)
=======
			chain, err := createBlockChain(chainDB, conf, gspec, lastAcceptedBlock.Hash())
			require.NoError(err)
>>>>>>> 5e7c6925

			tail := getTail(l, lastAcceptedBlock.NumberU64())
			// check if startup indices are correct
			CheckTxIndices(t, tail, lastAcceptedBlock.NumberU64(), chain.db, false)

			newBlks := blocks2[i : i+1]
			_, err = chain.InsertChain(newBlks) // Feed chain a higher block to trigger indices updater.
			require.NoError(t, err)

<<<<<<< HEAD
			err = chain.Accept(newBlks[0]) // Accept the block to trigger indices updater.
			require.NoError(t, err)

=======
			lastAcceptedBlock = newBlks[0]
			err = chain.Accept(lastAcceptedBlock) // Accept the block to trigger indices updater.
			require.NoError(err)
>>>>>>> 5e7c6925
			chain.DrainAcceptorQueue()

			tail = getTail(l, lastAcceptedBlock.NumberU64())
			// check if indices are updated correctly
			CheckTxIndices(t, tail, lastAcceptedBlock.NumberU64(), chain.db, false)
			chain.Stop()
<<<<<<< HEAD
			var tail *uint64
			if l == 0 {
				tail = nil
			} else {
				var tl uint64
				if chain.CurrentBlock().Number.Uint64() > l {
					// tail should be the first block number which is indexed
					// i.e the first block number that's in the lookup range
					tl = chain.CurrentBlock().Number.Uint64() - l + 1
				}
				tail = &tl
			}

			check(t, tail, chain)

			lastAcceptedHash = chain.CurrentHeader().Hash()
=======
>>>>>>> 5e7c6925
		})
	}
}

func getTail(limit uint64, lastAccepted uint64) *uint64 {
	if limit == 0 {
		return nil
	}
	var tail uint64
	if lastAccepted > limit {
		// tail should be the oldest block number which is indexed
		// i.e the first block number that's in the lookup range
		tail = lastAccepted - limit + 1
	}
	return &tail
}

func TestTransactionSkipIndexing(t *testing.T) {
	// Configure and generate a sample block chain
	require := require.New(t)
	var (
		key1, _ = crypto.HexToECDSA("b71c71a67e1177ad4e901695e1b4b9ee17ae16c6668d313eac2f96dbcda3f291")
		key2, _ = crypto.HexToECDSA("8a1f9a8f95be41cd7ccb6168179afb4504aefe388d1e14474d32c45c72ce7b7a")
		addr1   = crypto.PubkeyToAddress(key1.PublicKey)
		addr2   = crypto.PubkeyToAddress(key2.PublicKey)
		funds   = big.NewInt(10000000000000)
		gspec   = &Genesis{
			Config: &params.ChainConfig{HomesteadBlock: new(big.Int)},
			Alloc:  GenesisAlloc{addr1: {Balance: funds}},
		}
		signer = types.LatestSigner(gspec.Config)
	)
	genDb, blocks, _, err := GenerateChainWithGenesis(gspec, dummy.NewCoinbaseFaker(), 5, 10, func(i int, block *BlockGen) {
		tx, err := types.SignTx(types.NewTransaction(block.TxNonce(addr1), addr2, big.NewInt(10000), params.TxGas, nil, nil), signer, key1)
		require.NoError(err)
		block.AddTx(tx)
	})
	require.NoError(err)

	blocks2, _, err := GenerateChain(gspec.Config, blocks[len(blocks)-1], dummy.NewCoinbaseFaker(), genDb, 5, 10, func(i int, block *BlockGen) {
		tx, err := types.SignTx(types.NewTransaction(block.TxNonce(addr1), addr2, big.NewInt(10000), params.TxGas, nil, nil), signer, key1)
		require.NoError(err)
		block.AddTx(tx)
	})
	require.NoError(err)

	conf := &CacheConfig{
		TrieCleanLimit:            256,
		TrieDirtyLimit:            256,
		TrieDirtyCommitTarget:     20,
		TriePrefetcherParallelism: 4,
		Pruning:                   true,
		CommitInterval:            4096,
		SnapshotLimit:             256,
		SnapshotNoBuild:           true, // Ensure the test errors if snapshot initialization fails
		AcceptorQueueLimit:        64,
		SkipTxIndexing:            true,
	}

	// test1: Init block chain and check all indices has been skipped.
	chainDB := rawdb.NewMemoryDatabase()
	chain, err := createAndInsertChain(chainDB, conf, gspec, blocks, common.Hash{},
		func(b *types.Block) {
			bNumber := b.NumberU64()
			checkTxIndicesHelper(t, nil, bNumber+1, bNumber+1, bNumber, chainDB, false) // check all indices has been skipped
		})
	require.NoError(err)
	chain.Stop()

	// test2: specify lookuplimit with tx index skipping enabled. Blocks should not be indexed but tail should be updated.
	conf.TxLookupLimit = 2
	chainDB = rawdb.NewMemoryDatabase()
	chain, err = createAndInsertChain(chainDB, conf, gspec, blocks, common.Hash{},
		func(b *types.Block) {
			bNumber := b.NumberU64()
			tail := bNumber - conf.TxLookupLimit + 1
			checkTxIndicesHelper(t, &tail, bNumber+1, bNumber+1, bNumber, chainDB, false) // check all indices has been skipped
		})
	require.NoError(err)
	chain.Stop()

	// test3: tx index skipping and unindexer disabled. Blocks should be indexed and tail should be updated.
	conf.TxLookupLimit = 0
	conf.SkipTxIndexing = false
	chainDB = rawdb.NewMemoryDatabase()
	chain, err = createAndInsertChain(chainDB, conf, gspec, blocks, common.Hash{},
		func(b *types.Block) {
			bNumber := b.NumberU64()
			checkTxIndicesHelper(t, nil, 0, bNumber, bNumber, chainDB, false) // check all indices has been indexed
		})
	require.NoError(err)
	chain.Stop()

	// now change tx index skipping to true and check that the indices are skipped for the last block
	// and old indices are removed up to the tail, but [tail, current) indices are still there.
	conf.TxLookupLimit = 2
	conf.SkipTxIndexing = true
	chain, err = createAndInsertChain(chainDB, conf, gspec, blocks2[0:1], chain.CurrentHeader().Hash(),
		func(b *types.Block) {
			bNumber := b.NumberU64()
			tail := bNumber - conf.TxLookupLimit + 1
			checkTxIndicesHelper(t, &tail, tail, bNumber-1, bNumber, chainDB, false)
		})
	require.NoError(err)
	chain.Stop()
}

// TestCanonicalHashMarker tests all the canonical hash markers are updated/deleted
// correctly in case reorg is called.
func TestCanonicalHashMarker(t *testing.T) {
	testCanonicalHashMarker(t, rawdb.HashScheme)
	testCanonicalHashMarker(t, rawdb.PathScheme)
}

func testCanonicalHashMarker(t *testing.T, scheme string) {
	var cases = []struct {
		forkA int
		forkB int
	}{
		// ForkA: 10 blocks
		// ForkB: 1 blocks
		//
		// reorged:
		//      markers [2, 10] should be deleted
		//      markers [1] should be updated
		{10, 1},

		// ForkA: 10 blocks
		// ForkB: 2 blocks
		//
		// reorged:
		//      markers [3, 10] should be deleted
		//      markers [1, 2] should be updated
		{10, 2},

		// ForkA: 10 blocks
		// ForkB: 10 blocks
		//
		// reorged:
		//      markers [1, 10] should be updated
		{10, 10},

		// ForkA: 10 blocks
		// ForkB: 11 blocks
		//
		// reorged:
		//      markers [1, 11] should be updated
		{10, 11},
	}
	for _, c := range cases {
		var (
			gspec = &Genesis{
				Config:  params.TestChainConfig,
				Alloc:   GenesisAlloc{},
				BaseFee: big.NewInt(params.TestInitialBaseFee),
			}
			engine = dummy.NewCoinbaseFaker()
		)
		_, forkA, _, err := GenerateChainWithGenesis(gspec, engine, c.forkA, 10, func(i int, gen *BlockGen) {})
		if err != nil {
			t.Fatal(err)
		}
		_, forkB, _, err := GenerateChainWithGenesis(gspec, engine, c.forkB, 10, func(i int, gen *BlockGen) {})
		if err != nil {
			t.Fatal(err)
		}

		// Initialize test chain
		chain, err := NewBlockChain(rawdb.NewMemoryDatabase(), DefaultCacheConfigWithScheme(scheme), gspec, engine, vm.Config{}, common.Hash{}, false)
		if err != nil {
			t.Fatalf("failed to create tester chain: %v", err)
		}
		// Insert forkA and forkB, the canonical should on forkA still
		if n, err := chain.InsertChain(forkA); err != nil {
			t.Fatalf("block %d: failed to insert into chain: %v", n, err)
		}
		if n, err := chain.InsertChain(forkB); err != nil {
			t.Fatalf("block %d: failed to insert into chain: %v", n, err)
		}

		verify := func(head *types.Block) {
			if chain.CurrentBlock().Hash() != head.Hash() {
				t.Fatalf("Unexpected block hash, want %x, got %x", head.Hash(), chain.CurrentBlock().Hash())
			}
			if chain.CurrentHeader().Hash() != head.Hash() {
				t.Fatalf("Unexpected head header, want %x, got %x", head.Hash(), chain.CurrentHeader().Hash())
			}
			if !chain.HasState(head.Root()) {
				t.Fatalf("Lost block state %v %x", head.Number(), head.Hash())
			}
		}

		// Switch canonical chain to forkB if necessary
		if len(forkA) < len(forkB) {
			verify(forkB[len(forkB)-1])
		} else {
			verify(forkA[len(forkA)-1])
			if err := chain.SetPreference(forkB[len(forkB)-1]); err != nil {
				t.Fatal(err)
			}
			verify(forkB[len(forkB)-1])
		}

		// Ensure all hash markers are updated correctly
		for i := 0; i < len(forkB); i++ {
			block := forkB[i]
			hash := chain.GetCanonicalHash(block.NumberU64())
			if hash != block.Hash() {
				t.Fatalf("Unexpected canonical hash %d", block.NumberU64())
			}
		}
		if c.forkA > c.forkB {
			for i := uint64(c.forkB) + 1; i <= uint64(c.forkA); i++ {
				hash := chain.GetCanonicalHash(i)
				if hash != (common.Hash{}) {
					t.Fatalf("Unexpected canonical hash %d", i)
				}
			}
		}
		chain.Stop()
	}
}

func TestTxLookupBlockChain(t *testing.T) {
	cacheConf := &CacheConfig{
		TrieCleanLimit:            256,
		TrieDirtyLimit:            256,
		TrieDirtyCommitTarget:     20,
		TriePrefetcherParallelism: 4,
		Pruning:                   true,
		CommitInterval:            4096,
		SnapshotLimit:             256,
		SnapshotNoBuild:           true, // Ensure the test errors if snapshot initialization fails
		AcceptorQueueLimit:        64,   // ensure channel doesn't block
		TxLookupLimit:             5,
	}
	createTxLookupBlockChain := func(db ethdb.Database, gspec *Genesis, lastAcceptedHash common.Hash) (*BlockChain, error) {
		return createBlockChain(db, cacheConf, gspec, lastAcceptedHash)
	}
	for _, tt := range tests {
		t.Run(tt.Name, func(t *testing.T) {
			tt.testFunc(t, createTxLookupBlockChain)
		})
	}
}

func TestTxLookupSkipIndexingBlockChain(t *testing.T) {
	cacheConf := &CacheConfig{
		TrieCleanLimit:            256,
		TrieDirtyLimit:            256,
		TrieDirtyCommitTarget:     20,
		TriePrefetcherParallelism: 4,
		Pruning:                   true,
		CommitInterval:            4096,
		SnapshotLimit:             256,
		SnapshotNoBuild:           true, // Ensure the test errors if snapshot initialization fails
		AcceptorQueueLimit:        64,   // ensure channel doesn't block
		TxLookupLimit:             5,
		SkipTxIndexing:            true,
	}
	createTxLookupBlockChain := func(db ethdb.Database, gspec *Genesis, lastAcceptedHash common.Hash) (*BlockChain, error) {
		return createBlockChain(db, cacheConf, gspec, lastAcceptedHash)
	}
	for _, tt := range tests {
		t.Run(tt.Name, func(t *testing.T) {
			tt.testFunc(t, createTxLookupBlockChain)
		})
	}
}

func TestCreateThenDeletePreByzantium(t *testing.T) {
	// We want to use pre-byzantium rules where we have intermediate state roots
	// between transactions.
	config := *params.TestPreSubnetEVMConfig
	config.ByzantiumBlock = nil
	config.ConstantinopleBlock = nil
	config.PetersburgBlock = nil
	config.IstanbulBlock = nil
	config.MuirGlacierBlock = nil
	testCreateThenDelete(t, &config)
}
func TestCreateThenDeletePostByzantium(t *testing.T) {
	testCreateThenDelete(t, params.TestChainConfig)
}

// testCreateThenDelete tests a creation and subsequent deletion of a contract, happening
// within the same block.
func testCreateThenDelete(t *testing.T, config *params.ChainConfig) {
	var (
		engine = dummy.NewFaker()
		// A sender who makes transactions, has some funds
		key, _      = crypto.HexToECDSA("b71c71a67e1177ad4e901695e1b4b9ee17ae16c6668d313eac2f96dbcda3f291")
		address     = crypto.PubkeyToAddress(key.PublicKey)
		destAddress = crypto.CreateAddress(address, 0)
		funds       = big.NewInt(params.Ether) // Note: additional funds are provided here compared to go-ethereum so test completes.
	)

	// runtime code is 	0x60ffff : PUSH1 0xFF SELFDESTRUCT, a.k.a SELFDESTRUCT(0xFF)
	code := append([]byte{0x60, 0xff, 0xff}, make([]byte, 32-3)...)
	initCode := []byte{
		// SSTORE 1:1
		byte(vm.PUSH1), 0x1,
		byte(vm.PUSH1), 0x1,
		byte(vm.SSTORE),
		// Get the runtime-code on the stack
		byte(vm.PUSH32)}
	initCode = append(initCode, code...)
	initCode = append(initCode, []byte{
		byte(vm.PUSH1), 0x0, // offset
		byte(vm.MSTORE),
		byte(vm.PUSH1), 0x3, // size
		byte(vm.PUSH1), 0x0, // offset
		byte(vm.RETURN), // return 3 bytes of zero-code
	}...)
	gspec := &Genesis{
		Config: config,
		Alloc: GenesisAlloc{
			address: {Balance: funds},
		},
	}
	nonce := uint64(0)
	signer := types.HomesteadSigner{}
	_, blocks, _, _ := GenerateChainWithGenesis(gspec, engine, 2, 10, func(i int, b *BlockGen) {
		fee := big.NewInt(1)
		if b.header.BaseFee != nil {
			fee = b.header.BaseFee
		}
		b.SetCoinbase(common.Address{1})
		tx, _ := types.SignNewTx(key, signer, &types.LegacyTx{
			Nonce:    nonce,
			GasPrice: new(big.Int).Set(fee),
			Gas:      100000,
			Data:     initCode,
		})
		nonce++
		b.AddTx(tx)
		tx, _ = types.SignNewTx(key, signer, &types.LegacyTx{
			Nonce:    nonce,
			GasPrice: new(big.Int).Set(fee),
			Gas:      100000,
			To:       &destAddress,
		})
		b.AddTx(tx)
		nonce++
	})
	// Import the canonical chain
	chain, err := NewBlockChain(rawdb.NewMemoryDatabase(), DefaultCacheConfig, gspec, engine, vm.Config{
		//Debug:  true,
		//Tracer: logger.NewJSONLogger(nil, os.Stdout),
	}, common.Hash{}, false)
	if err != nil {
		t.Fatalf("failed to create tester chain: %v", err)
	}
	defer chain.Stop()
	// Import the blocks
	for _, block := range blocks {
		if _, err := chain.InsertChain([]*types.Block{block}); err != nil {
			t.Fatalf("block %d: failed to insert into chain: %v", block.NumberU64(), err)
		}
	}
}

func TestDeleteThenCreate(t *testing.T) {
	var (
		engine      = dummy.NewFaker()
		key, _      = crypto.HexToECDSA("b71c71a67e1177ad4e901695e1b4b9ee17ae16c6668d313eac2f96dbcda3f291")
		address     = crypto.PubkeyToAddress(key.PublicKey)
		factoryAddr = crypto.CreateAddress(address, 0)
		funds       = big.NewInt(params.Ether) // Note: additional funds are provided here compared to go-ethereum so test completes.
	)
	/*
		contract Factory {
		  function deploy(bytes memory code) public {
			address addr;
			assembly {
			  addr := create2(0, add(code, 0x20), mload(code), 0)
			  if iszero(extcodesize(addr)) {
				revert(0, 0)
			  }
			}
		  }
		}
	*/
	factoryBIN := common.Hex2Bytes("608060405234801561001057600080fd5b50610241806100206000396000f3fe608060405234801561001057600080fd5b506004361061002a5760003560e01c80627743601461002f575b600080fd5b610049600480360381019061004491906100d8565b61004b565b005b6000808251602084016000f59050803b61006457600080fd5b5050565b600061007b61007684610146565b610121565b905082815260208101848484011115610097576100966101eb565b5b6100a2848285610177565b509392505050565b600082601f8301126100bf576100be6101e6565b5b81356100cf848260208601610068565b91505092915050565b6000602082840312156100ee576100ed6101f5565b5b600082013567ffffffffffffffff81111561010c5761010b6101f0565b5b610118848285016100aa565b91505092915050565b600061012b61013c565b90506101378282610186565b919050565b6000604051905090565b600067ffffffffffffffff821115610161576101606101b7565b5b61016a826101fa565b9050602081019050919050565b82818337600083830152505050565b61018f826101fa565b810181811067ffffffffffffffff821117156101ae576101ad6101b7565b5b80604052505050565b7f4e487b7100000000000000000000000000000000000000000000000000000000600052604160045260246000fd5b600080fd5b600080fd5b600080fd5b600080fd5b6000601f19601f830116905091905056fea2646970667358221220ea8b35ed310d03b6b3deef166941140b4d9e90ea2c92f6b41eb441daf49a59c364736f6c63430008070033")

	/*
		contract C {
			uint256 value;
			constructor() {
				value = 100;
			}
			function destruct() public payable {
				selfdestruct(payable(msg.sender));
			}
			receive() payable external {}
		}
	*/
	contractABI := common.Hex2Bytes("6080604052348015600f57600080fd5b5060646000819055506081806100266000396000f3fe608060405260043610601f5760003560e01c80632b68b9c614602a576025565b36602557005b600080fd5b60306032565b005b3373ffffffffffffffffffffffffffffffffffffffff16fffea2646970667358221220ab749f5ed1fcb87bda03a74d476af3f074bba24d57cb5a355e8162062ad9a4e664736f6c63430008070033")
	contractAddr := crypto.CreateAddress2(factoryAddr, [32]byte{}, crypto.Keccak256(contractABI))

	gspec := &Genesis{
		Config: params.TestChainConfig,
		Alloc: GenesisAlloc{
			address: {Balance: funds},
		},
	}
	nonce := uint64(0)
	signer := types.HomesteadSigner{}
	_, blocks, _, err := GenerateChainWithGenesis(gspec, engine, 2, 10, func(i int, b *BlockGen) {
		fee := big.NewInt(1)
		if b.header.BaseFee != nil {
			fee = b.header.BaseFee
		}
		b.SetCoinbase(common.Address{1})

		// Block 1
		if i == 0 {
			tx, _ := types.SignNewTx(key, signer, &types.LegacyTx{
				Nonce:    nonce,
				GasPrice: new(big.Int).Set(fee),
				Gas:      500000,
				Data:     factoryBIN,
			})
			nonce++
			b.AddTx(tx)

			data := common.Hex2Bytes("00774360000000000000000000000000000000000000000000000000000000000000002000000000000000000000000000000000000000000000000000000000000000a76080604052348015600f57600080fd5b5060646000819055506081806100266000396000f3fe608060405260043610601f5760003560e01c80632b68b9c614602a576025565b36602557005b600080fd5b60306032565b005b3373ffffffffffffffffffffffffffffffffffffffff16fffea2646970667358221220ab749f5ed1fcb87bda03a74d476af3f074bba24d57cb5a355e8162062ad9a4e664736f6c6343000807003300000000000000000000000000000000000000000000000000")
			tx, _ = types.SignNewTx(key, signer, &types.LegacyTx{
				Nonce:    nonce,
				GasPrice: new(big.Int).Set(fee),
				Gas:      500000,
				To:       &factoryAddr,
				Data:     data,
			})
			b.AddTx(tx)
			nonce++
		} else {
			// Block 2
			tx, _ := types.SignNewTx(key, signer, &types.LegacyTx{
				Nonce:    nonce,
				GasPrice: new(big.Int).Set(fee),
				Gas:      500000,
				To:       &contractAddr,
				Data:     common.Hex2Bytes("2b68b9c6"), // destruct
			})
			nonce++
			b.AddTx(tx)

			data := common.Hex2Bytes("00774360000000000000000000000000000000000000000000000000000000000000002000000000000000000000000000000000000000000000000000000000000000a76080604052348015600f57600080fd5b5060646000819055506081806100266000396000f3fe608060405260043610601f5760003560e01c80632b68b9c614602a576025565b36602557005b600080fd5b60306032565b005b3373ffffffffffffffffffffffffffffffffffffffff16fffea2646970667358221220ab749f5ed1fcb87bda03a74d476af3f074bba24d57cb5a355e8162062ad9a4e664736f6c6343000807003300000000000000000000000000000000000000000000000000")
			tx, _ = types.SignNewTx(key, signer, &types.LegacyTx{
				Nonce:    nonce,
				GasPrice: new(big.Int).Set(fee),
				Gas:      500000,
				To:       &factoryAddr, // re-creation
				Data:     data,
			})
			b.AddTx(tx)
			nonce++
		}
	})
	if err != nil {
		t.Fatal(err)
	}
	// Import the canonical chain
	chain, err := NewBlockChain(rawdb.NewMemoryDatabase(), DefaultCacheConfig, gspec, engine, vm.Config{}, common.Hash{}, false)
	if err != nil {
		t.Fatalf("failed to create tester chain: %v", err)
	}
	defer chain.Stop()
	for _, block := range blocks {
		if _, err := chain.InsertChain([]*types.Block{block}); err != nil {
			t.Fatalf("block %d: failed to insert into chain: %v", block.NumberU64(), err)
		}
	}
}

// TestTransientStorageReset ensures the transient storage is wiped correctly
// between transactions.
func TestTransientStorageReset(t *testing.T) {
	var (
		engine      = dummy.NewFaker()
		key, _      = crypto.HexToECDSA("b71c71a67e1177ad4e901695e1b4b9ee17ae16c6668d313eac2f96dbcda3f291")
		address     = crypto.PubkeyToAddress(key.PublicKey)
		destAddress = crypto.CreateAddress(address, 0)
		funds       = big.NewInt(params.Ether) // Note: additional funds are provided here compared to go-ethereum so test completes.
		vmConfig    = vm.Config{
			ExtraEips: []int{1153}, // Enable transient storage EIP
		}
	)
	code := append([]byte{
		// TLoad value with location 1
		byte(vm.PUSH1), 0x1,
		byte(vm.TLOAD),

		// PUSH location
		byte(vm.PUSH1), 0x1,

		// SStore location:value
		byte(vm.SSTORE),
	}, make([]byte, 32-6)...)
	initCode := []byte{
		// TSTORE 1:1
		byte(vm.PUSH1), 0x1,
		byte(vm.PUSH1), 0x1,
		byte(vm.TSTORE),

		// Get the runtime-code on the stack
		byte(vm.PUSH32)}
	initCode = append(initCode, code...)
	initCode = append(initCode, []byte{
		byte(vm.PUSH1), 0x0, // offset
		byte(vm.MSTORE),
		byte(vm.PUSH1), 0x6, // size
		byte(vm.PUSH1), 0x0, // offset
		byte(vm.RETURN), // return 6 bytes of zero-code
	}...)
	gspec := &Genesis{
		Config: params.TestChainConfig,
		Alloc: GenesisAlloc{
			address: {Balance: funds},
		},
	}
	nonce := uint64(0)
	signer := types.HomesteadSigner{}
	_, blocks, _, _ := GenerateChainWithGenesis(gspec, engine, 1, 10, func(i int, b *BlockGen) {
		fee := big.NewInt(1)
		if b.header.BaseFee != nil {
			fee = b.header.BaseFee
		}
		b.SetCoinbase(common.Address{1})
		tx, _ := types.SignNewTx(key, signer, &types.LegacyTx{
			Nonce:    nonce,
			GasPrice: new(big.Int).Set(fee),
			Gas:      100000,
			Data:     initCode,
		})
		nonce++
		b.AddTxWithVMConfig(tx, vmConfig)

		tx, _ = types.SignNewTx(key, signer, &types.LegacyTx{
			Nonce:    nonce,
			GasPrice: new(big.Int).Set(fee),
			Gas:      100000,
			To:       &destAddress,
		})
		b.AddTxWithVMConfig(tx, vmConfig)
		nonce++
	})

	// Initialize the blockchain with 1153 enabled.
	chain, err := NewBlockChain(rawdb.NewMemoryDatabase(), DefaultCacheConfig, gspec, engine, vmConfig, common.Hash{}, false)
	if err != nil {
		t.Fatalf("failed to create tester chain: %v", err)
	}
	defer chain.Stop()
	// Import the blocks
	if _, err := chain.InsertChain(blocks); err != nil {
		t.Fatalf("failed to insert into chain: %v", err)
	}
	// Check the storage
	state, err := chain.StateAt(chain.CurrentHeader().Root)
	if err != nil {
		t.Fatalf("Failed to load state %v", err)
	}
	loc := common.BytesToHash([]byte{1})
	slot := state.GetState(destAddress, loc)
	if slot != (common.Hash{}) {
		t.Fatalf("Unexpected dirty storage slot")
	}
}

func TestEIP3651(t *testing.T) {
	var (
		aa     = common.HexToAddress("0x000000000000000000000000000000000000aaaa")
		bb     = common.HexToAddress("0x000000000000000000000000000000000000bbbb")
		engine = dummy.NewCoinbaseFaker()

		// A sender who makes transactions, has some funds
		key1, _ = crypto.HexToECDSA("b71c71a67e1177ad4e901695e1b4b9ee17ae16c6668d313eac2f96dbcda3f291")
		key2, _ = crypto.HexToECDSA("8a1f9a8f95be41cd7ccb6168179afb4504aefe388d1e14474d32c45c72ce7b7a")
		addr1   = crypto.PubkeyToAddress(key1.PublicKey)
		addr2   = crypto.PubkeyToAddress(key2.PublicKey)
		funds   = new(big.Int).Mul(common.Big1, big.NewInt(params.Ether))
		gspec   = &Genesis{
			Config: params.TestChainConfig,
			Alloc: GenesisAlloc{
				addr1: {Balance: funds},
				addr2: {Balance: funds},
				// The address 0xAAAA sloads 0x00 and 0x01
				aa: {
					Code: []byte{
						byte(vm.PC),
						byte(vm.PC),
						byte(vm.SLOAD),
						byte(vm.SLOAD),
					},
					Nonce:   0,
					Balance: big.NewInt(0),
				},
				// The address 0xBBBB calls 0xAAAA
				bb: {
					Code: []byte{
						byte(vm.PUSH1), 0, // out size
						byte(vm.DUP1),  // out offset
						byte(vm.DUP1),  // out insize
						byte(vm.DUP1),  // in offset
						byte(vm.PUSH2), // address
						byte(0xaa),
						byte(0xaa),
						byte(vm.GAS), // gas
						byte(vm.DELEGATECALL),
					},
					Nonce:   0,
					Balance: big.NewInt(0),
				},
			},
		}
	)

	signer := types.LatestSigner(gspec.Config)

	_, blocks, _, _ := GenerateChainWithGenesis(gspec, engine, 1, 10, func(i int, b *BlockGen) {
		b.SetCoinbase(aa)
		// One transaction to Coinbase
		txdata := &types.DynamicFeeTx{
			ChainID:    gspec.Config.ChainID,
			Nonce:      0,
			To:         &bb,
			Gas:        500000,
			GasFeeCap:  newGwei(225),
			GasTipCap:  big.NewInt(2),
			AccessList: nil,
			Data:       []byte{},
		}
		tx := types.NewTx(txdata)
		tx, _ = types.SignTx(tx, signer, key1)

		b.AddTx(tx)
	})
	chain, err := NewBlockChain(rawdb.NewMemoryDatabase(), DefaultCacheConfig, gspec, engine, vm.Config{Tracer: logger.NewMarkdownLogger(&logger.Config{}, os.Stderr)}, common.Hash{}, false)
	if err != nil {
		t.Fatalf("failed to create tester chain: %v", err)
	}
	defer chain.Stop()
	if n, err := chain.InsertChain(blocks); err != nil {
		t.Fatalf("block %d: failed to insert into chain: %v", n, err)
	}

	block := chain.GetBlockByNumber(1)

	// 1+2: Ensure EIP-1559 access lists are accounted for via gas usage.
	innerGas := vm.GasQuickStep*2 + params.ColdSloadCostEIP2929*2
	expectedGas := params.TxGas + 5*vm.GasFastestStep + vm.GasQuickStep + 100 + innerGas // 100 because 0xaaaa is in access list
	if block.GasUsed() != expectedGas {
		t.Fatalf("incorrect amount of gas spent: expected %d, got %d", expectedGas, block.GasUsed())
	}

	state, _ := chain.State()

	// 3: Ensure that miner received the gasUsed * (block baseFee + effectiveGasTip).
	// Note this differs from go-ethereum where the miner receives the gasUsed * block baseFee,
	// as our handling of the coinbase payment is different.
	// Note we use block.GasUsed() here as there is only one tx.
	actual := state.GetBalance(block.Coinbase())
	tx := block.Transactions()[0]
	gasPrice := new(big.Int).Add(block.BaseFee(), tx.EffectiveGasTipValue(block.BaseFee()))
	expected := new(big.Int).SetUint64(block.GasUsed() * gasPrice.Uint64())
	if actual.Cmp(expected) != 0 {
		t.Fatalf("miner balance incorrect: expected %d, got %d", expected, actual)
	}

	// 4: Ensure the tx sender paid for the gasUsed * (block baseFee + effectiveGasTip).
	// Note this differs from go-ethereum where the miner receives the gasUsed * block baseFee,
	// as our handling of the coinbase payment is different.
	actual = new(big.Int).Sub(funds, state.GetBalance(addr1))
	if actual.Cmp(expected) != 0 {
		t.Fatalf("sender balance incorrect: expected %d, got %d", expected, actual)
	}
}

func createAndInsertChain(db ethdb.Database, cacheConfig *CacheConfig, gspec *Genesis, blocks types.Blocks, lastAcceptedHash common.Hash, accepted func(*types.Block)) (*BlockChain, error) {
	chain, err := createBlockChain(db, cacheConfig, gspec, lastAcceptedHash)
	if err != nil {
		return nil, err
	}
	_, err = chain.InsertChain(blocks)
	if err != nil {
		return nil, err
	}
	for _, block := range blocks {
		err := chain.Accept(block)
		if err != nil {
			return nil, err
		}
		chain.DrainAcceptorQueue()
		if accepted != nil {
			accepted(block)
		}
	}

	return chain, nil
}<|MERGE_RESOLUTION|>--- conflicted
+++ resolved
@@ -539,6 +539,7 @@
 
 func TestTransactionIndices(t *testing.T) {
 	// Configure and generate a sample block chain
+	require := require.New(t)
 	var (
 		key1, _ = crypto.HexToECDSA("b71c71a67e1177ad4e901695e1b4b9ee17ae16c6668d313eac2f96dbcda3f291")
 		key2, _ = crypto.HexToECDSA("8a1f9a8f95be41cd7ccb6168179afb4504aefe388d1e14474d32c45c72ce7b7a")
@@ -553,56 +554,18 @@
 	)
 	genDb, blocks, _, err := GenerateChainWithGenesis(gspec, dummy.NewFaker(), 128, 10, func(i int, block *BlockGen) {
 		tx, err := types.SignTx(types.NewTransaction(block.TxNonce(addr1), addr2, big.NewInt(10000), params.TxGas, nil, nil), signer, key1)
-		require.NoError(t, err)
+		require.NoError(err)
 		block.AddTx(tx)
 	})
-	require.NoError(t, err)
+	require.NoError(err)
 
 	blocks2, _, err := GenerateChain(gspec.Config, blocks[len(blocks)-1], dummy.NewFaker(), genDb, 10, 10, func(i int, block *BlockGen) {
 		tx, err := types.SignTx(types.NewTransaction(block.TxNonce(addr1), addr2, big.NewInt(10000), params.TxGas, nil, nil), signer, key1)
-		require.NoError(t, err)
+		require.NoError(err)
 		block.AddTx(tx)
 	})
-	require.NoError(t, err)
-
-<<<<<<< HEAD
-	check := func(t *testing.T, tail *uint64, chain *BlockChain) {
-		require := require.New(t)
-		stored := rawdb.ReadTxIndexTail(chain.db)
-		var tailValue uint64
-		if tail == nil {
-			require.Nil(stored)
-			tailValue = 0
-		} else {
-			require.EqualValues(*tail, *stored, "expected tail %d, got %d", *tail, *stored)
-			tailValue = *tail
-		}
-
-		for i := tailValue; i <= chain.CurrentBlock().Number.Uint64(); i++ {
-			block := rawdb.ReadBlock(chain.db, rawdb.ReadCanonicalHash(chain.db, i), i)
-			if block.Transactions().Len() == 0 {
-				continue
-			}
-			for _, tx := range block.Transactions() {
-				index := rawdb.ReadTxLookupEntry(chain.db, tx.Hash())
-				require.NotNilf(index, "Miss transaction indices, number %d hash %s", i, tx.Hash().Hex())
-			}
-		}
-
-		for i := uint64(0); i < tailValue; i++ {
-			block := rawdb.ReadBlock(chain.db, rawdb.ReadCanonicalHash(chain.db, i), i)
-			if block.Transactions().Len() == 0 {
-				continue
-			}
-			for _, tx := range block.Transactions() {
-				index := rawdb.ReadTxLookupEntry(chain.db, tx.Hash())
-				require.Nilf(index, "Transaction indices should be deleted, number %d hash %s", i, tx.Hash().Hex())
-			}
-		}
-	}
-
-=======
->>>>>>> 5e7c6925
+	require.NoError(err)
+
 	conf := &CacheConfig{
 		TrieCleanLimit:            256,
 		TrieDirtyLimit:            256,
@@ -618,24 +581,19 @@
 	// Init block chain and check all needed indices has been indexed.
 	chainDB := rawdb.NewMemoryDatabase()
 	chain, err := createBlockChain(chainDB, conf, gspec, common.Hash{})
-	require.NoError(t, err)
+	require.NoError(err)
 
 	_, err = chain.InsertChain(blocks)
-	require.NoError(t, err)
+	require.NoError(err)
 
 	for _, block := range blocks {
 		err := chain.Accept(block)
-		require.NoError(t, err)
+		require.NoError(err)
 	}
 	chain.DrainAcceptorQueue()
 
-<<<<<<< HEAD
-	chain.Stop()
-	check(t, nil, chain) // check all indices has been indexed
-=======
 	lastAcceptedBlock := blocks[len(blocks)-1]
 	require.Equal(lastAcceptedBlock.Hash(), chain.CurrentHeader().Hash())
->>>>>>> 5e7c6925
 
 	CheckTxIndices(t, nil, lastAcceptedBlock.NumberU64(), chain.db, false) // check all indices has been indexed
 	chain.Stop()
@@ -653,13 +611,8 @@
 		t.Run(fmt.Sprintf("test-%d, limit: %d", i+1, l), func(t *testing.T) {
 			conf.TxLookupLimit = l
 
-<<<<<<< HEAD
-			chain, err := createBlockChain(chainDB, conf, gspec, lastAcceptedHash)
-			require.NoError(t, err)
-=======
 			chain, err := createBlockChain(chainDB, conf, gspec, lastAcceptedBlock.Hash())
 			require.NoError(err)
->>>>>>> 5e7c6925
 
 			tail := getTail(l, lastAcceptedBlock.NumberU64())
 			// check if startup indices are correct
@@ -667,42 +620,17 @@
 
 			newBlks := blocks2[i : i+1]
 			_, err = chain.InsertChain(newBlks) // Feed chain a higher block to trigger indices updater.
-			require.NoError(t, err)
-
-<<<<<<< HEAD
-			err = chain.Accept(newBlks[0]) // Accept the block to trigger indices updater.
-			require.NoError(t, err)
-
-=======
+			require.NoError(err)
+
 			lastAcceptedBlock = newBlks[0]
 			err = chain.Accept(lastAcceptedBlock) // Accept the block to trigger indices updater.
 			require.NoError(err)
->>>>>>> 5e7c6925
 			chain.DrainAcceptorQueue()
 
 			tail = getTail(l, lastAcceptedBlock.NumberU64())
 			// check if indices are updated correctly
 			CheckTxIndices(t, tail, lastAcceptedBlock.NumberU64(), chain.db, false)
 			chain.Stop()
-<<<<<<< HEAD
-			var tail *uint64
-			if l == 0 {
-				tail = nil
-			} else {
-				var tl uint64
-				if chain.CurrentBlock().Number.Uint64() > l {
-					// tail should be the first block number which is indexed
-					// i.e the first block number that's in the lookup range
-					tl = chain.CurrentBlock().Number.Uint64() - l + 1
-				}
-				tail = &tl
-			}
-
-			check(t, tail, chain)
-
-			lastAcceptedHash = chain.CurrentHeader().Hash()
-=======
->>>>>>> 5e7c6925
 		})
 	}
 }
