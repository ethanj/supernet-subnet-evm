--- conflicted
+++ resolved
@@ -157,31 +157,16 @@
 
 	// Generate a chain of b.N blocks using the supplied block
 	// generator function.
-<<<<<<< HEAD
 	gspec := &Genesis{
 		Config:   params.TestChainConfig,
 		Alloc:    GenesisAlloc{benchRootAddr: {Balance: benchRootFunds}},
 		GasLimit: params.TestChainConfig.FeeConfig.GasLimit.Uint64(),
 	}
-	_, chain, _, _ := GenerateChainWithGenesis(gspec, dummy.NewFaker(), b.N, 10, gen)
-=======
-	gspec := Genesis{
-		Config:   params.TestChainConfig,
-		Alloc:    GenesisAlloc{benchRootAddr: {Balance: benchRootFunds}},
-		Coinbase: constants.BlackholeAddr,
-	}
-	genesis := gspec.MustCommit(db)
-	chain, _, _ := GenerateChain(gspec.Config, genesis, dummy.NewFaker(), db, b.N, 10, func(i int, bg *BlockGen) {
-		bg.SetCoinbase(constants.BlackholeAddr)
-		if gen != nil {
-			gen(i, bg)
-		}
-	})
->>>>>>> a221f639
+	_, chain, _, _ := GenerateChainWithGenesis(gspec, dummy.NewCoinbaseFaker(), b.N, 10, gen)
 
 	// Time the insertion of the new chain.
 	// State and blocks are stored in the same DB.
-	chainman, _ := NewBlockChain(db, DefaultCacheConfig, gspec, dummy.NewFaker(), vm.Config{}, common.Hash{}, false)
+	chainman, _ := NewBlockChain(db, DefaultCacheConfig, gspec, dummy.NewCoinbaseFaker(), vm.Config{}, common.Hash{}, false)
 	defer chainman.Stop()
 	b.ReportAllocs()
 	b.ResetTimer()
