// Copyright 2015 The go-ethereum Authors
// This file is part of the go-ethereum library.
//
// The go-ethereum library is free software: you can redistribute it and/or modify
// it under the terms of the GNU Lesser General Public License as published by
// the Free Software Foundation, either version 3 of the License, or
// (at your option) any later version.
//
// The go-ethereum library is distributed in the hope that it will be useful,
// but WITHOUT ANY WARRANTY; without even the implied warranty of
// MERCHANTABILITY or FITNESS FOR A PARTICULAR PURPOSE. See the
// GNU Lesser General Public License for more details.
//
// You should have received a copy of the GNU Lesser General Public License
// along with the go-ethereum library. If not, see <http://www.gnu.org/licenses/>.

package core

import (
	"crypto/ecdsa"
	"math/big"
	"testing"

	"github.com/ethereum/go-ethereum/common"
	"github.com/ethereum/go-ethereum/common/math"
	"github.com/ethereum/go-ethereum/consensus/dummy"
	"github.com/ethereum/go-ethereum/core/rawdb"
	"github.com/ethereum/go-ethereum/core/types"
	"github.com/ethereum/go-ethereum/core/vm"
	"github.com/ethereum/go-ethereum/crypto"
	"github.com/ethereum/go-ethereum/ethdb"
	"github.com/ethereum/go-ethereum/params"
)

func BenchmarkInsertChain_empty_memdb(b *testing.B) {
	benchInsertChain(b, false, nil)
}
func BenchmarkInsertChain_empty_diskdb(b *testing.B) {
	benchInsertChain(b, true, nil)
}
func BenchmarkInsertChain_valueTx_memdb(b *testing.B) {
	benchInsertChain(b, false, genValueTx(0))
}
func BenchmarkInsertChain_valueTx_diskdb(b *testing.B) {
	benchInsertChain(b, true, genValueTx(0))
}
func BenchmarkInsertChain_valueTx_100kB_memdb(b *testing.B) {
	benchInsertChain(b, false, genValueTx(100*1024))
}
func BenchmarkInsertChain_valueTx_100kB_diskdb(b *testing.B) {
	benchInsertChain(b, true, genValueTx(100*1024))
}

func BenchmarkInsertChain_ring200_memdb(b *testing.B) {
	benchInsertChain(b, false, genTxRing(200))
}
func BenchmarkInsertChain_ring200_diskdb(b *testing.B) {
	benchInsertChain(b, true, genTxRing(200))
}
func BenchmarkInsertChain_ring1000_memdb(b *testing.B) {
	benchInsertChain(b, false, genTxRing(1000))
}
func BenchmarkInsertChain_ring1000_diskdb(b *testing.B) {
	benchInsertChain(b, true, genTxRing(1000))
}

var (
	// This is the content of the genesis block used by the benchmarks.
	benchRootKey, _ = crypto.HexToECDSA("b71c71a67e1177ad4e901695e1b4b9ee17ae16c6668d313eac2f96dbcda3f291")
	benchRootAddr   = crypto.PubkeyToAddress(benchRootKey.PublicKey)
	benchRootFunds  = math.BigPow(2, 100)
)

// genValueTx returns a block generator that includes a single
// value-transfer transaction with n bytes of extra data in each
// block.
func genValueTx(nbytes int) func(int, *BlockGen) {
	return func(i int, gen *BlockGen) {
		toaddr := common.Address{}
		data := make([]byte, nbytes)
		gas, _ := IntrinsicGas(data, nil, false, params.Rules{}) // Disable Istanbul and EIP-2028 for this test
		signer := gen.Signer()
		gasPrice := big.NewInt(0)
		if gen.header.BaseFee != nil {
			gasPrice = gen.header.BaseFee
		}
		tx, _ := types.SignNewTx(benchRootKey, signer, &types.LegacyTx{
			Nonce:    gen.TxNonce(benchRootAddr),
			To:       &toaddr,
			Value:    big.NewInt(1),
			Gas:      gas,
			Data:     data,
			GasPrice: gasPrice,
		})
		gen.AddTx(tx)
	}
}

var (
	ringKeys  = make([]*ecdsa.PrivateKey, 1000)
	ringAddrs = make([]common.Address, len(ringKeys))
)

func init() {
	ringKeys[0] = benchRootKey
	ringAddrs[0] = benchRootAddr
	for i := 1; i < len(ringKeys); i++ {
		ringKeys[i], _ = crypto.GenerateKey()
		ringAddrs[i] = crypto.PubkeyToAddress(ringKeys[i].PublicKey)
	}
}

// genTxRing returns a block generator that sends ether in a ring
// among n accounts. This is creates n entries in the state database
// and fills the blocks with many small transactions.
func genTxRing(naccounts int) func(int, *BlockGen) {
	from := 0
	fee := big.NewInt(0).SetUint64(params.TxGas * 225000000000)
	amount := big.NewInt(0).Set(benchRootFunds)
	return func(i int, gen *BlockGen) {
		block := gen.PrevBlock(i - 1)
		gas := block.GasLimit()
		signer := gen.Signer()
		for {
			gas -= params.TxGas
			if gas < params.TxGas {
				break
			}
			to := (from + 1) % naccounts
			burn := new(big.Int).SetUint64(params.TxGas)
			burn.Mul(burn, gen.header.BaseFee)
			tx, err := types.SignNewTx(ringKeys[from], signer,
				&types.LegacyTx{
					Nonce:    gen.TxNonce(ringAddrs[from]),
					To:       &ringAddrs[to],
					Value:    amount.Sub(amount, fee),
					Gas:      params.TxGas,
					GasPrice: big.NewInt(225000000000),
				})
			if err != nil {
				panic(err)
			}
			gen.AddTx(tx)
			from = to
		}
	}
}

func benchInsertChain(b *testing.B, disk bool, gen func(int, *BlockGen)) {
	// Create the database in memory or in a temporary directory.
	var db ethdb.Database
	var err error
	if !disk {
		db = rawdb.NewMemoryDatabase()
	} else {
		dir := b.TempDir()
		db, err = rawdb.NewLevelDBDatabase(dir, 128, 128, "", false)
		if err != nil {
			b.Fatalf("cannot create temporary database: %v", err)
		}
		defer db.Close()
	}

	// Generate a chain of b.N blocks using the supplied block
	// generator function.
	gspec := &Genesis{
		Config: params.TestChainConfig,
		Alloc:  types.GenesisAlloc{benchRootAddr: {Balance: benchRootFunds}},
	}
	_, chain, _, _ := GenerateChainWithGenesis(gspec, dummy.NewCoinbaseFaker(), b.N, 10, gen)

	// Time the insertion of the new chain.
	// State and blocks are stored in the same DB.
	chainman, _ := NewBlockChain(db, DefaultCacheConfig, gspec, dummy.NewCoinbaseFaker(), vm.Config{}, common.Hash{}, false)
	defer chainman.Stop()
	b.ReportAllocs()
	b.ResetTimer()
	if i, err := chainman.InsertChain(chain); err != nil {
		b.Fatalf("insert error (block %d): %v\n", i, err)
	}
}

func BenchmarkChainRead_header_10k(b *testing.B) {
	benchReadChain(b, false, 10000)
}
func BenchmarkChainRead_full_10k(b *testing.B) {
	benchReadChain(b, true, 10000)
}
func BenchmarkChainRead_header_100k(b *testing.B) {
	benchReadChain(b, false, 100000)
}
func BenchmarkChainRead_full_100k(b *testing.B) {
	benchReadChain(b, true, 100000)
}
func BenchmarkChainRead_header_500k(b *testing.B) {
	benchReadChain(b, false, 500000)
}
func BenchmarkChainRead_full_500k(b *testing.B) {
	benchReadChain(b, true, 500000)
}
func BenchmarkChainWrite_header_10k(b *testing.B) {
	benchWriteChain(b, false, 10000)
}
func BenchmarkChainWrite_full_10k(b *testing.B) {
	benchWriteChain(b, true, 10000)
}
func BenchmarkChainWrite_header_100k(b *testing.B) {
	benchWriteChain(b, false, 100000)
}
func BenchmarkChainWrite_full_100k(b *testing.B) {
	benchWriteChain(b, true, 100000)
}
func BenchmarkChainWrite_header_500k(b *testing.B) {
	benchWriteChain(b, false, 500000)
}
func BenchmarkChainWrite_full_500k(b *testing.B) {
	benchWriteChain(b, true, 500000)
}

// makeChainForBench writes a given number of headers or empty blocks/receipts
// into a database.
func makeChainForBench(db ethdb.Database, genesis *Genesis, full bool, count uint64) {
	var hash common.Hash
	for n := uint64(0); n < count; n++ {
		header := &types.Header{
			Coinbase:    common.Address{},
			Number:      big.NewInt(int64(n)),
			ParentHash:  hash,
			Difficulty:  big.NewInt(1),
			UncleHash:   types.EmptyUncleHash,
			TxHash:      types.EmptyTxsHash,
			ReceiptHash: types.EmptyReceiptsHash,
		}
		if n == 0 {
			header = genesis.ToBlock().Header()
		}
		hash = header.Hash()

		rawdb.WriteHeader(db, header)
		rawdb.WriteCanonicalHash(db, hash, n)

		if n == 0 {
<<<<<<< HEAD
			rawdb.WriteChainConfig(db, hash, params.TestChainConfig)
=======
			rawdb.WriteChainConfig(db, hash, genesis.Config)
>>>>>>> 2bd6bd01
		}
		rawdb.WriteHeadHeaderHash(db, hash)

		if full || n == 0 {
			block := types.NewBlockWithHeader(header)
			rawdb.WriteBody(db, hash, n, block.Body())
			rawdb.WriteReceipts(db, hash, n, nil)
		}
	}
}

func benchWriteChain(b *testing.B, full bool, count uint64) {
	genesis := &Genesis{Config: params.AllEthashProtocolChanges}
	for i := 0; i < b.N; i++ {
		dir := b.TempDir()
		db, err := rawdb.NewLevelDBDatabase(dir, 128, 1024, "", false)
		if err != nil {
			b.Fatalf("error opening database at %v: %v", dir, err)
		}
		makeChainForBench(db, genesis, full, count)
		db.Close()
	}
}

func benchReadChain(b *testing.B, full bool, count uint64) {
	dir := b.TempDir()

	db, err := rawdb.NewLevelDBDatabase(dir, 128, 1024, "", false)
	if err != nil {
		b.Fatalf("error opening database at %v: %v", dir, err)
	}
	genesis := &Genesis{Config: params.AllEthashProtocolChanges}
	makeChainForBench(db, genesis, full, count)
	db.Close()

	b.ReportAllocs()
	b.ResetTimer()

	for i := 0; i < b.N; i++ {
		db, err := rawdb.NewLevelDBDatabase(dir, 128, 1024, "", false)
		if err != nil {
			b.Fatalf("error opening database at %v: %v", dir, err)
		}
<<<<<<< HEAD
		chain, err := NewBlockChain(db, DefaultCacheConfig, nil, dummy.NewFaker(), vm.Config{}, common.Hash{}, false)
=======
		chain, err := NewBlockChain(db, &cacheConfig, genesis, nil, ethash.NewFaker(), vm.Config{}, nil, nil)
>>>>>>> 2bd6bd01
		if err != nil {
			b.Fatalf("error creating chain: %v", err)
		}

		for n := uint64(0); n < count; n++ {
			header := chain.GetHeaderByNumber(n)
			if full {
				hash := header.Hash()
				rawdb.ReadBody(db, hash, n)
				rawdb.ReadReceipts(db, hash, n, header.Time, chain.Config())
			}
		}
		chain.Stop()
		db.Close()
	}
}<|MERGE_RESOLUTION|>--- conflicted
+++ resolved
@@ -240,11 +240,7 @@
 		rawdb.WriteCanonicalHash(db, hash, n)
 
 		if n == 0 {
-<<<<<<< HEAD
 			rawdb.WriteChainConfig(db, hash, params.TestChainConfig)
-=======
-			rawdb.WriteChainConfig(db, hash, genesis.Config)
->>>>>>> 2bd6bd01
 		}
 		rawdb.WriteHeadHeaderHash(db, hash)
 
@@ -288,11 +284,7 @@
 		if err != nil {
 			b.Fatalf("error opening database at %v: %v", dir, err)
 		}
-<<<<<<< HEAD
-		chain, err := NewBlockChain(db, DefaultCacheConfig, nil, dummy.NewFaker(), vm.Config{}, common.Hash{}, false)
-=======
-		chain, err := NewBlockChain(db, &cacheConfig, genesis, nil, ethash.NewFaker(), vm.Config{}, nil, nil)
->>>>>>> 2bd6bd01
+		chain, err := NewBlockChain(db, DefaultCacheConfig, genesis, dummy.NewFaker(), vm.Config{}, common.Hash{}, false)
 		if err != nil {
 			b.Fatalf("error creating chain: %v", err)
 		}
