// Copyright (C) 2023, Ava Labs, Inc. All rights reserved.
// See the file LICENSE for licensing terms.

package load

import (
	"context"
	"crypto/ecdsa"
	"errors"
	"fmt"
	"io/ioutil"
	"math/big"
	"net/http"
	"os"
	"os/signal"
<<<<<<< HEAD
=======
	"strconv"
>>>>>>> d26845c9
	"strings"
	"syscall"

	"github.com/ava-labs/subnet-evm/cmd/simulator/config"
	"github.com/ava-labs/subnet-evm/cmd/simulator/key"
	"github.com/ava-labs/subnet-evm/cmd/simulator/metrics"
	"github.com/ava-labs/subnet-evm/cmd/simulator/txs"
	"github.com/ava-labs/subnet-evm/core/types"
	"github.com/ava-labs/subnet-evm/ethclient"
	"github.com/ava-labs/subnet-evm/params"
	"github.com/ethereum/go-ethereum/common"
	ethcrypto "github.com/ethereum/go-ethereum/crypto"
	"github.com/ethereum/go-ethereum/log"
	"github.com/prometheus/client_golang/prometheus"
	"github.com/prometheus/client_golang/prometheus/promhttp"
	"golang.org/x/sync/errgroup"
)

const (
<<<<<<< HEAD
	MetricsPort = ":8082" // Port for the Prometheus Metrics Server
=======
	MetricsEndpoint = "/metrics" // Endpoint for the Prometheus Metrics Server
>>>>>>> d26845c9
)

// ExecuteLoader creates txSequences from [config] and has txAgents execute the specified simulation.
func ExecuteLoader(ctx context.Context, config config.Config) error {
	if config.Timeout > 0 {
		var cancel context.CancelFunc
		ctx, cancel = context.WithTimeout(ctx, config.Timeout)
		defer cancel()
	}

<<<<<<< HEAD
	// Create buffered sigChan to send SIGINT notifications
=======
	// Create buffered sigChan to receive SIGINT notifications
>>>>>>> d26845c9
	sigChan := make(chan os.Signal, 1)
	signal.Notify(sigChan, syscall.SIGINT)

	// Create context with cancel
	ctx, cancel := context.WithCancel(ctx)

	go func() {
<<<<<<< HEAD
		// Blocks until we receive a SIGNINT notification
		<-sigChan
		// Cancel the context and end all shared processes
=======
		// Blocks until we receive a SIGINT notification or if parent context is done
		select {
		case <-sigChan:
		case <-ctx.Done():
		}

		// Cancel the child context and end all processes
>>>>>>> d26845c9
		cancel()
	}()

	// Construct the arguments for the load simulator
	clients := make([]ethclient.Client, 0, len(config.Endpoints))
	for i := 0; i < config.Workers; i++ {
		clientURI := config.Endpoints[i%len(config.Endpoints)]
		client, err := ethclient.Dial(clientURI)
		if err != nil {
			return fmt.Errorf("failed to dial client at %s: %w", clientURI, err)
		}
		clients = append(clients, client)
	}

	keys, err := key.LoadAll(ctx, config.KeyDir)
	if err != nil {
		return err
	}
	// Ensure there are at least [config.Workers] keys and save any newly generated ones.
	if len(keys) < config.Workers {
		for i := 0; len(keys) < config.Workers; i++ {
			newKey, err := key.Generate()
			if err != nil {
				return fmt.Errorf("failed to generate %d new key: %w", i, err)
			}
			if err := newKey.Save(config.KeyDir); err != nil {
				return fmt.Errorf("failed to save %d new key: %w", i, err)
			}
			keys = append(keys, newKey)
		}
	}

	// Each address needs: params.GWei * MaxFeeCap * params.TxGas * TxsPerWorker total wei
	// to fund gas for all of their transactions.
	maxFeeCap := new(big.Int).Mul(big.NewInt(params.GWei), big.NewInt(config.MaxFeeCap))
	minFundsPerAddr := new(big.Int).Mul(maxFeeCap, big.NewInt(int64(config.TxsPerWorker*params.TxGas)))

	// Create metrics
	reg := prometheus.NewRegistry()
	m := metrics.NewMetrics(reg)
<<<<<<< HEAD
=======
	metricsPort := strconv.Itoa(int(config.MetricsPort))
>>>>>>> d26845c9

	log.Info("Distributing funds", "numTxsPerWorker", config.TxsPerWorker, "minFunds", minFundsPerAddr)
	keys, err = DistributeFunds(ctx, clients[0], keys, config.Workers, minFundsPerAddr, m)
	if err != nil {
		return err
	}
	log.Info("Distributed funds successfully")

	pks := make([]*ecdsa.PrivateKey, 0, len(keys))
	senders := make([]common.Address, 0, len(keys))
	for _, key := range keys {
		pks = append(pks, key.PrivKey)
		senders = append(senders, key.Address)
	}

	bigGwei := big.NewInt(params.GWei)
	gasTipCap := new(big.Int).Mul(bigGwei, big.NewInt(config.MaxTipCap))
	gasFeeCap := new(big.Int).Mul(bigGwei, big.NewInt(config.MaxFeeCap))
	client := clients[0]
	chainID, err := client.ChainID(ctx)
	if err != nil {
		return fmt.Errorf("failed to fetch chainID: %w", err)
	}
	signer := types.LatestSignerForChainID(chainID)

	log.Info("Creating transaction sequences...")
	txGenerator := func(key *ecdsa.PrivateKey, nonce uint64) (*types.Transaction, error) {
		addr := ethcrypto.PubkeyToAddress(key.PublicKey)
		tx, err := types.SignNewTx(key, signer, &types.DynamicFeeTx{
			ChainID:   chainID,
			Nonce:     nonce,
			GasTipCap: gasTipCap,
			GasFeeCap: gasFeeCap,
			Gas:       params.TxGas,
			To:        &addr,
			Data:      nil,
			Value:     common.Big0,
		})
		if err != nil {
			return nil, err
		}
		return tx, nil
	}
	txSequences, err := txs.GenerateTxSequences(ctx, txGenerator, clients[0], pks, config.TxsPerWorker)
	if err != nil {
		return err
	}

	log.Info("Constructing tx agents...", "numAgents", config.Workers)
	agents := make([]txs.Agent[*types.Transaction], 0, config.Workers)
	for i := 0; i < config.Workers; i++ {
		agents = append(agents, txs.NewIssueNAgent[*types.Transaction](txSequences[i], NewSingleAddressTxWorker(ctx, clients[i], senders[i]), config.BatchSize, m))
	}

	log.Info("Starting tx agents...")
	eg := errgroup.Group{}
	for _, agent := range agents {
		agent := agent
		eg.Go(func() error {
			return agent.Execute(ctx)
		})
	}

<<<<<<< HEAD
	go startMetricsServer(ctx, reg)
=======
	go startMetricsServer(ctx, metricsPort, reg)
>>>>>>> d26845c9

	log.Info("Waiting for tx agents...")
	if err := eg.Wait(); err != nil {
		return err
	}
	log.Info("Tx agents completed successfully.")

<<<<<<< HEAD
	getOutputFromMetricsServer()
	return nil
}

func startMetricsServer(ctx context.Context, reg *prometheus.Registry) {
	// Create a prometheus server to expose individual tx metrics
	server := &http.Server{
		Addr: MetricsPort,
=======
	printOutputFromMetricsServer(metricsPort)
	return nil
}

func startMetricsServer(ctx context.Context, metricsPort string, reg *prometheus.Registry) {
	// Create a prometheus server to expose individual tx metrics
	server := &http.Server{
		Addr: fmt.Sprintf(":%s", metricsPort),
>>>>>>> d26845c9
	}

	// Start up go routine to listen for SIGINT notifications to gracefully shut down server
	go func() {
<<<<<<< HEAD
		defer func() {
			if err := server.Shutdown(ctx); err != nil {
				log.Error("Metrics server error: %v", err)
			}
			log.Info("Received a SIGINT signal: Gracefully shutting down metrics server")
		}()

		// Blocks until signal is received
		<-ctx.Done()
	}()

	// Start metrics server
	http.Handle("/metrics", promhttp.HandlerFor(reg, promhttp.HandlerOpts{Registry: reg}))
	log.Info(fmt.Sprintf("Metrics Server: localhost%s/metrics", MetricsPort))
=======
		// Blocks until signal is received
		<-ctx.Done()

		if err := server.Shutdown(ctx); err != nil {
			log.Error("Metrics server error: %v", err)
		}
		log.Info("Received a SIGINT signal: Gracefully shutting down metrics server")
	}()

	// Start metrics server
	http.Handle(MetricsEndpoint, promhttp.HandlerFor(reg, promhttp.HandlerOpts{Registry: reg}))
	log.Info(fmt.Sprintf("Metrics Server: localhost:%s%s", metricsPort, MetricsEndpoint))
>>>>>>> d26845c9
	if err := server.ListenAndServe(); !errors.Is(err, http.ErrServerClosed) {
		log.Error("Metrics server error: %v", err)
	}
}

<<<<<<< HEAD
func getOutputFromMetricsServer() {
	// Get response from server
	resp, err := http.Get(fmt.Sprintf("http://localhost%s/metrics", MetricsPort))
=======
func printOutputFromMetricsServer(metricsPort string) {
	// Get response from server
	resp, err := http.Get(fmt.Sprintf("http://localhost:%s%s", metricsPort, MetricsEndpoint))
>>>>>>> d26845c9
	if err != nil {
		log.Error("cannot get response from metrics servers", "err", err)
		return
	}
	// Read response body
	respBody, err := ioutil.ReadAll(resp.Body)
	if err != nil {
		log.Error("cannot read response body", "err", err)
		return
	}
	// Print out formatted individual metrics
	parts := strings.Split(string(respBody), "\n")
	for _, s := range parts {
		fmt.Printf("       \t\t\t%s\n", s)
	}
}<|MERGE_RESOLUTION|>--- conflicted
+++ resolved
@@ -13,10 +13,7 @@
 	"net/http"
 	"os"
 	"os/signal"
-<<<<<<< HEAD
-=======
 	"strconv"
->>>>>>> d26845c9
 	"strings"
 	"syscall"
 
@@ -36,11 +33,7 @@
 )
 
 const (
-<<<<<<< HEAD
-	MetricsPort = ":8082" // Port for the Prometheus Metrics Server
-=======
 	MetricsEndpoint = "/metrics" // Endpoint for the Prometheus Metrics Server
->>>>>>> d26845c9
 )
 
 // ExecuteLoader creates txSequences from [config] and has txAgents execute the specified simulation.
@@ -51,11 +44,7 @@
 		defer cancel()
 	}
 
-<<<<<<< HEAD
-	// Create buffered sigChan to send SIGINT notifications
-=======
 	// Create buffered sigChan to receive SIGINT notifications
->>>>>>> d26845c9
 	sigChan := make(chan os.Signal, 1)
 	signal.Notify(sigChan, syscall.SIGINT)
 
@@ -63,11 +52,6 @@
 	ctx, cancel := context.WithCancel(ctx)
 
 	go func() {
-<<<<<<< HEAD
-		// Blocks until we receive a SIGNINT notification
-		<-sigChan
-		// Cancel the context and end all shared processes
-=======
 		// Blocks until we receive a SIGINT notification or if parent context is done
 		select {
 		case <-sigChan:
@@ -75,7 +59,6 @@
 		}
 
 		// Cancel the child context and end all processes
->>>>>>> d26845c9
 		cancel()
 	}()
 
@@ -116,10 +99,7 @@
 	// Create metrics
 	reg := prometheus.NewRegistry()
 	m := metrics.NewMetrics(reg)
-<<<<<<< HEAD
-=======
 	metricsPort := strconv.Itoa(int(config.MetricsPort))
->>>>>>> d26845c9
 
 	log.Info("Distributing funds", "numTxsPerWorker", config.TxsPerWorker, "minFunds", minFundsPerAddr)
 	keys, err = DistributeFunds(ctx, clients[0], keys, config.Workers, minFundsPerAddr, m)
@@ -183,11 +163,7 @@
 		})
 	}
 
-<<<<<<< HEAD
-	go startMetricsServer(ctx, reg)
-=======
 	go startMetricsServer(ctx, metricsPort, reg)
->>>>>>> d26845c9
 
 	log.Info("Waiting for tx agents...")
 	if err := eg.Wait(); err != nil {
@@ -195,16 +171,6 @@
 	}
 	log.Info("Tx agents completed successfully.")
 
-<<<<<<< HEAD
-	getOutputFromMetricsServer()
-	return nil
-}
-
-func startMetricsServer(ctx context.Context, reg *prometheus.Registry) {
-	// Create a prometheus server to expose individual tx metrics
-	server := &http.Server{
-		Addr: MetricsPort,
-=======
 	printOutputFromMetricsServer(metricsPort)
 	return nil
 }
@@ -213,27 +179,10 @@
 	// Create a prometheus server to expose individual tx metrics
 	server := &http.Server{
 		Addr: fmt.Sprintf(":%s", metricsPort),
->>>>>>> d26845c9
 	}
 
 	// Start up go routine to listen for SIGINT notifications to gracefully shut down server
 	go func() {
-<<<<<<< HEAD
-		defer func() {
-			if err := server.Shutdown(ctx); err != nil {
-				log.Error("Metrics server error: %v", err)
-			}
-			log.Info("Received a SIGINT signal: Gracefully shutting down metrics server")
-		}()
-
-		// Blocks until signal is received
-		<-ctx.Done()
-	}()
-
-	// Start metrics server
-	http.Handle("/metrics", promhttp.HandlerFor(reg, promhttp.HandlerOpts{Registry: reg}))
-	log.Info(fmt.Sprintf("Metrics Server: localhost%s/metrics", MetricsPort))
-=======
 		// Blocks until signal is received
 		<-ctx.Done()
 
@@ -246,21 +195,14 @@
 	// Start metrics server
 	http.Handle(MetricsEndpoint, promhttp.HandlerFor(reg, promhttp.HandlerOpts{Registry: reg}))
 	log.Info(fmt.Sprintf("Metrics Server: localhost:%s%s", metricsPort, MetricsEndpoint))
->>>>>>> d26845c9
 	if err := server.ListenAndServe(); !errors.Is(err, http.ErrServerClosed) {
 		log.Error("Metrics server error: %v", err)
 	}
 }
 
-<<<<<<< HEAD
-func getOutputFromMetricsServer() {
-	// Get response from server
-	resp, err := http.Get(fmt.Sprintf("http://localhost%s/metrics", MetricsPort))
-=======
 func printOutputFromMetricsServer(metricsPort string) {
 	// Get response from server
 	resp, err := http.Get(fmt.Sprintf("http://localhost:%s%s", metricsPort, MetricsEndpoint))
->>>>>>> d26845c9
 	if err != nil {
 		log.Error("cannot get response from metrics servers", "err", err)
 		return
