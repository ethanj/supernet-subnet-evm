--- conflicted
+++ resolved
@@ -14,15 +14,9 @@
 which can
 
 1. Take a prestate, including
-<<<<<<< HEAD
-  - Accounts,
-  - Block context information,
-  - Previous blockhashes (*optional)
-=======
    - Accounts,
    - Block context information,
    - Previous blockshashes (*optional)
->>>>>>> aa55f5ea
 2. Apply a set of transactions,
 3. Apply a mining-reward (*optional),
 4. And generate a post-state, including
