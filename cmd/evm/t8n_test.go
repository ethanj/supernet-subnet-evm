--- conflicted
+++ resolved
@@ -256,7 +256,6 @@
 			output: t8nOutput{alloc: true, result: true},
 			expOut: "exp.json",
 		},
-<<<<<<< HEAD
 		// NOTE: we don't use this test because it is testing the behavior of a missing
 		// withrawals env for Shanghai.
 		// { // Test withdrawals transition
@@ -267,15 +266,6 @@
 		// 	output: t8nOutput{alloc: true, result: true},
 		// 	expOut: "exp.json",
 		// },
-=======
-		{ // Test withdrawals transition
-			base: "./testdata/26",
-			input: t8nInput{
-				"alloc.json", "txs.json", "env.json", "Shanghai", "",
-			},
-			output: t8nOutput{alloc: true, result: true},
-			expOut: "exp.json",
-		},
 		{ // Cancun tests
 			base: "./testdata/28",
 			input: t8nInput{
@@ -284,7 +274,6 @@
 			output: t8nOutput{alloc: true, result: true},
 			expOut: "exp.json",
 		},
->>>>>>> bed84606
 	} {
 		args := []string{"t8n"}
 		args = append(args, tc.output.get()...)
