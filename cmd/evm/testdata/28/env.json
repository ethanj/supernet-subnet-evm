{
    "currentCoinbase" : "0x2adc25665018aa1fe0e6bc666dac8fc2697ff9ba",
    "currentNumber" : "0x01",
    "currentTimestamp" : "0x079e",
    "currentGasLimit" : "0x7fffffffffffffff",
    "previousHash" : "0x3a9b485972e7353edd9152712492f0c58d89ef80623686b6bf947a4a6dce6cb6",
    "currentBlobGasUsed" : "0x00",
    "parentTimestamp" : "0x03b6",
    "parentDifficulty" : "0x00",
    "parentUncleHash" : "0x1dcc4de8dec75d7aab85b567b6ccd41ad312451b948a7413f0a142fd40d49347",
    "currentRandom" : "0x56e81f171bcc55a6ff8345e692c0f86e5b48e01b996cadc001622fb5e363b421",
    "withdrawals" : [
    ],
    "parentBaseFee" : "0x0a",
    "parentGasUsed" : "0x00",
    "parentGasLimit" : "0x7fffffffffffffff",
    "parentExcessBlobGas" : "0x00",
    "parentBlobGasUsed" : "0x00",
    "blockHashes" : {
        "0" : "0x3a9b485972e7353edd9152712492f0c58d89ef80623686b6bf947a4a6dce6cb6"
    },
<<<<<<< HEAD
    "minBaseFee" : "0x9"
=======
    "parentBeaconBlockRoot": "0x0000beac00beac00beac00beac00beac00beac00beac00beac00beac00beac00"
>>>>>>> dc34fe82
}<|MERGE_RESOLUTION|>--- conflicted
+++ resolved
@@ -1,4 +1,5 @@
 {
+    "minBaseFee" : "0x9",
     "currentCoinbase" : "0x2adc25665018aa1fe0e6bc666dac8fc2697ff9ba",
     "currentNumber" : "0x01",
     "currentTimestamp" : "0x079e",
@@ -19,9 +20,5 @@
     "blockHashes" : {
         "0" : "0x3a9b485972e7353edd9152712492f0c58d89ef80623686b6bf947a4a6dce6cb6"
     },
-<<<<<<< HEAD
-    "minBaseFee" : "0x9"
-=======
     "parentBeaconBlockRoot": "0x0000beac00beac00beac00beac00beac00beac00beac00beac00beac00beac00"
->>>>>>> dc34fe82
 }