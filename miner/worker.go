// (c) 2019-2020, Ava Labs, Inc.
//
// This file is a derived work, based on the go-ethereum library whose original
// notices appear below.
//
// It is distributed under a license compatible with the licensing terms of the
// original code from which it is derived.
//
// Much love to the original authors for their work.
// **********
// Copyright 2015 The go-ethereum Authors
// This file is part of the go-ethereum library.
//
// The go-ethereum library is free software: you can redistribute it and/or modify
// it under the terms of the GNU Lesser General Public License as published by
// the Free Software Foundation, either version 3 of the License, or
// (at your option) any later version.
//
// The go-ethereum library is distributed in the hope that it will be useful,
// but WITHOUT ANY WARRANTY; without even the implied warranty of
// MERCHANTABILITY or FITNESS FOR A PARTICULAR PURPOSE. See the
// GNU Lesser General Public License for more details.
//
// You should have received a copy of the GNU Lesser General Public License
// along with the go-ethereum library. If not, see <http://www.gnu.org/licenses/>.
//
// NOTE: this piece of code is modified by Ted Yin.
// The modification is also licensed under the same LGPL.

package miner

import (
	"errors"
	"fmt"
	"math/big"
	"sync"
	"time"

	"github.com/ava-labs/avalanchego/utils/timer/mockable"
	"github.com/ava-labs/avalanchego/utils/units"
	"github.com/ava-labs/subnet-evm/consensus"
	"github.com/ava-labs/subnet-evm/consensus/dummy"
	"github.com/ava-labs/subnet-evm/core"
	"github.com/ava-labs/subnet-evm/core/state"
	"github.com/ava-labs/subnet-evm/core/types"
	"github.com/ava-labs/subnet-evm/params"
	"github.com/ava-labs/subnet-evm/precompile/precompileconfig"
	"github.com/ava-labs/subnet-evm/utils"
	"github.com/ethereum/go-ethereum/common"
	"github.com/ethereum/go-ethereum/event"
	"github.com/ethereum/go-ethereum/log"
)

const (
	targetTxsSize = 1800 * units.KiB
)

// environment is the worker's current environment and holds all of the current state information.
type environment struct {
	signer types.Signer

	state   *state.StateDB // apply state changes here
	tcount  int            // tx count in cycle
	gasPool *core.GasPool  // available gas used to pack transactions

	parent   *types.Header
	header   *types.Header
	txs      []*types.Transaction
	receipts []*types.Receipt
	size     uint64

	start time.Time // Time that block building began
}

// worker is the main object which takes care of submitting new work to consensus engine
// and gathering the sealing result.
type worker struct {
	config      *Config
	chainConfig *params.ChainConfig
	engine      consensus.Engine
	eth         Backend
	chain       *core.BlockChain

	// Feeds
	// TODO remove since this will never be written to
	pendingLogsFeed event.Feed

	// Subscriptions
	mux      *event.TypeMux // TODO replace
	mu       sync.RWMutex   // The lock used to protect the coinbase and extra fields
	coinbase common.Address
	clock    *mockable.Clock // Allows us mock the clock for testing
}

func newWorker(config *Config, chainConfig *params.ChainConfig, engine consensus.Engine, eth Backend, mux *event.TypeMux, clock *mockable.Clock) *worker {
	worker := &worker{
		config:      config,
		chainConfig: chainConfig,
		engine:      engine,
		eth:         eth,
		chain:       eth.BlockChain(),
		mux:         mux,
		coinbase:    config.Etherbase,
		clock:       clock,
	}

	return worker
}

// setEtherbase sets the etherbase used to initialize the block coinbase field.
func (w *worker) setEtherbase(addr common.Address) {
	w.mu.Lock()
	defer w.mu.Unlock()
	w.coinbase = addr
}

// commitNewWork generates several new sealing tasks based on the parent block.
func (w *worker) commitNewWork(predicateContext *precompileconfig.ProposerPredicateContext) (*types.Block, error) {
	w.mu.RLock()
	defer w.mu.RUnlock()

	tstart := w.clock.Time()
	timestamp := uint64(tstart.Unix())
	parent := w.chain.CurrentBlock()
	// Note: in order to support asynchronous block production, blocks are allowed to have
	// the same timestamp as their parent. This allows more than one block to be produced
	// per second.
	if parent.Time >= timestamp {
		timestamp = parent.Time
	}

	var gasLimit uint64
	// The fee manager relies on the state of the parent block to set the fee config
	// because the fee config may be changed by the current block.
	feeConfig, _, err := w.chain.GetFeeConfigAt(parent)
	if err != nil {
		return nil, err
	}
	configuredGasLimit := feeConfig.GasLimit.Uint64()
	if w.chainConfig.IsSubnetEVM(timestamp) {
		gasLimit = configuredGasLimit
	} else {
		// The gas limit is set in SubnetEVMGasLimit because the ceiling and floor were set to the same value
		// such that the gas limit converged to it. Since this is hardbaked now, we remove the ability to configure it.
		gasLimit = core.CalcGasLimit(parent.GasUsed, parent.GasLimit, configuredGasLimit, configuredGasLimit)
	}
	header := &types.Header{
		ParentHash: parent.Hash(),
		Number:     new(big.Int).Add(parent.Number, common.Big1),
		GasLimit:   gasLimit,
		Extra:      nil,
		Time:       timestamp,
	}

	if w.chainConfig.IsSubnetEVM(timestamp) {
		var err error
		header.Extra, header.BaseFee, err = dummy.CalcBaseFee(w.chainConfig, feeConfig, parent, timestamp)
		if err != nil {
			return nil, fmt.Errorf("failed to calculate new base fee: %w", err)
		}
	}

	if w.coinbase == (common.Address{}) {
		return nil, errors.New("cannot mine without etherbase")
	}
	header.Coinbase = w.coinbase

	configuredCoinbase, isAllowFeeRecipient, err := w.chain.GetCoinbaseAt(parent)
	if err != nil {
		return nil, fmt.Errorf("failed to get configured coinbase: %w", err)
	}

	// if fee recipients are not allowed, then the coinbase is the configured coinbase
	// don't set w.coinbase directly to the configured coinbase because that would override the
	// coinbase set by the user
	if !isAllowFeeRecipient && w.coinbase != configuredCoinbase {
		log.Info("fee recipients are not allowed, using required coinbase for the mining", "currentminer", w.coinbase, "required", configuredCoinbase)
		header.Coinbase = configuredCoinbase
	}

	if err := w.engine.Prepare(w.chain, header); err != nil {
		return nil, fmt.Errorf("failed to prepare header for mining: %w", err)
	}

	env, err := w.createCurrentEnvironment(parent, header, tstart)
	if err != nil {
		return nil, fmt.Errorf("failed to create new current environment: %w", err)
	}
	// Configure any upgrades that should go into effect during this block.
	err = core.ApplyUpgrades(w.chainConfig, utils.NewUint64(parent.Time), types.NewBlockWithHeader(header), env.state)
	if err != nil {
		log.Error("failed to configure precompiles mining new block", "parent", parent.Hash(), "number", header.Number, "timestamp", header.Time, "err", err)
		return nil, err
	}

	// Get the pending txs from TxPool
	pending := w.eth.TxPool().Pending(true)
	// Filter out transactions that don't satisfy predicateContext and remove them from TxPool
	rules := w.chainConfig.AvalancheRules(header.Number, header.Time)
	pending = w.enforcePredicates(rules, predicateContext, pending)

	// Split the pending transactions into locals and remotes
	localTxs := make(map[common.Address]types.Transactions)
	remoteTxs := pending
	for _, account := range w.eth.TxPool().Locals() {
		if txs := remoteTxs[account]; len(txs) > 0 {
			delete(remoteTxs, account)
			localTxs[account] = txs
		}
	}
	if len(localTxs) > 0 {
		txs := types.NewTransactionsByPriceAndNonce(env.signer, localTxs, header.BaseFee)
		w.commitTransactions(env, txs, header.Coinbase)
	}
	if len(remoteTxs) > 0 {
		txs := types.NewTransactionsByPriceAndNonce(env.signer, remoteTxs, header.BaseFee)
		w.commitTransactions(env, txs, header.Coinbase)
	}

	return w.commit(env)
}

func (w *worker) createCurrentEnvironment(parent *types.Header, header *types.Header, tstart time.Time) (*environment, error) {
	state, err := w.chain.StateAt(parent.Root)
	if err != nil {
		return nil, err
	}
	return &environment{
		signer:  types.MakeSigner(w.chainConfig, header.Number, header.Time),
		state:   state,
		parent:  parent,
		header:  header,
		tcount:  0,
		gasPool: new(core.GasPool).AddGas(header.GasLimit),
		start:   tstart,
	}, nil
}

func (w *worker) commitTransaction(env *environment, tx *types.Transaction, coinbase common.Address) ([]*types.Log, error) {
	var (
		snap = env.state.Snapshot()
		gp   = env.gasPool.Gas()
	)

	receipt, err := core.ApplyTransaction(w.chainConfig, w.chain, &coinbase, env.gasPool, env.state, env.header, tx, &env.header.GasUsed, *w.chain.GetVMConfig())
	if err != nil {
		env.state.RevertToSnapshot(snap)
		env.gasPool.SetGas(gp)
		return nil, err
	}
	env.txs = append(env.txs, tx)
	env.receipts = append(env.receipts, receipt)
	env.size += tx.Size()

	return receipt.Logs, nil
}

func (w *worker) commitTransactions(env *environment, txs *types.TransactionsByPriceAndNonce, coinbase common.Address) {
	for {
		// If we don't have enough gas for any further transactions then we're done.
		if env.gasPool.Gas() < params.TxGas {
			log.Trace("Not enough gas for further transactions", "have", env.gasPool, "want", params.TxGas)
			break
		}
		// Retrieve the next transaction and abort if all done.
		tx := txs.Peek()
		if tx == nil {
			break
		}
		// Abort transaction if it won't fit in the block and continue to search for a smaller
		// transction that will fit.
		if totalTxsSize := env.size + tx.Size(); totalTxsSize > targetTxsSize {
			log.Trace("Skipping transaction that would exceed target size", "hash", tx.Hash(), "totalTxsSize", totalTxsSize, "txSize", tx.Size())

			txs.Pop()
			continue
		}
		// Error may be ignored here. The error has already been checked
		// during transaction acceptance is the transaction pool.
		from, _ := types.Sender(env.signer, tx)

		// Check whether the tx is replay protected. If we're not in the EIP155 hf
		// phase, start ignoring the sender until we do.
		if tx.Protected() && !w.chainConfig.IsEIP155(env.header.Number) {
			log.Trace("Ignoring reply protected transaction", "hash", tx.Hash(), "eip155", w.chainConfig.EIP155Block)

			txs.Pop()
			continue
		}
		// Start executing the transaction
		env.state.SetTxContext(tx.Hash(), env.tcount)

		_, err := w.commitTransaction(env, tx, coinbase)
		switch {
		case errors.Is(err, core.ErrGasLimitReached):
			// Pop the current out-of-gas transaction without shifting in the next from the account
			log.Trace("Gas limit exceeded for current block", "sender", from)
			txs.Pop()

		case errors.Is(err, core.ErrNonceTooLow):
			// New head notification data race between the transaction pool and miner, shift
			log.Trace("Skipping transaction with low nonce", "sender", from, "nonce", tx.Nonce())
			txs.Shift()

		case errors.Is(err, core.ErrNonceTooHigh):
			// Reorg notification data race between the transaction pool and miner, skip account =
			log.Trace("Skipping account with high nonce", "sender", from, "nonce", tx.Nonce())
			txs.Pop()

		case errors.Is(err, nil):
			env.tcount++
			txs.Shift()

		case errors.Is(err, types.ErrTxTypeNotSupported):
			// Pop the unsupported transaction without shifting in the next from the account
			log.Trace("Skipping unsupported transaction type", "sender", from, "type", tx.Type())
			txs.Pop()

		default:
			// Strange error, discard the transaction and get the next in line (note, the
			// nonce-too-high clause will prevent us from executing in vain).
			log.Debug("Transaction failed, account skipped", "hash", tx.Hash(), "err", err)
			txs.Shift()
		}
	}
}

// commit runs any post-transaction state modifications, assembles the final block
// and commits new work if consensus engine is running.
func (w *worker) commit(env *environment) (*types.Block, error) {
	// Deep copy receipts here to avoid interaction between different tasks.
	receipts := copyReceipts(env.receipts)
	block, err := w.engine.FinalizeAndAssemble(w.chain, env.header, env.parent, env.state, env.txs, nil, receipts)
	if err != nil {
		return nil, err
	}

	return w.handleResult(env, block, time.Now(), receipts)
}

func (w *worker) handleResult(env *environment, block *types.Block, createdAt time.Time, unfinishedReceipts []*types.Receipt) (*types.Block, error) {
	// Short circuit when receiving duplicate result caused by resubmitting.
	if w.chain.HasBlock(block.Hash(), block.NumberU64()) {
		return nil, fmt.Errorf("produced duplicate block (Hash: %s, Number %d)", block.Hash(), block.NumberU64())
	}
	// Different block could share same sealhash, deep copy here to prevent write-write conflict.
	var (
		hash     = block.Hash()
		receipts = make([]*types.Receipt, len(unfinishedReceipts))
		logs     []*types.Log
	)
	for i, unfinishedReceipt := range unfinishedReceipts {
		receipt := new(types.Receipt)
		receipts[i] = receipt
		*receipt = *unfinishedReceipt

		// add block location fields
		receipt.BlockHash = hash
		receipt.BlockNumber = block.Number()
		receipt.TransactionIndex = uint(i)

		// Update the block hash in all logs since it is now available and not when the
		// receipt/log of individual transactions were created.
		receipt.Logs = make([]*types.Log, len(unfinishedReceipt.Logs))
		for j, unfinishedLog := range unfinishedReceipt.Logs {
			log := new(types.Log)
			receipt.Logs[j] = log
			*log = *unfinishedLog
			log.BlockHash = hash
		}
		logs = append(logs, receipt.Logs...)
	}
<<<<<<< HEAD
	fees := totalFees(block, receipts)
	feesInEther := new(big.Float).Quo(new(big.Float).SetInt(fees), big.NewFloat(params.Ether))
	log.Info("Commit new mining work", "number", block.Number(), "hash", hash,
		"uncles", 0, "txs", env.tcount,
		"gas", block.GasUsed(), "fees", feesInEther,
		"elapsed", common.PrettyDuration(time.Since(env.start)))
=======

	totalFees, err := core.TotalFeesFloat(block, receipts)
	if err != nil {
		log.Error("TotalFeesFloat error: %s", err)
	}

	log.Info("Commit new mining work", "number", block.Number(), "hash", hash, "timestamp", block.Time(), "uncles", 0, "txs", env.tcount,
		"gas", block.GasUsed(), "fees", totalFees, "elapsed", common.PrettyDuration(time.Since(env.start)))
>>>>>>> a221f639

	// Note: the miner no longer emits a NewMinedBlock event. Instead the caller
	// is responsible for running any additional verification and then inserting
	// the block with InsertChain, which will also emit a new head event.
	return block, nil
}

// copyReceipts makes a deep copy of the given receipts.
func copyReceipts(receipts []*types.Receipt) []*types.Receipt {
	result := make([]*types.Receipt, len(receipts))
	for i, l := range receipts {
		cpy := *l
		result[i] = &cpy
	}
	return result
}

<<<<<<< HEAD
// totalFees computes total consumed miner fees in Wei. Block transactions and receipts have to have the same order.
func totalFees(block *types.Block, receipts []*types.Receipt) *big.Int {
	feesWei := new(big.Int)
	for i, tx := range block.Transactions() {
		var minerFee *big.Int
		if baseFee := block.BaseFee(); baseFee != nil {
			// Note in subnet-evm the coinbase payment is (baseFee + effectiveGasTip) * gasUsed
			minerFee = new(big.Int).Add(baseFee, tx.EffectiveGasTipValue(baseFee))
		} else {
			// Prior to activation of EIP-1559, the coinbase payment was gasPrice * gasUsed
			minerFee = tx.GasPrice()
		}
		feesWei.Add(feesWei, new(big.Int).Mul(new(big.Int).SetUint64(receipts[i].GasUsed), minerFee))
	}
	return feesWei
}

=======
>>>>>>> a221f639
// enforcePredicates takes a set of pending transactions (grouped by sender, and ordered by nonce)
// and returns the subset of those transactions (following the same grouping) that satisfy predicateContext.
// Any transaction that fails predicate verification will be removed from the tx pool and excluded
// from the return value.
// Transactions with a nonce that follows a removed transaction will be added back to the future
// queue of the tx pool.
func (w *worker) enforcePredicates(
	rules params.Rules,
	predicateContext *precompileconfig.ProposerPredicateContext,
	pending map[common.Address]types.Transactions,
) map[common.Address]types.Transactions {
	// Short circuit early if there are no precompile predicates to verify and return the
	// unmodified pending transactions.
	if !rules.PredicatesExist() {
		return pending
	}
	result := make(map[common.Address]types.Transactions, len(pending))
	for addr, txs := range pending {
		for i, tx := range txs {
			if err := core.CheckPredicates(rules, predicateContext, tx); err != nil {
				log.Debug("Transaction predicate failed verification in miner", "sender", addr, "err", err)
				// If the transaction fails the predicate check, we remove the transaction from the mempool
				// and move all transactions from the same address with a subsequent nonce back to the
				// future queue of the transaction pool.
				w.eth.TxPool().RemoveTx(tx.Hash())
				txs = txs[:i] // Cut off any transactions past the failed predicate in the return value
				break
			}
		}
		if len(txs) > 0 {
			result[addr] = txs
		}
	}
	return result
}<|MERGE_RESOLUTION|>--- conflicted
+++ resolved
@@ -370,14 +370,6 @@
 		}
 		logs = append(logs, receipt.Logs...)
 	}
-<<<<<<< HEAD
-	fees := totalFees(block, receipts)
-	feesInEther := new(big.Float).Quo(new(big.Float).SetInt(fees), big.NewFloat(params.Ether))
-	log.Info("Commit new mining work", "number", block.Number(), "hash", hash,
-		"uncles", 0, "txs", env.tcount,
-		"gas", block.GasUsed(), "fees", feesInEther,
-		"elapsed", common.PrettyDuration(time.Since(env.start)))
-=======
 
 	totalFees, err := core.TotalFeesFloat(block, receipts)
 	if err != nil {
@@ -386,7 +378,6 @@
 
 	log.Info("Commit new mining work", "number", block.Number(), "hash", hash, "timestamp", block.Time(), "uncles", 0, "txs", env.tcount,
 		"gas", block.GasUsed(), "fees", totalFees, "elapsed", common.PrettyDuration(time.Since(env.start)))
->>>>>>> a221f639
 
 	// Note: the miner no longer emits a NewMinedBlock event. Instead the caller
 	// is responsible for running any additional verification and then inserting
@@ -404,26 +395,6 @@
 	return result
 }
 
-<<<<<<< HEAD
-// totalFees computes total consumed miner fees in Wei. Block transactions and receipts have to have the same order.
-func totalFees(block *types.Block, receipts []*types.Receipt) *big.Int {
-	feesWei := new(big.Int)
-	for i, tx := range block.Transactions() {
-		var minerFee *big.Int
-		if baseFee := block.BaseFee(); baseFee != nil {
-			// Note in subnet-evm the coinbase payment is (baseFee + effectiveGasTip) * gasUsed
-			minerFee = new(big.Int).Add(baseFee, tx.EffectiveGasTipValue(baseFee))
-		} else {
-			// Prior to activation of EIP-1559, the coinbase payment was gasPrice * gasUsed
-			minerFee = tx.GasPrice()
-		}
-		feesWei.Add(feesWei, new(big.Int).Mul(new(big.Int).SetUint64(receipts[i].GasUsed), minerFee))
-	}
-	return feesWei
-}
-
-=======
->>>>>>> a221f639
 // enforcePredicates takes a set of pending transactions (grouped by sender, and ordered by nonce)
 // and returns the subset of those transactions (following the same grouping) that satisfy predicateContext.
 // Any transaction that fails predicate verification will be removed from the tx pool and excluded
