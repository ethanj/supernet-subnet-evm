// (c) 2019-2020, Ava Labs, Inc.
//
// This file is a derived work, based on the go-ethereum library whose original
// notices appear below.
//
// It is distributed under a license compatible with the licensing terms of the
// original code from which it is derived.
//
// Much love to the original authors for their work.
// **********
// Copyright 2015 The go-ethereum Authors
// This file is part of the go-ethereum library.
//
// The go-ethereum library is free software: you can redistribute it and/or modify
// it under the terms of the GNU Lesser General Public License as published by
// the Free Software Foundation, either version 3 of the License, or
// (at your option) any later version.
//
// The go-ethereum library is distributed in the hope that it will be useful,
// but WITHOUT ANY WARRANTY; without even the implied warranty of
// MERCHANTABILITY or FITNESS FOR A PARTICULAR PURPOSE. See the
// GNU Lesser General Public License for more details.
//
// You should have received a copy of the GNU Lesser General Public License
// along with the go-ethereum library. If not, see <http://www.gnu.org/licenses/>.

package eth

import (
	"context"
	"errors"
	"math/big"
	"time"

	"github.com/ava-labs/subnet-evm/accounts"
	"github.com/ava-labs/subnet-evm/commontype"
	"github.com/ava-labs/subnet-evm/consensus"
	"github.com/ava-labs/subnet-evm/consensus/dummy"
	"github.com/ava-labs/subnet-evm/core"
	"github.com/ava-labs/subnet-evm/core/bloombits"
	"github.com/ava-labs/subnet-evm/core/rawdb"
	"github.com/ava-labs/subnet-evm/core/state"
	"github.com/ava-labs/subnet-evm/core/txpool"
	"github.com/ava-labs/subnet-evm/core/types"
	"github.com/ava-labs/subnet-evm/core/vm"
	"github.com/ava-labs/subnet-evm/eth/gasprice"
	"github.com/ava-labs/subnet-evm/eth/tracers"
	"github.com/ava-labs/subnet-evm/params"
	"github.com/ava-labs/subnet-evm/rpc"
	"github.com/ethereum/go-ethereum/common"
	"github.com/ethereum/go-ethereum/ethdb"
	"github.com/ethereum/go-ethereum/event"
)

var ErrUnfinalizedData = errors.New("cannot query unfinalized data")

// EthAPIBackend implements ethapi.Backend and tracers.Backend for full nodes
type EthAPIBackend struct {
	extRPCEnabled            bool
	allowUnprotectedTxs      bool
	allowUnprotectedTxHashes map[common.Hash]struct{} // Invariant: read-only after creation.
	allowUnfinalizedQueries  bool
	eth                      *Ethereum
	gpo                      *gasprice.Oracle
}

// ChainConfig returns the active chain configuration.
func (b *EthAPIBackend) ChainConfig() *params.ChainConfig {
	return b.eth.blockchain.Config()
}

func (b *EthAPIBackend) IsAllowUnfinalizedQueries() bool {
	return b.allowUnfinalizedQueries
}

func (b *EthAPIBackend) SetAllowUnfinalizedQueries(allow bool) {
	b.allowUnfinalizedQueries = allow
}

func (b *EthAPIBackend) CurrentBlock() *types.Header {
	return b.eth.blockchain.CurrentBlock()
}

func (b *EthAPIBackend) LastAcceptedBlock() *types.Block {
	return b.eth.LastAcceptedBlock()
}

func (b *EthAPIBackend) HeaderByNumber(ctx context.Context, number rpc.BlockNumber) (*types.Header, error) {
	if err := ctx.Err(); err != nil {
		return nil, err
	}
	// Treat requests for the pending, latest, or accepted block
	// identically.
	acceptedBlock := b.eth.LastAcceptedBlock()
	if number.IsAccepted() {
		if b.isLatestAndAllowed(number) {
			return b.eth.blockchain.CurrentHeader(), nil
		}
		return acceptedBlock.Header(), nil
	}

	if !b.IsAllowUnfinalizedQueries() && acceptedBlock != nil {
		if number.Int64() > acceptedBlock.Number().Int64() {
			return nil, ErrUnfinalizedData
		}
	}

	return b.eth.blockchain.GetHeaderByNumber(uint64(number)), nil
}

func (b *EthAPIBackend) GetFeeConfigAt(parent *types.Header) (commontype.FeeConfig, *big.Int, error) {
	return b.eth.blockchain.GetFeeConfigAt(parent)
}

func (b *EthAPIBackend) HeaderByHash(ctx context.Context, hash common.Hash) (*types.Header, error) {
	if err := ctx.Err(); err != nil {
		return nil, err
	}

	header := b.eth.blockchain.GetHeaderByHash(hash)
	if header == nil {
		return nil, nil
	}

	if b.eth.blockchain.GetCanonicalHash(header.Number.Uint64()) != hash {
		return nil, nil
	}

	acceptedBlock := b.eth.LastAcceptedBlock()
	if !b.IsAllowUnfinalizedQueries() && acceptedBlock != nil {
		if header.Number.Cmp(acceptedBlock.Number()) > 0 {
			return nil, ErrUnfinalizedData
		}
	}
	return header, nil
}

func (b *EthAPIBackend) HeaderByNumberOrHash(ctx context.Context, blockNrOrHash rpc.BlockNumberOrHash) (*types.Header, error) {
	if blockNr, ok := blockNrOrHash.Number(); ok {
		return b.HeaderByNumber(ctx, blockNr)
	}
	if hash, ok := blockNrOrHash.Hash(); ok {
		header, err := b.HeaderByHash(ctx, hash)
		if err != nil {
			return nil, err
		}
		if header == nil {
			return nil, errors.New("header for hash not found")
		}
		return header, nil
	}
	return nil, errors.New("invalid arguments; neither block nor hash specified")
}

func (b *EthAPIBackend) BlockByNumber(ctx context.Context, number rpc.BlockNumber) (*types.Block, error) {
	if err := ctx.Err(); err != nil {
		return nil, err
	}
	// Treat requests for the pending, latest, or accepted block
	// identically.
	acceptedBlock := b.eth.LastAcceptedBlock()
	if number.IsAccepted() {
		if b.isLatestAndAllowed(number) {
			header := b.eth.blockchain.CurrentBlock()
			return b.eth.blockchain.GetBlock(header.Hash(), header.Number.Uint64()), nil
		}
		return acceptedBlock, nil
	}

	if !b.IsAllowUnfinalizedQueries() && acceptedBlock != nil {
		if number.Int64() > acceptedBlock.Number().Int64() {
			return nil, ErrUnfinalizedData
		}
	}

	return b.eth.blockchain.GetBlockByNumber(uint64(number)), nil
}

func (b *EthAPIBackend) BlockByHash(ctx context.Context, hash common.Hash) (*types.Block, error) {
	if err := ctx.Err(); err != nil {
		return nil, err
	}

	block := b.eth.blockchain.GetBlockByHash(hash)
	if block == nil {
		return nil, nil
	}

	number := block.Number()
	if b.eth.blockchain.GetCanonicalHash(number.Uint64()) != hash {
		return nil, nil
	}

	acceptedBlock := b.eth.LastAcceptedBlock()
	if !b.IsAllowUnfinalizedQueries() && acceptedBlock != nil {
		if number.Cmp(acceptedBlock.Number()) > 0 {
			return nil, ErrUnfinalizedData
		}
	}
	return block, nil
}

// GetBody returns body of a block. It does not resolve special block numbers.
func (b *EthAPIBackend) GetBody(ctx context.Context, hash common.Hash, number rpc.BlockNumber) (*types.Body, error) {
	if number < 0 || hash == (common.Hash{}) {
		return nil, errors.New("invalid arguments; expect hash and no special block numbers")
	}
	if body := b.eth.blockchain.GetBody(hash); body != nil {
		return body, nil
	}
	return nil, errors.New("block body not found")
}

func (b *EthAPIBackend) BlockByNumberOrHash(ctx context.Context, blockNrOrHash rpc.BlockNumberOrHash) (*types.Block, error) {
	if blockNr, ok := blockNrOrHash.Number(); ok {
		return b.BlockByNumber(ctx, blockNr)
	}
	if err := ctx.Err(); err != nil {
		return nil, err
	}
	if hash, ok := blockNrOrHash.Hash(); ok {
		block, err := b.BlockByHash(ctx, hash)
		if err != nil {
			return nil, err
		}
		if block == nil {
			return nil, errors.New("header for hash not found")
		}
		return block, nil
	}
	return nil, errors.New("invalid arguments; neither block nor hash specified")
}

func (b *EthAPIBackend) BadBlocks() ([]*types.Block, []*core.BadBlockReason) {
	return b.eth.blockchain.BadBlocks()
}

func (b *EthAPIBackend) StateAndHeaderByNumber(ctx context.Context, number rpc.BlockNumber) (*state.StateDB, *types.Header, error) {
	// Request the block by its number and retrieve its state
	header, err := b.HeaderByNumber(ctx, number)
	if err != nil {
		return nil, nil, err
	}
	if header == nil {
		return nil, nil, errors.New("header not found")
	}
	stateDb, err := b.eth.BlockChain().StateAt(header.Root)
	return stateDb, header, err
}

func (b *EthAPIBackend) StateAndHeaderByNumberOrHash(ctx context.Context, blockNrOrHash rpc.BlockNumberOrHash) (*state.StateDB, *types.Header, error) {
	if blockNr, ok := blockNrOrHash.Number(); ok {
		return b.StateAndHeaderByNumber(ctx, blockNr)
	}
	if err := ctx.Err(); err != nil {
		return nil, nil, err
	}
	if hash, ok := blockNrOrHash.Hash(); ok {
		header, err := b.HeaderByHash(ctx, hash)
		if err != nil {
			return nil, nil, err
		}
		if header == nil {
			return nil, nil, errors.New("header for hash not found")
		}
		stateDb, err := b.eth.BlockChain().StateAt(header.Root)
		return stateDb, header, err
	}
	return nil, nil, errors.New("invalid arguments; neither block nor hash specified")
}

func (b *EthAPIBackend) GetReceipts(ctx context.Context, hash common.Hash) (types.Receipts, error) {
	if err := ctx.Err(); err != nil {
		return nil, err
	}
	return b.eth.blockchain.GetReceiptsByHash(hash), nil
}

func (b *EthAPIBackend) GetLogs(ctx context.Context, hash common.Hash, number uint64) ([][]*types.Log, error) {
	if err := ctx.Err(); err != nil {
		return nil, err
	}
	return b.eth.blockchain.GetLogs(hash, number), nil
}

func (b *EthAPIBackend) GetEVM(ctx context.Context, msg *core.Message, state *state.StateDB, header *types.Header, vmConfig *vm.Config, blockCtx *vm.BlockContext) (*vm.EVM, func() error) {
	if vmConfig == nil {
		vmConfig = b.eth.blockchain.GetVMConfig()
	}
	txContext := core.NewEVMTxContext(msg)
	var context vm.BlockContext
	if blockCtx != nil {
		context = *blockCtx
	} else {
		context = core.NewEVMBlockContext(header, b.eth.BlockChain(), nil)
	}
	return vm.NewEVM(context, txContext, state, b.eth.blockchain.Config(), *vmConfig), state.Error
}

func (b *EthAPIBackend) SubscribeRemovedLogsEvent(ch chan<- core.RemovedLogsEvent) event.Subscription {
	return b.eth.BlockChain().SubscribeRemovedLogsEvent(ch)
}

func (b *EthAPIBackend) SubscribePendingLogsEvent(ch chan<- []*types.Log) event.Subscription {
	return b.eth.miner.SubscribePendingLogs(ch)
}

func (b *EthAPIBackend) SubscribeChainEvent(ch chan<- core.ChainEvent) event.Subscription {
	return b.eth.BlockChain().SubscribeChainEvent(ch)
}

func (b *EthAPIBackend) SubscribeChainAcceptedEvent(ch chan<- core.ChainEvent) event.Subscription {
	return b.eth.BlockChain().SubscribeChainAcceptedEvent(ch)
}

func (b *EthAPIBackend) SubscribeChainHeadEvent(ch chan<- core.ChainHeadEvent) event.Subscription {
	return b.eth.BlockChain().SubscribeChainHeadEvent(ch)
}

func (b *EthAPIBackend) SubscribeChainSideEvent(ch chan<- core.ChainSideEvent) event.Subscription {
	return b.eth.BlockChain().SubscribeChainSideEvent(ch)
}

func (b *EthAPIBackend) SubscribeLogsEvent(ch chan<- []*types.Log) event.Subscription {
	return b.eth.BlockChain().SubscribeLogsEvent(ch)
}

func (b *EthAPIBackend) SubscribeAcceptedLogsEvent(ch chan<- []*types.Log) event.Subscription {
	return b.eth.BlockChain().SubscribeAcceptedLogsEvent(ch)
}

func (b *EthAPIBackend) SubscribeAcceptedTransactionEvent(ch chan<- core.NewTxsEvent) event.Subscription {
	return b.eth.BlockChain().SubscribeAcceptedTransactionEvent(ch)
}

func (b *EthAPIBackend) SendTx(ctx context.Context, signedTx *types.Transaction) error {
	if err := ctx.Err(); err != nil {
		return err
	}
<<<<<<< HEAD
	return b.eth.txPool.Add([]*txpool.Transaction{{Tx: signedTx}}, true, false)[0]
=======
	if err := b.eth.txPool.AddLocal(signedTx); err != nil {
		return err
	}

	// We only enqueue transactions for push gossip if they were submitted over the RPC and
	// added to the mempool.
	b.eth.gossiper.Add(signedTx)
	return nil
>>>>>>> b4b595e9
}

func (b *EthAPIBackend) GetPoolTransactions() (types.Transactions, error) {
	pending := b.eth.txPool.Pending(false)
	var txs types.Transactions
	for _, batch := range pending {
		for _, lazy := range batch {
			if tx := lazy.Resolve(); tx != nil {
				txs = append(txs, tx.Tx)
			}
		}
	}
	return txs, nil
}

func (b *EthAPIBackend) GetPoolTransaction(hash common.Hash) *types.Transaction {
	if tx := b.eth.txPool.Get(hash); tx != nil {
		return tx.Tx
	}
	return nil
}

func (b *EthAPIBackend) GetTransaction(ctx context.Context, txHash common.Hash) (*types.Transaction, common.Hash, uint64, uint64, error) {
	// Note: we only index transactions during Accept, so the below check against unfinalized queries is technically redundant, but
	// we keep it for defense in depth.
	tx, blockHash, blockNumber, index := rawdb.ReadTransaction(b.eth.ChainDb(), txHash)

	// Respond as if the transaction does not exist if it is not yet in an
	// accepted block. We explicitly choose not to error here to avoid breaking
	// expectations with clients (expect an empty response when a transaction
	// does not exist).
	acceptedBlock := b.eth.LastAcceptedBlock()
	if !b.IsAllowUnfinalizedQueries() && acceptedBlock != nil && tx != nil {
		if blockNumber > acceptedBlock.NumberU64() {
			return nil, common.Hash{}, 0, 0, nil
		}
	}

	return tx, blockHash, blockNumber, index, nil
}

func (b *EthAPIBackend) GetPoolNonce(ctx context.Context, addr common.Address) (uint64, error) {
	return b.eth.txPool.Nonce(addr), nil
}

func (b *EthAPIBackend) Stats() (runnable int, blocked int) {
	return b.eth.txPool.Stats()
}

func (b *EthAPIBackend) TxPoolContent() (map[common.Address][]*types.Transaction, map[common.Address][]*types.Transaction) {
	return b.eth.txPool.Content()
}

func (b *EthAPIBackend) TxPoolContentFrom(addr common.Address) ([]*types.Transaction, []*types.Transaction) {
	return b.eth.txPool.ContentFrom(addr)
}

func (b *EthAPIBackend) SubscribeNewTxsEvent(ch chan<- core.NewTxsEvent) event.Subscription {
	return b.eth.txPool.SubscribeNewTxsEvent(ch)
}

func (b *EthAPIBackend) EstimateBaseFee(ctx context.Context) (*big.Int, error) {
	return b.gpo.EstimateBaseFee(ctx)
}

func (b *EthAPIBackend) SuggestPrice(ctx context.Context) (*big.Int, error) {
	return b.gpo.SuggestPrice(ctx)
}

func (b *EthAPIBackend) SuggestGasTipCap(ctx context.Context) (*big.Int, error) {
	return b.gpo.SuggestTipCap(ctx)
}

func (b *EthAPIBackend) FeeHistory(ctx context.Context, blockCount uint64, lastBlock rpc.BlockNumber, rewardPercentiles []float64) (firstBlock *big.Int, reward [][]*big.Int, baseFee []*big.Int, gasUsedRatio []float64, err error) {
	return b.gpo.FeeHistory(ctx, blockCount, lastBlock, rewardPercentiles)
}

func (b *EthAPIBackend) ChainDb() ethdb.Database {
	return b.eth.ChainDb()
}

func (b *EthAPIBackend) EventMux() *event.TypeMux {
	return b.eth.EventMux()
}

func (b *EthAPIBackend) AccountManager() *accounts.Manager {
	return b.eth.AccountManager()
}

func (b *EthAPIBackend) ExtRPCEnabled() bool {
	return b.extRPCEnabled
}

func (b *EthAPIBackend) UnprotectedAllowed(tx *types.Transaction) bool {
	if b.allowUnprotectedTxs {
		return true
	}

	// Check for special cased transaction hashes:
	// Note: this map is read-only after creation, so it is safe to read from it on multiple threads.
	if _, ok := b.allowUnprotectedTxHashes[tx.Hash()]; ok {
		return true
	}

	// Check for "predictable pattern" (Nick's Signature: https://weka.medium.com/how-to-send-ether-to-11-440-people-187e332566b7)
	v, r, s := tx.RawSignatureValues()
	if v == nil || r == nil || s == nil {
		return false
	}

	return tx.Nonce() == 0 && r.Cmp(s) == 0
}

func (b *EthAPIBackend) RPCGasCap() uint64 {
	return b.eth.config.RPCGasCap
}

func (b *EthAPIBackend) RPCEVMTimeout() time.Duration {
	return b.eth.config.RPCEVMTimeout
}

func (b *EthAPIBackend) RPCTxFeeCap() float64 {
	return b.eth.config.RPCTxFeeCap
}

func (b *EthAPIBackend) BloomStatus() (uint64, uint64) {
	sections, _, _ := b.eth.bloomIndexer.Sections()
	return params.BloomBitsBlocks, sections
}

func (b *EthAPIBackend) ServiceFilter(ctx context.Context, session *bloombits.MatcherSession) {
	for i := 0; i < bloomFilterThreads; i++ {
		go session.Multiplex(bloomRetrievalBatch, bloomRetrievalWait, b.eth.bloomRequests)
	}
}

func (b *EthAPIBackend) Engine() consensus.Engine {
	return b.eth.engine
}

func (b *EthAPIBackend) CurrentHeader() *types.Header {
	return b.eth.blockchain.CurrentHeader()
}

func (b *EthAPIBackend) GetMaxBlocksPerRequest() int64 {
	return b.eth.settings.MaxBlocksPerRequest
}

func (b *EthAPIBackend) StateAtBlock(ctx context.Context, block *types.Block, reexec uint64, base *state.StateDB, readOnly bool, preferDisk bool) (*state.StateDB, tracers.StateReleaseFunc, error) {
	return b.eth.StateAtBlock(ctx, block, reexec, base, readOnly, preferDisk)
}

func (b *EthAPIBackend) StateAtNextBlock(ctx context.Context, parent, nextBlock *types.Block, reexec uint64, base *state.StateDB, readOnly bool, preferDisk bool) (*state.StateDB, tracers.StateReleaseFunc, error) {
	return b.eth.StateAtNextBlock(ctx, parent, nextBlock, reexec, base, readOnly, preferDisk)
}

func (b *EthAPIBackend) StateAtTransaction(ctx context.Context, block *types.Block, txIndex int, reexec uint64) (*core.Message, vm.BlockContext, *state.StateDB, tracers.StateReleaseFunc, error) {
	return b.eth.stateAtTransaction(ctx, block, txIndex, reexec)
}

func (b *EthAPIBackend) MinRequiredTip(ctx context.Context, header *types.Header) (*big.Int, error) {
	return dummy.MinRequiredTip(b.ChainConfig(), header)
}

func (b *EthAPIBackend) isLatestAndAllowed(number rpc.BlockNumber) bool {
	return number.IsLatest() && b.IsAllowUnfinalizedQueries()
}<|MERGE_RESOLUTION|>--- conflicted
+++ resolved
@@ -337,10 +337,7 @@
 	if err := ctx.Err(); err != nil {
 		return err
 	}
-<<<<<<< HEAD
-	return b.eth.txPool.Add([]*txpool.Transaction{{Tx: signedTx}}, true, false)[0]
-=======
-	if err := b.eth.txPool.AddLocal(signedTx); err != nil {
+	if err := b.eth.txPool.Add([]*txpool.Transaction{{Tx: signedTx}}, true, false)[0]; err != nil {
 		return err
 	}
 
@@ -348,7 +345,6 @@
 	// added to the mempool.
 	b.eth.gossiper.Add(signedTx)
 	return nil
->>>>>>> b4b595e9
 }
 
 func (b *EthAPIBackend) GetPoolTransactions() (types.Transactions, error) {
