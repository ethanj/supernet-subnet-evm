--- conflicted
+++ resolved
@@ -21,20 +21,12 @@
 	"errors"
 	"fmt"
 	"math/big"
-<<<<<<< HEAD
-	"sort"
+	"slices"
 
 	"github.com/ethereum/go-ethereum/common"
-=======
-	"sync/atomic"
-
-	"github.com/ethereum/go-ethereum/common"
-	"github.com/ethereum/go-ethereum/consensus/misc/eip1559"
->>>>>>> bed84606
 	"github.com/ethereum/go-ethereum/core/types"
 	"github.com/ethereum/go-ethereum/log"
 	"github.com/ethereum/go-ethereum/rpc"
-	"golang.org/x/exp/slices"
 )
 
 var (
@@ -44,32 +36,16 @@
 )
 
 // txGasAndReward is sorted in ascending order based on reward
-<<<<<<< HEAD
-type (
-	txGasAndReward struct {
-		gasUsed uint64
-		reward  *big.Int
-	}
-	sortGasAndReward []txGasAndReward
-	slimBlock        struct {
-		GasUsed  uint64
-		GasLimit uint64
-		BaseFee  *big.Int
-		Txs      []txGasAndReward
-	}
-)
-
-func (s sortGasAndReward) Len() int { return len(s) }
-func (s sortGasAndReward) Swap(i, j int) {
-	s[i], s[j] = s[j], s[i]
-}
-func (s sortGasAndReward) Less(i, j int) bool {
-	return s[i].reward.Cmp(s[j].reward) < 0
-=======
 type txGasAndReward struct {
 	gasUsed uint64
 	reward  *big.Int
->>>>>>> bed84606
+}
+
+type slimBlock struct {
+	GasUsed  uint64
+	GasLimit uint64
+	BaseFee  *big.Int
+	Txs      []txGasAndReward
 }
 
 // processBlock prepares a [slimBlock] from a retrieved block and list of
@@ -79,21 +55,16 @@
 	if sb.BaseFee = block.BaseFee(); sb.BaseFee == nil {
 		sb.BaseFee = new(big.Int)
 	}
-<<<<<<< HEAD
 	sb.GasUsed = block.GasUsed()
 	sb.GasLimit = block.GasLimit()
-	sorter := make(sortGasAndReward, len(block.Transactions()))
+	sorter := make([]txGasAndReward, len(block.Transactions()))
 	for i, tx := range block.Transactions() {
 		reward, _ := tx.EffectiveGasTip(sb.BaseFee)
 		sorter[i] = txGasAndReward{gasUsed: receipts[i].GasUsed, reward: reward}
-=======
-	if chainconfig.IsLondon(big.NewInt(int64(bf.blockNumber + 1))) {
-		bf.results.nextBaseFee = eip1559.CalcBaseFee(chainconfig, bf.header)
-	} else {
-		bf.results.nextBaseFee = new(big.Int)
->>>>>>> bed84606
-	}
-	sort.Stable(sorter)
+	}
+	slices.SortStableFunc(sorter, func(a, b txGasAndReward) int {
+		return a.reward.Cmp(b.reward)
+	})
 	sb.Txs = sorter
 	return &sb
 }
@@ -114,22 +85,8 @@
 		for i := range reward {
 			reward[i] = new(big.Int)
 		}
-<<<<<<< HEAD
 		return reward, sb.BaseFee, gasUsedRatio
 	}
-=======
-		return
-	}
-
-	sorter := make([]txGasAndReward, len(bf.block.Transactions()))
-	for i, tx := range bf.block.Transactions() {
-		reward, _ := tx.EffectiveGasTip(bf.block.BaseFee())
-		sorter[i] = txGasAndReward{gasUsed: bf.receipts[i].GasUsed, reward: reward}
-	}
-	slices.SortStableFunc(sorter, func(a, b txGasAndReward) int {
-		return a.reward.Cmp(b.reward)
-	})
->>>>>>> bed84606
 
 	// sb transactions are already sorted by tip, so we don't need to re-sort
 	var txIndex int
