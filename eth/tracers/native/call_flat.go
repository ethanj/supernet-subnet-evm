// Copyright 2022 The go-ethereum Authors
// This file is part of the go-ethereum library.
//
// The go-ethereum library is free software: you can redistribute it and/or modify
// it under the terms of the GNU Lesser General Public License as published by
// the Free Software Foundation, either version 3 of the License, or
// (at your option) any later version.
//
// The go-ethereum library is distributed in the hope that it will be useful,
// but WITHOUT ANY WARRANTY; without even the implied warranty of
// MERCHANTABILITY or FITNESS FOR A PARTICULAR PURPOSE. See the
// GNU Lesser General Public License for more details.
//
// You should have received a copy of the GNU Lesser General Public License
// along with the go-ethereum library. If not, see <http://www.gnu.org/licenses/>.

package native

import (
	"encoding/json"
	"errors"
	"fmt"
	"math/big"
	"slices"
	"strings"
	"sync/atomic"

	"github.com/ethereum/go-ethereum/common"
	"github.com/ethereum/go-ethereum/common/hexutil"
	"github.com/ethereum/go-ethereum/core/tracing"
	"github.com/ethereum/go-ethereum/core/types"
	"github.com/ethereum/go-ethereum/core/vm"
	"github.com/ethereum/go-ethereum/eth/tracers"
	"github.com/ethereum/go-ethereum/vmerrs"
)

//go:generate go run github.com/fjl/gencodec -type flatCallAction -field-override flatCallActionMarshaling -out gen_flatcallaction_json.go
//go:generate go run github.com/fjl/gencodec -type flatCallResult -field-override flatCallResultMarshaling -out gen_flatcallresult_json.go

func init() {
	tracers.DefaultDirectory.Register("flatCallTracer", newFlatCallTracer, false)
}

var parityErrorMapping = map[string]string{
	"contract creation code storage out of gas": "Out of gas",
	"out of gas":                      "Out of gas",
	"gas uint64 overflow":             "Out of gas",
	"max code size exceeded":          "Out of gas",
	"invalid jump destination":        "Bad jump destination",
	"execution reverted":              "Reverted",
	"return data out of bounds":       "Out of bounds",
	"stack limit reached 1024 (1023)": "Out of stack",
	"precompiled failed":              "Built-in failed",
	"invalid input length":            "Built-in failed",
}

var parityErrorMappingStartingWith = map[string]string{
	"invalid opcode:": "Bad instruction",
	"stack underflow": "Stack underflow",
}

// flatCallFrame is a standalone callframe.
type flatCallFrame struct {
	Action              flatCallAction  `json:"action"`
	BlockHash           *common.Hash    `json:"blockHash"`
	BlockNumber         uint64          `json:"blockNumber"`
	Error               string          `json:"error,omitempty"`
	Result              *flatCallResult `json:"result,omitempty"`
	Subtraces           int             `json:"subtraces"`
	TraceAddress        []int           `json:"traceAddress"`
	TransactionHash     *common.Hash    `json:"transactionHash"`
	TransactionPosition uint64          `json:"transactionPosition"`
	Type                string          `json:"type"`
}

type flatCallAction struct {
	Author         *common.Address `json:"author,omitempty"`
	RewardType     string          `json:"rewardType,omitempty"`
	SelfDestructed *common.Address `json:"address,omitempty"`
	Balance        *big.Int        `json:"balance,omitempty"`
	CallType       string          `json:"callType,omitempty"`
	CreationMethod string          `json:"creationMethod,omitempty"`
	From           *common.Address `json:"from,omitempty"`
	Gas            *uint64         `json:"gas,omitempty"`
	Init           *[]byte         `json:"init,omitempty"`
	Input          *[]byte         `json:"input,omitempty"`
	RefundAddress  *common.Address `json:"refundAddress,omitempty"`
	To             *common.Address `json:"to,omitempty"`
	Value          *big.Int        `json:"value,omitempty"`
}

type flatCallActionMarshaling struct {
	Balance *hexutil.Big
	Gas     *hexutil.Uint64
	Init    *hexutil.Bytes
	Input   *hexutil.Bytes
	Value   *hexutil.Big
}

type flatCallResult struct {
	Address *common.Address `json:"address,omitempty"`
	Code    *[]byte         `json:"code,omitempty"`
	GasUsed *uint64         `json:"gasUsed,omitempty"`
	Output  *[]byte         `json:"output,omitempty"`
}

type flatCallResultMarshaling struct {
	Code    *hexutil.Bytes
	GasUsed *hexutil.Uint64
	Output  *hexutil.Bytes
}

// flatCallTracer reports call frame information of a tx in a flat format, i.e.
// as opposed to the nested format of `callTracer`.
type flatCallTracer struct {
	tracer            *callTracer
	config            flatCallTracerConfig
	ctx               *tracers.Context // Holds tracer context data
	interrupt         atomic.Bool      // Atomic flag to signal execution interruption
	activePrecompiles []common.Address // Updated on tx start based on given rules
}

type flatCallTracerConfig struct {
	ConvertParityErrors bool `json:"convertParityErrors"` // If true, call tracer converts errors to parity format
	IncludePrecompiles  bool `json:"includePrecompiles"`  // If true, call tracer includes calls to precompiled contracts
}

// newFlatCallTracer returns a new flatCallTracer.
func newFlatCallTracer(ctx *tracers.Context, cfg json.RawMessage) (*tracers.Tracer, error) {
	var config flatCallTracerConfig
	if cfg != nil {
		if err := json.Unmarshal(cfg, &config); err != nil {
			return nil, err
		}
	}

	// Create inner call tracer with default configuration, don't forward
	// the OnlyTopCall or WithLog to inner for now
	t, err := newCallTracerObject(ctx, nil)
	if err != nil {
		return nil, err
	}
<<<<<<< HEAD
	t, ok := tracer.(*callTracer)
	if !ok {
		return nil, errors.New("internal error: embedded tracer has wrong type")
	}

	return &flatCallTracer{tracer: t, ctx: ctx, config: config}, nil
}

// CaptureStart implements the EVMLogger interface to initialize the tracing operation.
func (t *flatCallTracer) CaptureStart(env *vm.EVM, from common.Address, to common.Address, create bool, input []byte, gas uint64, value *big.Int) {
	t.tracer.CaptureStart(env, from, to, create, input, gas, value)
	// Update list of precompiles based on current block
	rules := env.ChainConfig().Rules(env.Context.BlockNumber, env.Context.Time)
	t.activePrecompiles = vm.ActivePrecompiles(rules)
}
=======
>>>>>>> aa55f5ea

	ft := &flatCallTracer{tracer: t, ctx: ctx, config: config}
	return &tracers.Tracer{
		Hooks: &tracing.Hooks{
			OnTxStart: ft.OnTxStart,
			OnTxEnd:   ft.OnTxEnd,
			OnEnter:   ft.OnEnter,
			OnExit:    ft.OnExit,
		},
		Stop:      ft.Stop,
		GetResult: ft.GetResult,
	}, nil
}

// OnEnter is called when EVM enters a new scope (via call, create or selfdestruct).
func (t *flatCallTracer) OnEnter(depth int, typ byte, from common.Address, to common.Address, input []byte, gas uint64, value *big.Int) {
	if t.interrupt.Load() {
		return
	}
	t.tracer.OnEnter(depth, typ, from, to, input, gas, value)

	if depth == 0 {
		return
	}
	// Child calls must have a value, even if it's zero.
	// Practically speaking, only STATICCALL has nil value. Set it to zero.
	if t.tracer.callstack[len(t.tracer.callstack)-1].Value == nil && value == nil {
		t.tracer.callstack[len(t.tracer.callstack)-1].Value = big.NewInt(0)
	}
}

// OnExit is called when EVM exits a scope, even if the scope didn't
// execute any code.
func (t *flatCallTracer) OnExit(depth int, output []byte, gasUsed uint64, err error, reverted bool) {
	if t.interrupt.Load() {
		return
	}
	t.tracer.OnExit(depth, output, gasUsed, err, reverted)

	if depth == 0 {
		return
	}
	// Parity traces don't include CALL/STATICCALLs to precompiles.
	// By default we remove them from the callstack.
	if t.config.IncludePrecompiles {
		return
	}
	var (
		// call has been nested in parent
		parent = t.tracer.callstack[len(t.tracer.callstack)-1]
		call   = parent.Calls[len(parent.Calls)-1]
		typ    = call.Type
		to     = call.To
	)
	if typ == vm.CALL || typ == vm.STATICCALL {
		if t.isPrecompiled(*to) {
			t.tracer.callstack[len(t.tracer.callstack)-1].Calls = parent.Calls[:len(parent.Calls)-1]
		}
	}
}

func (t *flatCallTracer) OnTxStart(env *tracing.VMContext, tx *types.Transaction, from common.Address) {
	if t.interrupt.Load() {
		return
	}
	t.tracer.OnTxStart(env, tx, from)
	// Update list of precompiles based on current block
	rules := env.ChainConfig.Rules(env.BlockNumber, env.Random != nil, env.Time)
	t.activePrecompiles = vm.ActivePrecompiles(rules)
}

func (t *flatCallTracer) OnTxEnd(receipt *types.Receipt, err error) {
	if t.interrupt.Load() {
		return
	}
	t.tracer.OnTxEnd(receipt, err)
}

// GetResult returns an empty json object.
func (t *flatCallTracer) GetResult() (json.RawMessage, error) {
	if len(t.tracer.callstack) < 1 {
		return nil, errors.New("invalid number of calls")
	}

	flat, err := flatFromNested(&t.tracer.callstack[0], []int{}, t.config.ConvertParityErrors, t.ctx)
	if err != nil {
		return nil, err
	}

	res, err := json.Marshal(flat)
	if err != nil {
		return nil, err
	}
	return res, t.tracer.reason
}

// Stop terminates execution of the tracer at the first opportune moment.
func (t *flatCallTracer) Stop(err error) {
	t.tracer.Stop(err)
	t.interrupt.Store(true)
}

// isPrecompiled returns whether the addr is a precompile.
func (t *flatCallTracer) isPrecompiled(addr common.Address) bool {
	return slices.Contains(t.activePrecompiles, addr)
}

func flatFromNested(input *callFrame, traceAddress []int, convertErrs bool, ctx *tracers.Context) (output []flatCallFrame, err error) {
	var frame *flatCallFrame
	switch input.Type {
	case vm.CREATE, vm.CREATE2:
		frame = newFlatCreate(input)
	case vm.SELFDESTRUCT:
		frame = newFlatSelfdestruct(input)
	case vm.CALL, vm.STATICCALL, vm.CALLCODE, vm.DELEGATECALL:
		frame = newFlatCall(input)
	default:
		return nil, fmt.Errorf("unrecognized call frame type: %s", input.Type)
	}

	frame.TraceAddress = traceAddress
	frame.Error = input.Error
	frame.Subtraces = len(input.Calls)
	fillCallFrameFromContext(frame, ctx)
	if convertErrs {
		convertErrorToParity(frame)
	}

	// Revert output contains useful information (revert reason).
	// Otherwise discard result.
	if input.Error != "" && input.Error != vmerrs.ErrExecutionReverted.Error() {
		frame.Result = nil
	}

	output = append(output, *frame)
	for i, childCall := range input.Calls {
		childAddr := childTraceAddress(traceAddress, i)
		childCallCopy := childCall
		flat, err := flatFromNested(&childCallCopy, childAddr, convertErrs, ctx)
		if err != nil {
			return nil, err
		}
		output = append(output, flat...)
	}

	return output, nil
}

func newFlatCreate(input *callFrame) *flatCallFrame {
	var (
		actionInit = input.Input[:]
		resultCode = input.Output[:]
	)

	return &flatCallFrame{
		Type: strings.ToLower(vm.CREATE.String()),
		Action: flatCallAction{
			From:  &input.From,
			Gas:   &input.Gas,
			Value: input.Value,
			Init:  &actionInit,
		},
		Result: &flatCallResult{
			GasUsed: &input.GasUsed,
			Address: input.To,
			Code:    &resultCode,
		},
	}
}

func newFlatCall(input *callFrame) *flatCallFrame {
	var (
		actionInput  = input.Input[:]
		resultOutput = input.Output[:]
	)

	return &flatCallFrame{
		Type: strings.ToLower(vm.CALL.String()),
		Action: flatCallAction{
			From:     &input.From,
			To:       input.To,
			Gas:      &input.Gas,
			Value:    input.Value,
			CallType: strings.ToLower(input.Type.String()),
			Input:    &actionInput,
		},
		Result: &flatCallResult{
			GasUsed: &input.GasUsed,
			Output:  &resultOutput,
		},
	}
}

func newFlatSelfdestruct(input *callFrame) *flatCallFrame {
	return &flatCallFrame{
		Type: "suicide",
		Action: flatCallAction{
			SelfDestructed: &input.From,
			Balance:        input.Value,
			RefundAddress:  input.To,
		},
	}
}

func fillCallFrameFromContext(callFrame *flatCallFrame, ctx *tracers.Context) {
	if ctx == nil {
		return
	}
	if ctx.BlockHash != (common.Hash{}) {
		callFrame.BlockHash = &ctx.BlockHash
	}
	if ctx.BlockNumber != nil {
		callFrame.BlockNumber = ctx.BlockNumber.Uint64()
	}
	if ctx.TxHash != (common.Hash{}) {
		callFrame.TransactionHash = &ctx.TxHash
	}
	callFrame.TransactionPosition = uint64(ctx.TxIndex)
}

func convertErrorToParity(call *flatCallFrame) {
	if call.Error == "" {
		return
	}

	if parityError, ok := parityErrorMapping[call.Error]; ok {
		call.Error = parityError
	} else {
		for gethError, parityError := range parityErrorMappingStartingWith {
			if strings.HasPrefix(call.Error, gethError) {
				call.Error = parityError
			}
		}
	}
}

func childTraceAddress(a []int, i int) []int {
	child := make([]int, 0, len(a)+1)
	child = append(child, a...)
	child = append(child, i)
	return child
}<|MERGE_RESOLUTION|>--- conflicted
+++ resolved
@@ -140,24 +140,6 @@
 	if err != nil {
 		return nil, err
 	}
-<<<<<<< HEAD
-	t, ok := tracer.(*callTracer)
-	if !ok {
-		return nil, errors.New("internal error: embedded tracer has wrong type")
-	}
-
-	return &flatCallTracer{tracer: t, ctx: ctx, config: config}, nil
-}
-
-// CaptureStart implements the EVMLogger interface to initialize the tracing operation.
-func (t *flatCallTracer) CaptureStart(env *vm.EVM, from common.Address, to common.Address, create bool, input []byte, gas uint64, value *big.Int) {
-	t.tracer.CaptureStart(env, from, to, create, input, gas, value)
-	// Update list of precompiles based on current block
-	rules := env.ChainConfig().Rules(env.Context.BlockNumber, env.Context.Time)
-	t.activePrecompiles = vm.ActivePrecompiles(rules)
-}
-=======
->>>>>>> aa55f5ea
 
 	ft := &flatCallTracer{tracer: t, ctx: ctx, config: config}
 	return &tracers.Tracer{
