// Copyright 2021 The go-ethereum Authors
// This file is part of the go-ethereum library.
//
// The go-ethereum library is free software: you can redistribute it and/or modify
// it under the terms of the GNU Lesser General Public License as published by
// the Free Software Foundation, either version 3 of the License, or
// (at your option) any later version.
//
// The go-ethereum library is distributed in the hope that it will be useful,
// but WITHOUT ANY WARRANTY; without even the implied warranty of
// MERCHANTABILITY or FITNESS FOR A PARTICULAR PURPOSE. See the
// GNU Lesser General Public License for more details.
//
// You should have received a copy of the GNU Lesser General Public License
// along with the go-ethereum library. If not, see <http://www.gnu.org/licenses/>.

package eth

import (
	"context"
	"errors"
	"fmt"
	"time"

	"github.com/ethereum/go-ethereum/common"
	"github.com/ethereum/go-ethereum/core"
	"github.com/ethereum/go-ethereum/core/rawdb"
	"github.com/ethereum/go-ethereum/core/state"
	"github.com/ethereum/go-ethereum/core/types"
	"github.com/ethereum/go-ethereum/core/vm"
	"github.com/ethereum/go-ethereum/eth/tracers"
	"github.com/ethereum/go-ethereum/log"
	"github.com/ethereum/go-ethereum/trie"
	"github.com/ethereum/go-ethereum/triedb"
)

// noopReleaser is returned in case there is no operation expected
// for releasing state.
var noopReleaser = tracers.StateReleaseFunc(func() {})

func (eth *Ethereum) hashState(ctx context.Context, block *types.Block, reexec uint64, base *state.StateDB, readOnly bool, preferDisk bool) (statedb *state.StateDB, release tracers.StateReleaseFunc, err error) {
	reexec = 0 // Do not support re-executing historical blocks to grab state
	var (
		current  *types.Block
		database state.Database
		tdb      *triedb.Database
		report   = true
		origin   = block.NumberU64()
	)
	// The state is only for reading purposes, check the state presence in
	// live database.
	if readOnly {
		// The state is available in live database, create a reference
		// on top to prevent garbage collection and return a release
		// function to deref it.
		if statedb, err = eth.blockchain.StateAt(block.Root()); err == nil {
			eth.blockchain.TrieDB().Reference(block.Root(), common.Hash{})
			return statedb, func() {
				eth.blockchain.TrieDB().Dereference(block.Root())
			}, nil
		}
	}
	// The state is both for reading and writing, or it's unavailable in disk,
	// try to construct/recover the state over an ephemeral trie.Database for
	// isolating the live one.
	if base != nil {
		if preferDisk {
			// Create an ephemeral trie.Database for isolating the live one. Otherwise
			// the internal junks created by tracing will be persisted into the disk.
			// TODO(rjl493456442), clean cache is disabled to prevent memory leak,
			// please re-enable it for better performance.
			database = state.NewDatabaseWithConfig(eth.chainDb, triedb.HashDefaults)
			if statedb, err = state.New(block.Root(), database, nil); err == nil {
				log.Info("Found disk backend for state trie", "root", block.Root(), "number", block.Number())
				return statedb, noopReleaser, nil
			}
		}
		// The optional base statedb is given, mark the start point as parent block
		statedb, database, tdb, report = base, base.Database(), base.Database().TrieDB(), false
		current = eth.blockchain.GetBlock(block.ParentHash(), block.NumberU64()-1)
	} else {
		// Otherwise, try to reexec blocks until we find a state or reach our limit
		current = block

		// Create an ephemeral trie.Database for isolating the live one. Otherwise
		// the internal junks created by tracing will be persisted into the disk.
		// TODO(rjl493456442), clean cache is disabled to prevent memory leak,
		// please re-enable it for better performance.
		tdb = triedb.NewDatabase(eth.chainDb, triedb.HashDefaults)
		database = state.NewDatabaseWithNodeDB(eth.chainDb, tdb)

		// If we didn't check the live database, do check state over ephemeral database,
		// otherwise we would rewind past a persisted block (specific corner case is
		// chain tracing from the genesis).
		if !readOnly {
			statedb, err = state.New(current.Root(), database, nil)
			if err == nil {
				return statedb, noopReleaser, nil
			}
		}
		// Database does not have the state for the given block, try to regenerate
		for i := uint64(0); i < reexec; i++ {
			if err := ctx.Err(); err != nil {
				return nil, nil, err
			}
			if current.NumberU64() == 0 {
				return nil, nil, errors.New("genesis state is missing")
			}
			parent := eth.blockchain.GetBlock(current.ParentHash(), current.NumberU64()-1)
			if parent == nil {
				return nil, nil, fmt.Errorf("missing block %v %d", current.ParentHash(), current.NumberU64()-1)
			}
			current = parent

			statedb, err = state.New(current.Root(), database, nil)
			if err == nil {
				break
			}
		}
		if err != nil {
			switch err.(type) {
			case *trie.MissingNodeError:
				return nil, nil, fmt.Errorf("required historical state unavailable (reexec=%d)", reexec)
			default:
				return nil, nil, err
			}
		}
	}
	// State is available at historical point, re-execute the blocks on top for
	// the desired state.
	var (
		start  = time.Now()
		logged time.Time
		parent common.Hash
	)
	for current.NumberU64() < origin {
		if err := ctx.Err(); err != nil {
			return nil, nil, err
		}
		// Print progress logs if long enough time elapsed
		if time.Since(logged) > 8*time.Second && report {
			log.Info("Regenerating historical state", "block", current.NumberU64()+1, "target", origin, "remaining", origin-current.NumberU64()-1, "elapsed", time.Since(start))
			logged = time.Now()
		}
		// Retrieve the next block to regenerate and process it
		parentHeader := current.Header()
		next := current.NumberU64() + 1
		if current = eth.blockchain.GetBlockByNumber(next); current == nil {
			return nil, nil, fmt.Errorf("block #%d not found", next)
		}
		_, _, _, err := eth.blockchain.Processor().Process(current, parentHeader, statedb, vm.Config{})
		if err != nil {
			return nil, nil, fmt.Errorf("processing block %d failed: %v", current.NumberU64(), err)
		}
		// Finalize the state so any modifications are written to the trie
		root, err := statedb.Commit(current.NumberU64(), eth.blockchain.Config().IsEIP158(current.Number()), true)
		if err != nil {
			return nil, nil, fmt.Errorf("stateAtBlock commit failed, number %d root %v: %w",
				current.NumberU64(), current.Root().Hex(), err)
		}
		statedb, err = state.New(root, database, nil)
		if err != nil {
			return nil, nil, fmt.Errorf("state reset after block %d failed: %v", current.NumberU64(), err)
		}
<<<<<<< HEAD
		// Note: In coreth, the state reference is held by passing true to [statedb.Commit].
		// Drop the parent state to prevent accumulating too many nodes in memory.
=======
		// Hold the state reference and also drop the parent state
		// to prevent accumulating too many nodes in memory.
		tdb.Reference(root, common.Hash{})
>>>>>>> 2bd6bd01
		if parent != (common.Hash{}) {
			tdb.Dereference(parent)
		}
		parent = root
	}
	if report {
		_, nodes, imgs := tdb.Size() // all memory is contained within the nodes return in hashdb
		log.Info("Historical state regenerated", "block", current.NumberU64(), "elapsed", time.Since(start), "nodes", nodes, "preimages", imgs)
	}
	return statedb, func() { tdb.Dereference(block.Root()) }, nil
}

func (eth *Ethereum) pathState(block *types.Block) (*state.StateDB, func(), error) {
	// Check if the requested state is available in the live chain.
	statedb, err := eth.blockchain.StateAt(block.Root())
	if err == nil {
		return statedb, noopReleaser, nil
	}
	// TODO historic state is not supported in path-based scheme.
	// Fully archive node in pbss will be implemented by relying
	// on state history, but needs more work on top.
	return nil, nil, errors.New("historical state not available in path scheme yet")
}

// stateAtBlock retrieves the state database associated with a certain block.
// If no state is locally available for the given block, a number of blocks
// are attempted to be reexecuted to generate the desired state. The optional
// base layer statedb can be provided which is regarded as the statedb of the
// parent block.
//
// An additional release function will be returned if the requested state is
// available. Release is expected to be invoked when the returned state is no
// longer needed. Its purpose is to prevent resource leaking. Though it can be
// noop in some cases.
//
// Parameters:
//   - block:      The block for which we want the state(state = block.Root)
//   - reexec:     The maximum number of blocks to reprocess trying to obtain the desired state
//   - base:       If the caller is tracing multiple blocks, the caller can provide the parent
//     state continuously from the callsite.
//   - readOnly:   If true, then the live 'blockchain' state database is used. No mutation should
//     be made from caller, e.g. perform Commit or other 'save-to-disk' changes.
//     Otherwise, the trash generated by caller may be persisted permanently.
//   - preferDisk: This arg can be used by the caller to signal that even though the 'base' is
//     provided, it would be preferable to start from a fresh state, if we have it
//     on disk.
func (eth *Ethereum) stateAtBlock(ctx context.Context, block *types.Block, reexec uint64, base *state.StateDB, readOnly bool, preferDisk bool) (statedb *state.StateDB, release tracers.StateReleaseFunc, err error) {
	if eth.blockchain.TrieDB().Scheme() == rawdb.HashScheme {
		return eth.hashState(ctx, block, reexec, base, readOnly, preferDisk)
	}
	return eth.pathState(block)
}

// stateAtTransaction returns the execution environment of a certain transaction.
func (eth *Ethereum) stateAtTransaction(ctx context.Context, block *types.Block, txIndex int, reexec uint64) (*core.Message, vm.BlockContext, *state.StateDB, tracers.StateReleaseFunc, error) {
	// Short circuit if it's genesis block.
	if block.NumberU64() == 0 {
		return nil, vm.BlockContext{}, nil, nil, errors.New("no transaction in genesis")
	}
	// Create the parent state database
	parent := eth.blockchain.GetBlock(block.ParentHash(), block.NumberU64()-1)
	if parent == nil {
		return nil, vm.BlockContext{}, nil, nil, fmt.Errorf("parent %#x not found", block.ParentHash())
	}
	// Lookup the statedb of parent block from the live database,
	// otherwise regenerate it on the flight.
	statedb, release, err := eth.StateAtNextBlock(ctx, parent, block, reexec, nil, true, false)
	if err != nil {
		return nil, vm.BlockContext{}, nil, nil, err
	}
	if txIndex == 0 && len(block.Transactions()) == 0 {
		return nil, vm.BlockContext{}, statedb, release, nil
	}
	// Recompute transactions up to the target index.
	signer := types.MakeSigner(eth.blockchain.Config(), block.Number(), block.Time())
	for idx, tx := range block.Transactions() {
		// Assemble the transaction call message and return if the requested offset
		msg, _ := core.TransactionToMessage(tx, signer, block.BaseFee())
		txContext := core.NewEVMTxContext(msg)
		context := core.NewEVMBlockContext(block.Header(), eth.blockchain, nil)
		if idx == txIndex {
			return msg, context, statedb, release, nil
		}
		// Not yet the searched for transaction, execute on top of the current state
		vmenv := vm.NewEVM(context, txContext, statedb, eth.blockchain.Config(), vm.Config{})
		statedb.SetTxContext(tx.Hash(), idx)
		if _, err := core.ApplyMessage(vmenv, msg, new(core.GasPool).AddGas(tx.Gas())); err != nil {
			return nil, vm.BlockContext{}, nil, nil, fmt.Errorf("transaction %#x failed: %v", tx.Hash(), err)
		}
		// Ensure any modifications are committed to the state
		// Only delete empty objects if EIP158/161 (a.k.a Spurious Dragon) is in effect
		statedb.Finalise(vmenv.ChainConfig().IsEIP158(block.Number()))
	}
	return nil, vm.BlockContext{}, nil, nil, fmt.Errorf("transaction index %d out of range for block %#x", txIndex, block.Hash())
}

// StateAtNextBlock is a helper function that returns the state at the next block.
// It wraps StateAtBlock and handles the case where Upgrades are applied to the
// next block.
// This is different than using StateAtBlock with [nextBlock] because it will
// apply the upgrades to the [parent] state before returning it.
func (eth *Ethereum) StateAtNextBlock(ctx context.Context, parent *types.Block, nextBlock *types.Block, reexec uint64, base *state.StateDB, readOnly bool, preferDisk bool) (*state.StateDB, tracers.StateReleaseFunc, error) {
	// Get state for [parent]
	statedb, release, err := eth.stateAtBlock(ctx, parent, reexec, base, readOnly, preferDisk)
	if err != nil {
		return nil, nil, err
	}

	// Apply upgrades here for the [nextBlock]
	err = core.ApplyUpgrades(eth.blockchain.Config(), &parent.Header().Time, nextBlock, statedb)
	if err != nil {
		release()
		return nil, nil, err
	}

	return statedb, release, nil
}<|MERGE_RESOLUTION|>--- conflicted
+++ resolved
@@ -162,14 +162,8 @@
 		if err != nil {
 			return nil, nil, fmt.Errorf("state reset after block %d failed: %v", current.NumberU64(), err)
 		}
-<<<<<<< HEAD
 		// Note: In coreth, the state reference is held by passing true to [statedb.Commit].
 		// Drop the parent state to prevent accumulating too many nodes in memory.
-=======
-		// Hold the state reference and also drop the parent state
-		// to prevent accumulating too many nodes in memory.
-		tdb.Reference(root, common.Hash{})
->>>>>>> 2bd6bd01
 		if parent != (common.Hash{}) {
 			tdb.Dereference(parent)
 		}
