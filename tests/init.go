// (c) 2019-2020, Ava Labs, Inc.
//
// This file is a derived work, based on the go-ethereum library whose original
// notices appear below.
//
// It is distributed under a license compatible with the licensing terms of the
// original code from which it is derived.
//
// Much love to the original authors for their work.
// **********
// Copyright 2015 The go-ethereum Authors
// This file is part of the go-ethereum library.
//
// The go-ethereum library is free software: you can redistribute it and/or modify
// it under the terms of the GNU Lesser General Public License as published by
// the Free Software Foundation, either version 3 of the License, or
// (at your option) any later version.
//
// The go-ethereum library is distributed in the hope that it will be useful,
// but WITHOUT ANY WARRANTY; without even the implied warranty of
// MERCHANTABILITY or FITNESS FOR A PARTICULAR PURPOSE. See the
// GNU Lesser General Public License for more details.
//
// You should have received a copy of the GNU Lesser General Public License
// along with the go-ethereum library. If not, see <http://www.gnu.org/licenses/>.

package tests

import (
	"fmt"
	"math/big"
	"sort"

	"github.com/ava-labs/subnet-evm/params"
	"github.com/ava-labs/subnet-evm/utils"
)

// Forks table defines supported forks and their chain config.
var Forks = map[string]*params.ChainConfig{
	"Frontier": {
		ChainID: big.NewInt(1),
	},
	"Homestead": {
		ChainID:        big.NewInt(1),
		HomesteadBlock: big.NewInt(0),
	},
	"EIP150": {
		ChainID:        big.NewInt(1),
		HomesteadBlock: big.NewInt(0),
		EIP150Block:    big.NewInt(0),
	},
	"EIP158": {
		ChainID:        big.NewInt(1),
		HomesteadBlock: big.NewInt(0),
		EIP150Block:    big.NewInt(0),
		EIP155Block:    big.NewInt(0),
		EIP158Block:    big.NewInt(0),
	},
	"Byzantium": {
		ChainID:        big.NewInt(1),
		HomesteadBlock: big.NewInt(0),
		EIP150Block:    big.NewInt(0),
		EIP155Block:    big.NewInt(0),
		EIP158Block:    big.NewInt(0),
		ByzantiumBlock: big.NewInt(0),
	},
	"Constantinople": {
		ChainID:             big.NewInt(1),
		HomesteadBlock:      big.NewInt(0),
		EIP150Block:         big.NewInt(0),
		EIP155Block:         big.NewInt(0),
		EIP158Block:         big.NewInt(0),
		ByzantiumBlock:      big.NewInt(0),
		ConstantinopleBlock: big.NewInt(0),
		PetersburgBlock:     big.NewInt(10000000),
	},
	"ConstantinopleFix": {
		ChainID:             big.NewInt(1),
		HomesteadBlock:      big.NewInt(0),
		EIP150Block:         big.NewInt(0),
		EIP155Block:         big.NewInt(0),
		EIP158Block:         big.NewInt(0),
		ByzantiumBlock:      big.NewInt(0),
		ConstantinopleBlock: big.NewInt(0),
		PetersburgBlock:     big.NewInt(0),
	},
	"Istanbul": {
		ChainID:             big.NewInt(1),
		HomesteadBlock:      big.NewInt(0),
		EIP150Block:         big.NewInt(0),
		EIP155Block:         big.NewInt(0),
		EIP158Block:         big.NewInt(0),
		ByzantiumBlock:      big.NewInt(0),
		ConstantinopleBlock: big.NewInt(0),
		PetersburgBlock:     big.NewInt(0),
		IstanbulBlock:       big.NewInt(0),
	},
	"FrontierToHomesteadAt5": {
		ChainID:        big.NewInt(1),
		HomesteadBlock: big.NewInt(5),
	},
	"HomesteadToEIP150At5": {
		ChainID:        big.NewInt(1),
		HomesteadBlock: big.NewInt(0),
		EIP150Block:    big.NewInt(5),
	},
	"EIP158ToByzantiumAt5": {
		ChainID:        big.NewInt(1),
		HomesteadBlock: big.NewInt(0),
		EIP150Block:    big.NewInt(0),
		EIP155Block:    big.NewInt(0),
		EIP158Block:    big.NewInt(0),
		ByzantiumBlock: big.NewInt(5),
	},
	"ByzantiumToConstantinopleAt5": {
		ChainID:             big.NewInt(1),
		HomesteadBlock:      big.NewInt(0),
		EIP150Block:         big.NewInt(0),
		EIP155Block:         big.NewInt(0),
		EIP158Block:         big.NewInt(0),
		ByzantiumBlock:      big.NewInt(0),
		ConstantinopleBlock: big.NewInt(5),
	},
	"ByzantiumToConstantinopleFixAt5": {
		ChainID:             big.NewInt(1),
		HomesteadBlock:      big.NewInt(0),
		EIP150Block:         big.NewInt(0),
		EIP155Block:         big.NewInt(0),
		EIP158Block:         big.NewInt(0),
		ByzantiumBlock:      big.NewInt(0),
		ConstantinopleBlock: big.NewInt(5),
		PetersburgBlock:     big.NewInt(5),
	},
	"ConstantinopleFixToIstanbulAt5": {
		ChainID:             big.NewInt(1),
		HomesteadBlock:      big.NewInt(0),
		EIP150Block:         big.NewInt(0),
		EIP155Block:         big.NewInt(0),
		EIP158Block:         big.NewInt(0),
		ByzantiumBlock:      big.NewInt(0),
		ConstantinopleBlock: big.NewInt(0),
		PetersburgBlock:     big.NewInt(0),
		IstanbulBlock:       big.NewInt(5),
	},
	"SubnetEVM": {
		ChainID:             big.NewInt(1),
		HomesteadBlock:      big.NewInt(0),
		EIP150Block:         big.NewInt(0),
		EIP155Block:         big.NewInt(0),
		EIP158Block:         big.NewInt(0),
		ByzantiumBlock:      big.NewInt(0),
		ConstantinopleBlock: big.NewInt(0),
		PetersburgBlock:     big.NewInt(0),
		IstanbulBlock:       big.NewInt(0),
<<<<<<< HEAD
		NetworkUpgrades: params.NetworkUpgrades{
			SubnetEVMTimestamp: utils.NewUint64(0),
		},
	},

	"DUpgrade": {
		ChainID:             big.NewInt(1),
		HomesteadBlock:      big.NewInt(0),
		EIP150Block:         big.NewInt(0),
		EIP155Block:         big.NewInt(0),
		EIP158Block:         big.NewInt(0),
		ByzantiumBlock:      big.NewInt(0),
		ConstantinopleBlock: big.NewInt(0),
		PetersburgBlock:     big.NewInt(0),
		IstanbulBlock:       big.NewInt(0),
		NetworkUpgrades: params.NetworkUpgrades{
			SubnetEVMTimestamp:     utils.NewUint64(0),
			DUpgradeBlockTimestamp: utils.NewUint64(0),
=======
		MandatoryNetworkUpgrades: params.MandatoryNetworkUpgrades{
			SubnetEVMTimestamp: big.NewInt(0),
>>>>>>> 75c34861
		},
	},
}

// AvailableForks returns the set of defined fork names
func AvailableForks() []string {
	var availableForks []string
	for k := range Forks {
		availableForks = append(availableForks, k)
	}
	sort.Strings(availableForks)
	return availableForks
}

// UnsupportedForkError is returned when a test requests a fork that isn't implemented.
type UnsupportedForkError struct {
	Name string
}

func (e UnsupportedForkError) Error() string {
	return fmt.Sprintf("unsupported fork %q", e.Name)
}<|MERGE_RESOLUTION|>--- conflicted
+++ resolved
@@ -152,12 +152,10 @@
 		ConstantinopleBlock: big.NewInt(0),
 		PetersburgBlock:     big.NewInt(0),
 		IstanbulBlock:       big.NewInt(0),
-<<<<<<< HEAD
-		NetworkUpgrades: params.NetworkUpgrades{
+		MandatoryNetworkUpgrades: params.MandatoryNetworkUpgrades{
 			SubnetEVMTimestamp: utils.NewUint64(0),
 		},
 	},
-
 	"DUpgrade": {
 		ChainID:             big.NewInt(1),
 		HomesteadBlock:      big.NewInt(0),
@@ -168,13 +166,8 @@
 		ConstantinopleBlock: big.NewInt(0),
 		PetersburgBlock:     big.NewInt(0),
 		IstanbulBlock:       big.NewInt(0),
-		NetworkUpgrades: params.NetworkUpgrades{
-			SubnetEVMTimestamp:     utils.NewUint64(0),
-			DUpgradeBlockTimestamp: utils.NewUint64(0),
-=======
 		MandatoryNetworkUpgrades: params.MandatoryNetworkUpgrades{
-			SubnetEVMTimestamp: big.NewInt(0),
->>>>>>> 75c34861
+			DUpgradeTimestamp: utils.NewUint64(0),
 		},
 	},
 }
