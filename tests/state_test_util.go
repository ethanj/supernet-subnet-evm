// Copyright 2015 The go-ethereum Authors
// This file is part of the go-ethereum library.
//
// The go-ethereum library is free software: you can redistribute it and/or modify
// it under the terms of the GNU Lesser General Public License as published by
// the Free Software Foundation, either version 3 of the License, or
// (at your option) any later version.
//
// The go-ethereum library is distributed in the hope that it will be useful,
// but WITHOUT ANY WARRANTY; without even the implied warranty of
// MERCHANTABILITY or FITNESS FOR A PARTICULAR PURPOSE. See the
// GNU Lesser General Public License for more details.
//
// You should have received a copy of the GNU Lesser General Public License
// along with the go-ethereum library. If not, see <http://www.gnu.org/licenses/>.

package tests

import (
	"encoding/hex"
	"encoding/json"
	"errors"
	"fmt"
	"math/big"
	"strconv"
	"strings"

	"github.com/ethereum/go-ethereum/common"
	"github.com/ethereum/go-ethereum/common/hexutil"
	"github.com/ethereum/go-ethereum/common/math"
	"github.com/ethereum/go-ethereum/core"
	"github.com/ethereum/go-ethereum/core/rawdb"
	"github.com/ethereum/go-ethereum/core/state"
	"github.com/ethereum/go-ethereum/core/state/snapshot"
	"github.com/ethereum/go-ethereum/core/types"
	"github.com/ethereum/go-ethereum/core/vm"
	"github.com/ethereum/go-ethereum/crypto"
	"github.com/ethereum/go-ethereum/ethdb"
	"github.com/ethereum/go-ethereum/params"
	"github.com/ethereum/go-ethereum/rlp"
	"github.com/ethereum/go-ethereum/trie"
	"golang.org/x/crypto/sha3"
)

// StateTest checks transaction processing without block context.
// See https://github.com/ethereum/EIPs/issues/176 for the test format specification.
type StateTest struct {
	json stJSON
}

// StateSubtest selects a specific configuration of a General State Test.
type StateSubtest struct {
	Fork  string
	Index int
}

func (t *StateTest) UnmarshalJSON(in []byte) error {
	return json.Unmarshal(in, &t.json)
}

type stJSON struct {
	Env  stEnv                    `json:"env"`
	Pre  core.GenesisAlloc        `json:"pre"`
	Tx   stTransaction            `json:"transaction"`
	Out  hexutil.Bytes            `json:"out"`
	Post map[string][]stPostState `json:"post"`
}

type stPostState struct {
	Root            common.UnprefixedHash `json:"hash"`
	Logs            common.UnprefixedHash `json:"logs"`
	TxBytes         hexutil.Bytes         `json:"txbytes"`
	ExpectException string                `json:"expectException"`
	Indexes         struct {
		Data  int `json:"data"`
		Gas   int `json:"gas"`
		Value int `json:"value"`
	}
}

//go:generate go run github.com/fjl/gencodec -type stEnv -field-override stEnvMarshaling -out gen_stenv.go
type stEnv struct {
	Coinbase   common.Address `json:"currentCoinbase"   gencodec:"required"`
	Difficulty *big.Int       `json:"currentDifficulty" gencodec:"required"`
	Random     *big.Int       `json:"currentRandom"     gencodec:"optional"`
	GasLimit   uint64         `json:"currentGasLimit"   gencodec:"required"`
	Number     uint64         `json:"currentNumber"     gencodec:"required"`
	Timestamp  uint64         `json:"currentTimestamp"  gencodec:"required"`
	BaseFee    *big.Int       `json:"currentBaseFee"  gencodec:"optional"`
}

//go:generate go run github.com/fjl/gencodec -type stTransaction -field-override stTransactionMarshaling -out gen_sttransaction.go
type stTransaction struct {
	GasPrice             *big.Int            `json:"gasPrice"`
	MaxFeePerGas         *big.Int            `json:"maxFeePerGas"`
	MaxPriorityFeePerGas *big.Int            `json:"maxPriorityFeePerGas"`
	Nonce                uint64              `json:"nonce"`
	To                   string              `json:"to"`
	Data                 []string            `json:"data"`
	AccessLists          []*types.AccessList `json:"accessLists,omitempty"`
	GasLimit             []uint64            `json:"gasLimit"`
	Value                []string            `json:"value"`
	PrivateKey           []byte              `json:"secretKey"`
	BlobVersionedHashes  []common.Hash       `json:"blobVersionedHashes,omitempty"`
	BlobGasFeeCap        *big.Int            `json:"maxFeePerBlobGas,omitempty"`
}

<<<<<<< HEAD
=======
type stTransactionMarshaling struct {
	GasPrice             *math.HexOrDecimal256
	MaxFeePerGas         *math.HexOrDecimal256
	MaxPriorityFeePerGas *math.HexOrDecimal256
	Nonce                math.HexOrDecimal64
	GasLimit             []math.HexOrDecimal64
	PrivateKey           hexutil.Bytes
	BlobGasFeeCap        *math.HexOrDecimal256
}

>>>>>>> bed84606
// GetChainConfig takes a fork definition and returns a chain config.
// The fork definition can be
// - a plain forkname, e.g. `Byzantium`,
// - a fork basename, and a list of EIPs to enable; e.g. `Byzantium+1884+1283`.
func GetChainConfig(forkString string) (baseConfig *params.ChainConfig, eips []int, err error) {
	var (
		splitForks            = strings.Split(forkString, "+")
		ok                    bool
		baseName, eipsStrings = splitForks[0], splitForks[1:]
	)

	// NOTE: this is added to support mapping geth fork names to
	// subnet-evm fork names.
	forkAliases := map[string]string{
		"Berlin":       "Pre-SubnetEVM",
		"London":       "SubnetEVM",
		"ArrowGlacier": "SubnetEVM",
		"GrayGlacier":  "SubnetEVM",
		"Merge":        "SubnetEVM",
	}
	if alias, ok := forkAliases[baseName]; ok {
		baseName = alias
	}

	if baseConfig, ok = Forks[baseName]; !ok {
		return nil, nil, UnsupportedForkError{baseName}
	}
	for _, eip := range eipsStrings {
		if eipNum, err := strconv.Atoi(eip); err != nil {
			return nil, nil, fmt.Errorf("syntax error, invalid eip number %v", eipNum)
		} else {
			if !vm.ValidEip(eipNum) {
				return nil, nil, fmt.Errorf("syntax error, invalid eip number %v", eipNum)
			}
			eips = append(eips, eipNum)
		}
	}
	return baseConfig, eips, nil
}

// Subtests returns all valid subtests of the test.
func (t *StateTest) Subtests() []StateSubtest {
	var sub []StateSubtest
	for fork, pss := range t.json.Post {
		for i := range pss {
			sub = append(sub, StateSubtest{fork, i})
		}
	}
	return sub
}

// checkError checks if the error returned by the state transition matches any expected error.
// A failing expectation returns a wrapped version of the original error, if any,
// or a new error detailing the failing expectation.
// This function does not return or modify the original error, it only evaluates and returns expectations for the error.
func (t *StateTest) checkError(subtest StateSubtest, err error) error {
	expectedError := t.json.Post[subtest.Fork][subtest.Index].ExpectException
	if err == nil && expectedError == "" {
		return nil
	}
	if err == nil && expectedError != "" {
		return fmt.Errorf("expected error %q, got no error", expectedError)
	}
	if err != nil && expectedError == "" {
		return fmt.Errorf("unexpected error: %w", err)
	}
	if err != nil && expectedError != "" {
		// Ignore expected errors (TODO MariusVanDerWijden check error string)
		return nil
	}
	return nil
}

// Run executes a specific subtest and verifies the post-state and logs
func (t *StateTest) Run(subtest StateSubtest, vmconfig vm.Config, snapshotter bool) (*snapshot.Tree, *state.StateDB, error) {
	snaps, statedb, root, err := t.RunNoVerify(subtest, vmconfig, snapshotter)
	if checkedErr := t.checkError(subtest, err); checkedErr != nil {
		return snaps, statedb, checkedErr
	}
	// The error has been checked; if it was unexpected, it's already returned.
	if err != nil {
		// Here, an error exists but it was expected.
		// We do not check the post state or logs.
		return snaps, statedb, nil
	}
	post := t.json.Post[subtest.Fork][subtest.Index]
	// N.B: We need to do this in a two-step process, because the first Commit takes care
	// of self-destructs, and we need to touch the coinbase _after_ it has potentially self-destructed.
	if root != common.Hash(post.Root) {
		return snaps, statedb, fmt.Errorf("post state root mismatch: got %x, want %x", root, post.Root)
	}
	if logs := rlpHash(statedb.Logs()); logs != common.Hash(post.Logs) {
		return snaps, statedb, fmt.Errorf("post state logs hash mismatch: got %x, want %x", logs, post.Logs)
	}
	// Re-init the post-state instance for further operation
	statedb, err = state.New(root, statedb.Database(), snaps)
	if err != nil {
		return nil, nil, err
	}
	return snaps, statedb, nil
}

// RunNoVerify runs a specific subtest and returns the statedb and post-state root
func (t *StateTest) RunNoVerify(subtest StateSubtest, vmconfig vm.Config, snapshotter bool) (*snapshot.Tree, *state.StateDB, common.Hash, error) {
	config, eips, err := GetChainConfig(subtest.Fork)
	if err != nil {
		return nil, nil, common.Hash{}, UnsupportedForkError{subtest.Fork}
	}
	vmconfig.ExtraEips = eips
	block := t.genesis(config).ToBlock()
	snaps, statedb := MakePreState(rawdb.NewMemoryDatabase(), t.json.Pre, snapshotter)

	var baseFee *big.Int
	if config.IsSubnetEVM(0) {
		baseFee = t.json.Env.BaseFee
		if baseFee == nil {
			// Retesteth uses `0x10` for genesis baseFee. Therefore, it defaults to
			// parent - 2 : 0xa as the basefee for 'this' context.
			baseFee = big.NewInt(0x0a)
		}
	}
	post := t.json.Post[subtest.Fork][subtest.Index]
	msg, err := t.json.Tx.toMessage(post, baseFee)
	if err != nil {
		return nil, nil, common.Hash{}, err
	}

	// Try to recover tx with current signer
	if len(post.TxBytes) != 0 {
		var ttx types.Transaction
		err := ttx.UnmarshalBinary(post.TxBytes)
		if err != nil {
			return nil, nil, common.Hash{}, err
		}

		if _, err := types.Sender(types.LatestSigner(config), &ttx); err != nil {
			return nil, nil, common.Hash{}, err
		}
	}

	// Prepare the EVM.
	txContext := core.NewEVMTxContext(msg)
	context := core.NewEVMBlockContext(block.Header(), nil, &t.json.Env.Coinbase)
	context.GetHash = vmTestBlockHash
	context.BaseFee = baseFee
	if config.IsSubnetEVM(0) && t.json.Env.Random != nil {
		context.Difficulty = big.NewInt(0)
	}
	evm := vm.NewEVM(context, txContext, statedb, config, vmconfig)
	// Execute the message.
	snapshot := statedb.Snapshot()
	gaspool := new(core.GasPool)
	gaspool.AddGas(block.GasLimit())
	_, err = core.ApplyMessage(evm, msg, gaspool)
	if err != nil {
		statedb.RevertToSnapshot(snapshot)
	}
	// Add 0-value mining reward. This only makes a difference in the cases
	// where
	// - the coinbase self-destructed, or
	// - there are only 'bad' transactions, which aren't executed. In those cases,
	//   the coinbase gets no txfee, so isn't created, and thus needs to be touched
	statedb.AddBalance(block.Coinbase(), new(big.Int))
	// Commit block
<<<<<<< HEAD
	statedb.Commit(config.IsEIP158(block.Number()), false)
	// And _now_ get the state root
	root := statedb.IntermediateRoot(config.IsEIP158(block.Number()))
=======
	root, _ := statedb.Commit(block.NumberU64(), config.IsEIP158(block.Number()))
>>>>>>> bed84606
	return snaps, statedb, root, err
}

func MakePreState(db ethdb.Database, accounts core.GenesisAlloc, snapshotter bool) (*snapshot.Tree, *state.StateDB) {
	sdb := state.NewDatabaseWithConfig(db, &trie.Config{Preimages: true})
	statedb, _ := state.New(types.EmptyRootHash, sdb, nil)
	for addr, a := range accounts {
		statedb.SetCode(addr, a.Code)
		statedb.SetNonce(addr, a.Nonce)
		statedb.SetBalance(addr, a.Balance)
		for k, v := range a.Storage {
			statedb.SetState(addr, k, v)
		}
	}
	// Commit and re-open to start with a clean state.
<<<<<<< HEAD
	root, _ := statedb.Commit(false, false)
=======
	root, _ := statedb.Commit(0, false)
>>>>>>> bed84606

	var snaps *snapshot.Tree
	if snapshotter {
		snapconfig := snapshot.Config{
			CacheSize:  1,
			NoBuild:    false,
			AsyncBuild: false,
			SkipVerify: true,
		}
		snaps, _ = snapshot.New(snapconfig, db, sdb.TrieDB(), common.Hash{}, root)
	}
	statedb, _ = state.New(root, sdb, snaps)
	return snaps, statedb
}

func (t *StateTest) genesis(config *params.ChainConfig) *core.Genesis {
	genesis := &core.Genesis{
		Config:     config,
		Coinbase:   t.json.Env.Coinbase,
		Difficulty: t.json.Env.Difficulty,
		GasLimit:   t.json.Env.GasLimit,
		Number:     t.json.Env.Number,
		Timestamp:  t.json.Env.Timestamp,
		Alloc:      t.json.Pre,
	}
	if t.json.Env.Random != nil {
		// Post-Merge
		genesis.Mixhash = common.BigToHash(t.json.Env.Random)
		genesis.Difficulty = big.NewInt(0)
	}
	return genesis
}

func (tx *stTransaction) toMessage(ps stPostState, baseFee *big.Int) (*core.Message, error) {
	// Derive sender from private key if present.
	var from common.Address
	if len(tx.PrivateKey) > 0 {
		key, err := crypto.ToECDSA(tx.PrivateKey)
		if err != nil {
			return nil, fmt.Errorf("invalid private key: %v", err)
		}
		from = crypto.PubkeyToAddress(key.PublicKey)
	}
	// Parse recipient if present.
	var to *common.Address
	if tx.To != "" {
		to = new(common.Address)
		if err := to.UnmarshalText([]byte(tx.To)); err != nil {
			return nil, fmt.Errorf("invalid to address: %v", err)
		}
	}

	// Get values specific to this post state.
	if ps.Indexes.Data > len(tx.Data) {
		return nil, fmt.Errorf("tx data index %d out of bounds", ps.Indexes.Data)
	}
	if ps.Indexes.Value > len(tx.Value) {
		return nil, fmt.Errorf("tx value index %d out of bounds", ps.Indexes.Value)
	}
	if ps.Indexes.Gas > len(tx.GasLimit) {
		return nil, fmt.Errorf("tx gas limit index %d out of bounds", ps.Indexes.Gas)
	}
	dataHex := tx.Data[ps.Indexes.Data]
	valueHex := tx.Value[ps.Indexes.Value]
	gasLimit := tx.GasLimit[ps.Indexes.Gas]
	// Value, Data hex encoding is messy: https://github.com/ethereum/tests/issues/203
	value := new(big.Int)
	if valueHex != "0x" {
		v, ok := math.ParseBig256(valueHex)
		if !ok {
			return nil, fmt.Errorf("invalid tx value %q", valueHex)
		}
		value = v
	}
	data, err := hex.DecodeString(strings.TrimPrefix(dataHex, "0x"))
	if err != nil {
		return nil, fmt.Errorf("invalid tx data %q", dataHex)
	}
	var accessList types.AccessList
	if tx.AccessLists != nil && tx.AccessLists[ps.Indexes.Data] != nil {
		accessList = *tx.AccessLists[ps.Indexes.Data]
	}
	// If baseFee provided, set gasPrice to effectiveGasPrice.
	gasPrice := tx.GasPrice
	if baseFee != nil {
		if tx.MaxFeePerGas == nil {
			tx.MaxFeePerGas = gasPrice
		}
		if tx.MaxFeePerGas == nil {
			tx.MaxFeePerGas = new(big.Int)
		}
		if tx.MaxPriorityFeePerGas == nil {
			tx.MaxPriorityFeePerGas = tx.MaxFeePerGas
		}
		gasPrice = math.BigMin(new(big.Int).Add(tx.MaxPriorityFeePerGas, baseFee),
			tx.MaxFeePerGas)
	}
	if gasPrice == nil {
		return nil, errors.New("no gas price provided")
	}

	msg := &core.Message{
		From:          from,
		To:            to,
		Nonce:         tx.Nonce,
		Value:         value,
		GasLimit:      gasLimit,
		GasPrice:      gasPrice,
		GasFeeCap:     tx.MaxFeePerGas,
		GasTipCap:     tx.MaxPriorityFeePerGas,
		Data:          data,
		AccessList:    accessList,
		BlobHashes:    tx.BlobVersionedHashes,
		BlobGasFeeCap: tx.BlobGasFeeCap,
	}
	return msg, nil
}

func rlpHash(x interface{}) (h common.Hash) {
	hw := sha3.NewLegacyKeccak256()
	rlp.Encode(hw, x)
	hw.Sum(h[:0])
	return h
}

func vmTestBlockHash(n uint64) common.Hash {
	return common.BytesToHash(crypto.Keccak256([]byte(big.NewInt(int64(n)).String())))
}<|MERGE_RESOLUTION|>--- conflicted
+++ resolved
@@ -105,8 +105,6 @@
 	BlobGasFeeCap        *big.Int            `json:"maxFeePerBlobGas,omitempty"`
 }
 
-<<<<<<< HEAD
-=======
 type stTransactionMarshaling struct {
 	GasPrice             *math.HexOrDecimal256
 	MaxFeePerGas         *math.HexOrDecimal256
@@ -117,7 +115,6 @@
 	BlobGasFeeCap        *math.HexOrDecimal256
 }
 
->>>>>>> bed84606
 // GetChainConfig takes a fork definition and returns a chain config.
 // The fork definition can be
 // - a plain forkname, e.g. `Byzantium`,
@@ -282,13 +279,7 @@
 	//   the coinbase gets no txfee, so isn't created, and thus needs to be touched
 	statedb.AddBalance(block.Coinbase(), new(big.Int))
 	// Commit block
-<<<<<<< HEAD
-	statedb.Commit(config.IsEIP158(block.Number()), false)
-	// And _now_ get the state root
-	root := statedb.IntermediateRoot(config.IsEIP158(block.Number()))
-=======
-	root, _ := statedb.Commit(block.NumberU64(), config.IsEIP158(block.Number()))
->>>>>>> bed84606
+	root, _ := statedb.Commit(block.NumberU64(), config.IsEIP158(block.Number()), false)
 	return snaps, statedb, root, err
 }
 
@@ -304,11 +295,7 @@
 		}
 	}
 	// Commit and re-open to start with a clean state.
-<<<<<<< HEAD
-	root, _ := statedb.Commit(false, false)
-=======
-	root, _ := statedb.Commit(0, false)
->>>>>>> bed84606
+	root, _ := statedb.Commit(0, false, false)
 
 	var snaps *snapshot.Tree
 	if snapshotter {
