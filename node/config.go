--- conflicted
+++ resolved
@@ -18,7 +18,6 @@
 
 import (
 	"fmt"
-	"net"
 	"os"
 	"path/filepath"
 
@@ -51,210 +50,13 @@
 	// InsecureUnlockAllowed allows user to unlock accounts in unsafe http environment.
 	InsecureUnlockAllowed bool `toml:",omitempty"`
 
-<<<<<<< HEAD
-	SubnetEVMVersion string
-=======
-	// NoUSB disables hardware wallet monitoring and connectivity.
-	// Deprecated: USB monitoring is disabled by default and must be enabled explicitly.
-	NoUSB bool `toml:",omitempty"`
-
-	// USB enables hardware wallet monitoring and connectivity.
-	USB bool `toml:",omitempty"`
-
-	// SmartCardDaemonPath is the path to the smartcard daemon's socket.
-	SmartCardDaemonPath string `toml:",omitempty"`
-
-	// IPCPath is the requested location to place the IPC endpoint. If the path is
-	// a simple file name, it is placed inside the data directory (or on the root
-	// pipe path on Windows), whereas if it's a resolvable path name (absolute or
-	// relative), then that specific path is enforced. An empty path disables IPC.
-	IPCPath string
-
-	// HTTPHost is the host interface on which to start the HTTP RPC server. If this
-	// field is empty, no HTTP API endpoint will be started.
-	HTTPHost string
-
-	// HTTPPort is the TCP port number on which to start the HTTP RPC server. The
-	// default zero value is/ valid and will pick a port number randomly (useful
-	// for ephemeral nodes).
-	HTTPPort int `toml:",omitempty"`
-
-	// HTTPCors is the Cross-Origin Resource Sharing header to send to requesting
-	// clients. Please be aware that CORS is a browser enforced security, it's fully
-	// useless for custom HTTP clients.
-	HTTPCors []string `toml:",omitempty"`
-
-	// HTTPVirtualHosts is the list of virtual hostnames which are allowed on incoming requests.
-	// This is by default {'localhost'}. Using this prevents attacks like
-	// DNS rebinding, which bypasses SOP by simply masquerading as being within the same
-	// origin. These attacks do not utilize CORS, since they are not cross-domain.
-	// By explicitly checking the Host-header, the server will not allow requests
-	// made against the server with a malicious host domain.
-	// Requests using ip address directly are not affected
-	HTTPVirtualHosts []string `toml:",omitempty"`
-
-	// HTTPModules is a list of API modules to expose via the HTTP RPC interface.
-	// If the module list is empty, all RPC API endpoints designated public will be
-	// exposed.
-	HTTPModules []string
-
-	// HTTPTimeouts allows for customization of the timeout values used by the HTTP RPC
-	// interface.
-	HTTPTimeouts rpc.HTTPTimeouts
-
-	// HTTPPathPrefix specifies a path prefix on which http-rpc is to be served.
-	HTTPPathPrefix string `toml:",omitempty"`
-
-	// AuthAddr is the listening address on which authenticated APIs are provided.
-	AuthAddr string `toml:",omitempty"`
-
-	// AuthPort is the port number on which authenticated APIs are provided.
-	AuthPort int `toml:",omitempty"`
-
-	// AuthVirtualHosts is the list of virtual hostnames which are allowed on incoming requests
-	// for the authenticated api. This is by default {'localhost'}.
-	AuthVirtualHosts []string `toml:",omitempty"`
-
-	// WSHost is the host interface on which to start the websocket RPC server. If
-	// this field is empty, no websocket API endpoint will be started.
-	WSHost string
-
-	// WSPort is the TCP port number on which to start the websocket RPC server. The
-	// default zero value is/ valid and will pick a port number randomly (useful for
-	// ephemeral nodes).
-	WSPort int `toml:",omitempty"`
-
-	// WSPathPrefix specifies a path prefix on which ws-rpc is to be served.
-	WSPathPrefix string `toml:",omitempty"`
-
-	// WSOrigins is the list of domain to accept websocket requests from. Please be
-	// aware that the server can only act upon the HTTP request the client sends and
-	// cannot verify the validity of the request header.
-	WSOrigins []string `toml:",omitempty"`
-
-	// WSModules is a list of API modules to expose via the websocket RPC interface.
-	// If the module list is empty, all RPC API endpoints designated public will be
-	// exposed.
-	WSModules []string
-
-	// WSExposeAll exposes all API modules via the WebSocket RPC interface rather
-	// than just the public ones.
-	//
-	// *WARNING* Only set this if the node is running in a trusted network, exposing
-	// private APIs to untrusted users is a major security risk.
-	WSExposeAll bool `toml:",omitempty"`
-
-	// GraphQLCors is the Cross-Origin Resource Sharing header to send to requesting
-	// clients. Please be aware that CORS is a browser enforced security, it's fully
-	// useless for custom HTTP clients.
-	GraphQLCors []string `toml:",omitempty"`
-
-	// GraphQLVirtualHosts is the list of virtual hostnames which are allowed on incoming requests.
-	// This is by default {'localhost'}. Using this prevents attacks like
-	// DNS rebinding, which bypasses SOP by simply masquerading as being within the same
-	// origin. These attacks do not utilize CORS, since they are not cross-domain.
-	// By explicitly checking the Host-header, the server will not allow requests
-	// made against the server with a malicious host domain.
-	// Requests using ip address directly are not affected
-	GraphQLVirtualHosts []string `toml:",omitempty"`
-
-	// Logger is a custom logger to use with the p2p.Server.
-	Logger log.Logger `toml:",omitempty"`
-
-	oldGethResourceWarning bool
-
-	// AllowUnprotectedTxs allows non EIP-155 protected transactions to be send over RPC.
-	AllowUnprotectedTxs bool `toml:",omitempty"`
-
 	// BatchRequestLimit is the maximum number of requests in a batch.
 	BatchRequestLimit int `toml:",omitempty"`
 
 	// BatchResponseMaxSize is the maximum number of bytes returned from a batched rpc call.
 	BatchResponseMaxSize int `toml:",omitempty"`
 
-	// JWTSecret is the path to the hex-encoded jwt secret.
-	JWTSecret string `toml:",omitempty"`
-
-	// EnablePersonal enables the deprecated personal namespace.
-	EnablePersonal bool `toml:"-"`
-
-	DBEngine string `toml:",omitempty"`
-}
-
-// IPCEndpoint resolves an IPC endpoint based on a configured value, taking into
-// account the set data folders as well as the designated platform we're currently
-// running on.
-func (c *Config) IPCEndpoint() string {
-	// Short circuit if IPC has not been enabled
-	if c.IPCPath == "" {
-		return ""
-	}
-	// On windows we can only use plain top-level pipes
-	if runtime.GOOS == "windows" {
-		if strings.HasPrefix(c.IPCPath, `\\.\pipe\`) {
-			return c.IPCPath
-		}
-		return `\\.\pipe\` + c.IPCPath
-	}
-	// Resolve names into the data directory full paths otherwise
-	if filepath.Base(c.IPCPath) == c.IPCPath {
-		if c.DataDir == "" {
-			return filepath.Join(os.TempDir(), c.IPCPath)
-		}
-		return filepath.Join(c.DataDir, c.IPCPath)
-	}
-	return c.IPCPath
-}
-
-// NodeDB returns the path to the discovery node database.
-func (c *Config) NodeDB() string {
-	if c.DataDir == "" {
-		return "" // ephemeral
-	}
-	return c.ResolvePath(datadirNodeDatabase)
-}
-
-// DefaultIPCEndpoint returns the IPC path used by default.
-func DefaultIPCEndpoint(clientIdentifier string) string {
-	if clientIdentifier == "" {
-		clientIdentifier = strings.TrimSuffix(filepath.Base(os.Args[0]), ".exe")
-		if clientIdentifier == "" {
-			panic("empty executable name")
-		}
-	}
-	config := &Config{DataDir: DefaultDataDir(), IPCPath: clientIdentifier + ".ipc"}
-	return config.IPCEndpoint()
-}
-
-// HTTPEndpoint resolves an HTTP endpoint based on the configured host interface
-// and port parameters.
-func (c *Config) HTTPEndpoint() string {
-	if c.HTTPHost == "" {
-		return ""
-	}
-	return net.JoinHostPort(c.HTTPHost, fmt.Sprintf("%d", c.HTTPPort))
-}
-
-// DefaultHTTPEndpoint returns the HTTP endpoint used by default.
-func DefaultHTTPEndpoint() string {
-	config := &Config{HTTPHost: DefaultHTTPHost, HTTPPort: DefaultHTTPPort, AuthPort: DefaultAuthPort}
-	return config.HTTPEndpoint()
-}
-
-// WSEndpoint resolves a websocket endpoint based on the configured host interface
-// and port parameters.
-func (c *Config) WSEndpoint() string {
-	if c.WSHost == "" {
-		return ""
-	}
-	return net.JoinHostPort(c.WSHost, fmt.Sprintf("%d", c.WSPort))
-}
-
-// DefaultWSEndpoint returns the websocket endpoint used by default.
-func DefaultWSEndpoint() string {
-	config := &Config{WSHost: DefaultWSHost, WSPort: DefaultWSPort}
-	return config.WSEndpoint()
->>>>>>> bed84606
+	SubnetEVMVersion string
 }
 
 // ExtRPCEnabled returns the indicator whether node enables the external
