--- conflicted
+++ resolved
@@ -343,23 +343,6 @@
 	if err := config.SetGCMode("archive"); err != nil {
 		panic(err)
 	}
-<<<<<<< HEAD
-	nodecfg := node.Config{NoUSB: true}
-
-	// Attempt to load last accepted block to determine if it is necessary to
-	// initialize state with the genesis block.
-	var initGenesis bool
-	lastAcceptedBlkID, lastAcceptedErr := vm.acceptedBlockDB.Get(lastAcceptedKey)
-	switch {
-	case lastAcceptedErr == nil:
-	case lastAcceptedErr == database.ErrNotFound:
-		initGenesis = true
-	default:
-		return fmt.Errorf("failed to get last accepted block due to %w", lastAcceptedErr)
-	}
-
-	vm.chain = coreth.NewETHChain(&config, &nodecfg, vm.chaindb, vm.CLIConfig.EthBackendSettings(), initGenesis)
-=======
 	nodecfg := node.Config{
 		CorethVersion:         Version,
 		KeyStoreDir:           vm.CLIConfig.KeystoreDirectory,
@@ -371,9 +354,7 @@
 	// initialize state with the genesis block.
 	lastAcceptedBytes, lastAcceptedErr := vm.chaindb.Get(lastAcceptedKey)
 	initGenesis := lastAcceptedErr == database.ErrNotFound
-	chain := coreth.NewETHChain(&config, &nodecfg, vm.chaindb, vm.CLIConfig.EthBackendSettings(), initGenesis)
-	vm.chain = chain
->>>>>>> 38d369de
+	vm.chain = coreth.NewETHChain(&config, &nodecfg, vm.chaindb, vm.CLIConfig.EthBackendSettings(), initGenesis)
 	vm.networkID = config.NetworkId
 
 	// Kickoff gasPriceUpdate goroutine once the backend is initialized, if it
@@ -436,13 +417,8 @@
 		vm.txPoolStabilizedLock.Unlock()
 		return nil
 	})
-<<<<<<< HEAD
 	vm.chain.SetOnExtraStateChange(func(block *types.Block, state *state.StateDB) error {
 		tx, err := vm.extractAtomicTx(block)
-=======
-	chain.SetOnExtraStateChange(func(block *types.Block, state *state.StateDB) error {
-		tx, err := vm.getAtomicTx(block)
->>>>>>> 38d369de
 		if err != nil {
 			return err
 		}
@@ -465,70 +441,19 @@
 	vm.newMinedBlockSub = vm.chain.SubscribeNewMinedBlockEvent()
 	vm.shutdownWg.Add(1)
 	go ctx.Log.RecoverAndPanic(vm.awaitTxPoolStabilized)
-<<<<<<< HEAD
 	vm.chain.Start()
-
-	// Note: the sttus of [lastAcceptedBlk] will be set within ChainState initialization.
-	var lastAcceptedBlk *Block
-	ethGenesisBlock := vm.chain.GetGenesisBlock()
-	vm.genesisHash = vm.chain.GetGenesisBlock().Hash()
-	switch {
-	case lastAcceptedErr == nil:
-		blkHash := common.BytesToHash(lastAcceptedBlkID)
-		ethLastAcceptedBlock := vm.chain.GetBlockByHash(blkHash)
-		if ethLastAcceptedBlock == nil {
-			return fmt.Errorf("failed to get block by hash of last accepted blk %s", blkHash)
-=======
-	chain.Start()
 
 	var lastAccepted *types.Block
 	if lastAcceptedErr == nil {
 		var hash common.Hash
 		if err := rlp.DecodeBytes(lastAcceptedBytes, &hash); err == nil {
-			if block := chain.GetBlockByHash(hash); block == nil {
+			if block := vm.chain.GetBlockByHash(hash); block == nil {
 				log.Debug("lastAccepted block not found in chaindb")
 			} else {
 				lastAccepted = block
 			}
->>>>>>> 38d369de
-		}
-		lastAcceptedBlk = &Block{
-			ethBlock: ethLastAcceptedBlock,
-			id:       ids.ID(ethLastAcceptedBlock.Hash()),
-			vm:       vm,
-			status:   choices.Accepted,
-		}
-	case lastAcceptedErr == database.ErrNotFound:
-		// The VM is being initialized for the first time. Create the genesis block and mark it as accepted.
-		lastAcceptedBlk = &Block{
-			ethBlock: ethGenesisBlock,
-			id:       ids.ID(vm.genesisHash),
-			vm:       vm,
-			status:   choices.Accepted,
-		}
-	default:
-		// This should never occur because we error in this case earlier in the
-		// function but keeping it here for defensiveness.
-		return fmt.Errorf("failed to get last accepted block due to %w", lastAcceptedErr)
-	}
-
-	vm.State = chain.NewState(&chain.Config{
-		DecidedCacheSize:    decidedCacheSize,
-		MissingCacheSize:    missingCacheSize,
-		UnverifiedCacheSize: unverifiedCacheSize,
-		LastAcceptedBlock:   lastAcceptedBlk,
-		GetBlockIDAtHeight:  vm.getBlockIDAtHeight,
-		GetBlock:            vm.getBlock,
-		UnmarshalBlock:      vm.parseBlock,
-		BuildBlock:          vm.buildBlock,
-	})
-
-	if err := vm.chain.Accept(lastAcceptedBlk.ethBlock); err != nil {
-		return fmt.Errorf("could not initialize VM with last accepted blkID %s: %w", lastAcceptedBlk.ethBlock.Hash().Hex(), err)
-	}
-<<<<<<< HEAD
-	log.Info("Initializing Coreth VM", "Last Accepted", lastAcceptedBlk.ethBlock.Hash().Hex())
-=======
+		}
+	}
 
 	// Determine if db corruption has occurred.
 	switch {
@@ -538,19 +463,30 @@
 		return errors.New("database corruption detected, should not be initializing genesis")
 	case lastAccepted == nil && initGenesis:
 		log.Debug("lastAccepted is unavailable, setting to the genesis block")
-		lastAccepted = chain.GetGenesisBlock()
-	}
-	vm.lastAccepted = &Block{
-		id:       ids.ID(lastAccepted.Hash()),
-		ethBlock: lastAccepted,
-		vm:       vm,
-	}
+		lastAccepted = vm.chain.GetGenesisBlock()
+	}
+
 	if err := vm.chain.Accept(lastAccepted); err != nil {
-		return fmt.Errorf("could not initialize VM with last accepted blkID %s: %w", vm.lastAccepted.ID(), err)
-	}
-	vm.genesisHash = chain.GetGenesisBlock().Hash()
-	log.Info(fmt.Sprintf("lastAccepted = %s", vm.lastAccepted.ethBlock.Hash().Hex()))
->>>>>>> 38d369de
+		return fmt.Errorf("could not initialize VM with last accepted blkID %s: %w", lastAccepted.Hash().Hex(), err)
+	}
+	vm.genesisHash = vm.chain.GetGenesisBlock().Hash()
+	log.Info(fmt.Sprintf("lastAccepted = %s", lastAccepted.Hash().Hex()))
+
+	vm.State = chain.NewState(&chain.Config{
+		DecidedCacheSize:    decidedCacheSize,
+		MissingCacheSize:    missingCacheSize,
+		UnverifiedCacheSize: unverifiedCacheSize,
+		LastAcceptedBlock: &Block{
+			id:       ids.ID(lastAccepted.Hash()),
+			ethBlock: lastAccepted,
+			vm:       vm,
+			status:   choices.Accepted,
+		},
+		GetBlockIDAtHeight: vm.getBlockIDAtHeight,
+		GetBlock:           vm.getBlock,
+		UnmarshalBlock:     vm.parseBlock,
+		BuildBlock:         vm.buildBlock,
+	})
 
 	vm.shutdownWg.Add(1)
 	go vm.ctx.Log.RecoverAndPanic(vm.awaitSubmittedTxs)
@@ -773,45 +709,12 @@
  *********************************** Helpers **********************************
  ******************************************************************************
  */
-<<<<<<< HEAD
 // extractAtomicTx returns the atomic transaction in [block] if
 // one exists.
 func (vm *VM) extractAtomicTx(block *types.Block) (*Tx, error) {
 	extdata := block.ExtData()
 	if len(extdata) == 0 {
 		return nil, nil
-=======
-
-func (vm *VM) updateStatus(blkID ids.ID, status choices.Status) error {
-	vm.metalock.Lock()
-	defer vm.metalock.Unlock()
-
-	if status == choices.Accepted {
-		blk := vm.getBlock(blkID)
-		if blk == nil {
-			return errUnknownBlock
-		}
-		ethBlock := blk.ethBlock
-		if err := vm.chain.Accept(ethBlock); err != nil {
-			return fmt.Errorf("could not accept %s: %w", blkID, err)
-		}
-		if err := vm.setLastAccepted(blk); err != nil {
-			return fmt.Errorf("could not set %s as last accepted: %w", blkID, err)
-		}
-	}
-
-	vm.blockStatusCache.Put(blkID, status)
-	return nil
-}
-
-func (vm *VM) tryBlockGen() error {
-	vm.buildBlockLock.Lock()
-	defer vm.buildBlockLock.Unlock()
-	if vm.awaitingBuildBlock {
-		// We notified the engine that a block should be built but it hasn't
-		// done so yet. Wait until it has done so before notifying again.
-		return nil
->>>>>>> 38d369de
 	}
 	atx := new(Tx)
 	if _, err := vm.codec.Unmarshal(extdata, atx); err != nil {
@@ -1143,14 +1046,9 @@
 	return inputs, signers, nil
 }
 
-<<<<<<< HEAD
-// GetAcceptedNonce returns the nonce associated with the address at the last accepted block
-func (vm *VM) GetAcceptedNonce(address common.Address) (uint64, error) {
-=======
 // GetCurrentNonce returns the nonce associated with the address at the
 // preferred block
 func (vm *VM) GetCurrentNonce(address common.Address) (uint64, error) {
->>>>>>> 38d369de
 	// Note: current state uses the state of the preferred block.
 	state, err := vm.chain.CurrentState()
 	if err != nil {
