--- conflicted
+++ resolved
@@ -322,11 +322,7 @@
 
 	ethConfig := ethconfig.NewDefaultConfig()
 	ethConfig.Genesis = g
-<<<<<<< HEAD
-	// TODO: removed .NetworkID = ChainID
-=======
 	ethConfig.NetworkId = vm.chainID.Uint64()
->>>>>>> 79d080bf
 
 	// Set log level
 	logLevel := defaultLogLevel
