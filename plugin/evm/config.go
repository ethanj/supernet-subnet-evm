--- conflicted
+++ resolved
@@ -12,10 +12,6 @@
 )
 
 const (
-<<<<<<< HEAD
-	defaultEthApiEnabled                        = true
-	defaultNetApiEnabled                        = true
-	defaultWeb3ApiEnabled                       = true
 	defaultPruningEnabled                       = true
 	defaultSnapshotAsync                        = true
 	defaultRpcGasCap                            = 50_000_000 // Default to 50M Gas Limit
@@ -31,22 +27,6 @@
 	defaultTxRegossipFrequency                  = 1 * time.Minute
 	defaultTxRegossipMaxSize                    = 15
 	defaultOfflinePruningBloomFilterSize uint64 = 512 // Default size (MB) for the offline pruner to use
-=======
-	defaultPruningEnabled              = true
-	defaultSnapshotAsync               = true
-	defaultRpcGasCap                   = 50_000_000 // Default to 50M Gas Limit
-	defaultRpcTxFeeCap                 = 100        // 100 AVAX
-	defaultMetricsEnabled              = false
-	defaultMetricsExpensiveEnabled     = false
-	defaultApiMaxDuration              = 0 // Default to no maximum API call duration
-	defaultWsCpuRefillRate             = 0 // Default to no maximum WS CPU usage
-	defaultWsCpuMaxStored              = 0 // Default to no maximum WS CPU usage
-	defaultMaxBlocksPerRequest         = 0 // Default to no maximum on the number of blocks per getLogs request
-	defaultContinuousProfilerFrequency = 15 * time.Minute
-	defaultContinuousProfilerMaxFiles  = 5
-	defaultTxRegossipFrequency         = 1 * time.Minute
-	defaultTxRegossipMaxSize           = 15
->>>>>>> c30300f5
 )
 
 var (
