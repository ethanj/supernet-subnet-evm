// Copyright 2015 The go-ethereum Authors
// This file is part of the go-ethereum library.
//
// The go-ethereum library is free software: you can redistribute it and/or modify
// it under the terms of the GNU Lesser General Public License as published by
// the Free Software Foundation, either version 3 of the License, or
// (at your option) any later version.
//
// The go-ethereum library is distributed in the hope that it will be useful,
// but WITHOUT ANY WARRANTY; without even the implied warranty of
// MERCHANTABILITY or FITNESS FOR A PARTICULAR PURPOSE. See the
// GNU Lesser General Public License for more details.
//
// You should have received a copy of the GNU Lesser General Public License
// along with the go-ethereum library. If not, see <http://www.gnu.org/licenses/>.

package abi

import (
	"errors"
	"fmt"
	"reflect"
	"regexp"
	"strconv"
	"strings"
	"unicode"
	"unicode/utf8"

	"github.com/ethereum/go-ethereum/common"
)

// Type enumerator
const (
	IntTy byte = iota
	UintTy
	BoolTy
	StringTy
	SliceTy
	ArrayTy
	TupleTy
	AddressTy
	FixedBytesTy
	BytesTy
	HashTy
	FixedPointTy
	FunctionTy
)

// Type is the reflection of the supported argument type.
type Type struct {
	Elem *Type
	Size int
	T    byte // Our own type checking

	stringKind string // holds the unparsed string for deriving signatures

	// Tuple relative fields
	TupleRawName  string       // Raw struct name defined in source code, may be empty.
	TupleElems    []*Type      // Type information of all tuple fields
	TupleRawNames []string     // Raw field name of all tuple fields
	TupleType     reflect.Type // Underlying struct of the tuple
}

var (
	// typeRegex parses the abi sub types
	typeRegex = regexp.MustCompile("([a-zA-Z]+)(([0-9]+)(x([0-9]+))?)?")

	// sliceSizeRegex grab the slice size
	sliceSizeRegex = regexp.MustCompile("[0-9]+")
)

// NewType creates a new reflection type of abi type given in t.
func NewType(t string, internalType string, components []ArgumentMarshaling) (typ Type, err error) {
	// check that array brackets are equal if they exist
	if strings.Count(t, "[") != strings.Count(t, "]") {
		return Type{}, errors.New("invalid arg type in abi")
	}
	typ.stringKind = t

	// if there are brackets, get ready to go into slice/array mode and
	// recursively create the type
	if strings.Count(t, "[") != 0 {
		// Note internalType can be empty here.
		subInternal := internalType
		if i := strings.LastIndex(internalType, "["); i != -1 {
			subInternal = subInternal[:i]
		}
		// recursively embed the type
		i := strings.LastIndex(t, "[")
		embeddedType, err := NewType(t[:i], subInternal, components)
		if err != nil {
			return Type{}, err
		}
		// grab the last cell and create a type from there
		sliced := t[i:]
		// grab the slice size with regexp
		intz := sliceSizeRegex.FindAllString(sliced, -1)

		if len(intz) == 0 {
			// is a slice
			typ.T = SliceTy
			typ.Elem = &embeddedType
			typ.stringKind = embeddedType.stringKind + sliced
		} else if len(intz) == 1 {
			// is an array
			typ.T = ArrayTy
			typ.Elem = &embeddedType
			typ.Size, err = strconv.Atoi(intz[0])
			if err != nil {
				return Type{}, fmt.Errorf("abi: error parsing variable size: %v", err)
			}
			typ.stringKind = embeddedType.stringKind + sliced
		} else {
			return Type{}, errors.New("invalid formatting of array type")
		}
		return typ, err
	}
	// parse the type and size of the abi-type.
	matches := typeRegex.FindAllStringSubmatch(t, -1)
	if len(matches) == 0 {
		return Type{}, fmt.Errorf("invalid type '%v'", t)
	}
	parsedType := matches[0]

	// varSize is the size of the variable
	var varSize int
	if len(parsedType[3]) > 0 {
		var err error
		varSize, err = strconv.Atoi(parsedType[2])
		if err != nil {
			return Type{}, fmt.Errorf("abi: error parsing variable size: %v", err)
		}
	} else {
		if parsedType[0] == "uint" || parsedType[0] == "int" {
			// this should fail because it means that there's something wrong with
			// the abi type (the compiler should always format it to the size...always)
			return Type{}, fmt.Errorf("unsupported arg type: %s", t)
		}
	}
	// varType is the parsed abi type
	switch varType := parsedType[1]; varType {
	case "int":
		typ.Size = varSize
		typ.T = IntTy
	case "uint":
		typ.Size = varSize
		typ.T = UintTy
	case "bool":
		typ.T = BoolTy
	case "address":
		typ.Size = 20
		typ.T = AddressTy
	case "string":
		typ.T = StringTy
	case "bytes":
		if varSize == 0 {
			typ.T = BytesTy
		} else {
			if varSize > 32 {
				return Type{}, fmt.Errorf("unsupported arg type: %s", t)
			}
			typ.T = FixedBytesTy
			typ.Size = varSize
		}
	case "tuple":
		var (
			fields     []reflect.StructField
			elems      []*Type
			names      []string
			expression string // canonical parameter expression
			used       = make(map[string]bool)
		)
		expression += "("
		for idx, c := range components {
			cType, err := NewType(c.Type, c.InternalType, c.Components)
			if err != nil {
				return Type{}, err
			}
			name := ToCamelCase(c.Name)
			if name == "" {
				return Type{}, errors.New("abi: purely anonymous or underscored field is not supported")
			}
			fieldName := ResolveNameConflict(name, func(s string) bool { return used[s] })
<<<<<<< HEAD

=======
>>>>>>> aa55f5ea
			used[fieldName] = true
			if !isValidFieldName(fieldName) {
				return Type{}, fmt.Errorf("field %d has invalid name", idx)
			}
			fields = append(fields, reflect.StructField{
				Name: fieldName, // reflect.StructOf will panic for any exported field.
				Type: cType.GetType(),
				Tag:  reflect.StructTag("json:\"" + c.Name + "\""),
			})
			elems = append(elems, &cType)
			names = append(names, c.Name)
			expression += cType.stringKind
			if idx != len(components)-1 {
				expression += ","
			}
		}
		expression += ")"

		typ.TupleType = reflect.StructOf(fields)
		typ.TupleElems = elems
		typ.TupleRawNames = names
		typ.T = TupleTy
		typ.stringKind = expression

		const structPrefix = "struct "
		// After solidity 0.5.10, a new field of abi "internalType"
		// is introduced. From that we can obtain the struct name
		// user defined in the source code.
		if internalType != "" && strings.HasPrefix(internalType, structPrefix) {
			// Foo.Bar type definition is not allowed in golang,
			// convert the format to FooBar
			typ.TupleRawName = strings.ReplaceAll(internalType[len(structPrefix):], ".", "")
		}

	case "function":
		typ.T = FunctionTy
		typ.Size = 24
	default:
		return Type{}, fmt.Errorf("unsupported arg type: %s", t)
	}

	return
}

// GetType returns the reflection type of the ABI type.
func (t Type) GetType() reflect.Type {
	switch t.T {
	case IntTy:
		return reflectIntType(false, t.Size)
	case UintTy:
		return reflectIntType(true, t.Size)
	case BoolTy:
		return reflect.TypeOf(false)
	case StringTy:
		return reflect.TypeOf("")
	case SliceTy:
		return reflect.SliceOf(t.Elem.GetType())
	case ArrayTy:
		return reflect.ArrayOf(t.Size, t.Elem.GetType())
	case TupleTy:
		return t.TupleType
	case AddressTy:
		return reflect.TypeOf(common.Address{})
	case FixedBytesTy:
		return reflect.ArrayOf(t.Size, reflect.TypeOf(byte(0)))
	case BytesTy:
		return reflect.SliceOf(reflect.TypeOf(byte(0)))
	case HashTy:
		// hashtype currently not used
		return reflect.ArrayOf(32, reflect.TypeOf(byte(0)))
	case FixedPointTy:
		// fixedpoint type currently not used
		return reflect.ArrayOf(32, reflect.TypeOf(byte(0)))
	case FunctionTy:
		return reflect.ArrayOf(24, reflect.TypeOf(byte(0)))
	default:
		panic("Invalid type")
	}
}

// String implements Stringer.
func (t Type) String() (out string) {
	return t.stringKind
}

func (t Type) pack(v reflect.Value) ([]byte, error) {
	// dereference pointer first if it's a pointer
	v = indirect(v)
	if err := typeCheck(t, v); err != nil {
		return nil, err
	}

	switch t.T {
	case SliceTy, ArrayTy:
		var ret []byte

		if t.requiresLengthPrefix() {
			// append length
			ret = append(ret, packNum(reflect.ValueOf(v.Len()))...)
		}

		// calculate offset if any
		offset := 0
		offsetReq := isDynamicType(*t.Elem)
		if offsetReq {
			offset = getTypeSize(*t.Elem) * v.Len()
		}
		var tail []byte
		for i := 0; i < v.Len(); i++ {
			val, err := t.Elem.pack(v.Index(i))
			if err != nil {
				return nil, err
			}
			if !offsetReq {
				ret = append(ret, val...)
				continue
			}
			ret = append(ret, packNum(reflect.ValueOf(offset))...)
			offset += len(val)
			tail = append(tail, val...)
		}
		return append(ret, tail...), nil
	case TupleTy:
		// (T1,...,Tk) for k >= 0 and any types T1, …, Tk
		// enc(X) = head(X(1)) ... head(X(k)) tail(X(1)) ... tail(X(k))
		// where X = (X(1), ..., X(k)) and head and tail are defined for Ti being a static
		// type as
		//     head(X(i)) = enc(X(i)) and tail(X(i)) = "" (the empty string)
		// and as
		//     head(X(i)) = enc(len(head(X(1)) ... head(X(k)) tail(X(1)) ... tail(X(i-1))))
		//     tail(X(i)) = enc(X(i))
		// otherwise, i.e. if Ti is a dynamic type.
		fieldmap, err := mapArgNamesToStructFields(t.TupleRawNames, v)
		if err != nil {
			return nil, err
		}
		// Calculate prefix occupied size.
		offset := 0
		for _, elem := range t.TupleElems {
			offset += getTypeSize(*elem)
		}
		var ret, tail []byte
		for i, elem := range t.TupleElems {
			field := v.FieldByName(fieldmap[t.TupleRawNames[i]])
			if !field.IsValid() {
				return nil, fmt.Errorf("field %s for tuple not found in the given struct", t.TupleRawNames[i])
			}
			val, err := elem.pack(field)
			if err != nil {
				return nil, err
			}
			if isDynamicType(*elem) {
				ret = append(ret, packNum(reflect.ValueOf(offset))...)
				tail = append(tail, val...)
				offset += len(val)
			} else {
				ret = append(ret, val...)
			}
		}
		return append(ret, tail...), nil

	default:
		return packElement(t, v)
	}
}

// requiresLengthPrefix returns whether the type requires any sort of length
// prefixing.
func (t Type) requiresLengthPrefix() bool {
	return t.T == StringTy || t.T == BytesTy || t.T == SliceTy
}

// isDynamicType returns true if the type is dynamic.
// The following types are called “dynamic”:
// * bytes
// * string
// * T[] for any T
// * T[k] for any dynamic T and any k >= 0
// * (T1,...,Tk) if Ti is dynamic for some 1 <= i <= k
func isDynamicType(t Type) bool {
	if t.T == TupleTy {
		for _, elem := range t.TupleElems {
			if isDynamicType(*elem) {
				return true
			}
		}
		return false
	}
	return t.T == StringTy || t.T == BytesTy || t.T == SliceTy || (t.T == ArrayTy && isDynamicType(*t.Elem))
}

// getTypeSize returns the size that this type needs to occupy.
// We distinguish static and dynamic types. Static types are encoded in-place
// and dynamic types are encoded at a separately allocated location after the
// current block.
// So for a static variable, the size returned represents the size that the
// variable actually occupies.
// For a dynamic variable, the returned size is fixed 32 bytes, which is used
// to store the location reference for actual value storage.
func getTypeSize(t Type) int {
	if t.T == ArrayTy && !isDynamicType(*t.Elem) {
		// Recursively calculate type size if it is a nested array
		if t.Elem.T == ArrayTy || t.Elem.T == TupleTy {
			return t.Size * getTypeSize(*t.Elem)
		}
		return t.Size * 32
	} else if t.T == TupleTy && !isDynamicType(t) {
		total := 0
		for _, elem := range t.TupleElems {
			total += getTypeSize(*elem)
		}
		return total
	}
	return 32
}

// isLetter reports whether a given 'rune' is classified as a Letter.
// This method is copied from reflect/type.go
func isLetter(ch rune) bool {
	return 'a' <= ch && ch <= 'z' || 'A' <= ch && ch <= 'Z' || ch == '_' || ch >= utf8.RuneSelf && unicode.IsLetter(ch)
}

// isValidFieldName checks if a string is a valid (struct) field name or not.
//
// According to the language spec, a field name should be an identifier.
//
// identifier = letter { letter | unicode_digit } .
// letter = unicode_letter | "_" .
// This method is copied from reflect/type.go
func isValidFieldName(fieldName string) bool {
	for i, c := range fieldName {
		if i == 0 && !isLetter(c) {
			return false
		}

		if !(isLetter(c) || unicode.IsDigit(c)) {
			return false
		}
	}

	return len(fieldName) > 0
}<|MERGE_RESOLUTION|>--- conflicted
+++ resolved
@@ -181,10 +181,6 @@
 				return Type{}, errors.New("abi: purely anonymous or underscored field is not supported")
 			}
 			fieldName := ResolveNameConflict(name, func(s string) bool { return used[s] })
-<<<<<<< HEAD
-
-=======
->>>>>>> aa55f5ea
 			used[fieldName] = true
 			if !isValidFieldName(fieldName) {
 				return Type{}, fmt.Errorf("field %d has invalid name", idx)
